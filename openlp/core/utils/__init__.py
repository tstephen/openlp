# -*- coding: utf-8 -*-
# vim: autoindent shiftwidth=4 expandtab textwidth=120 tabstop=4 softtabstop=4

###############################################################################
# OpenLP - Open Source Lyrics Projection                                      #
# --------------------------------------------------------------------------- #
# Copyright (c) 2008-2013 Raoul Snyman                                        #
# Portions copyright (c) 2008-2013 Tim Bentley, Gerald Britton, Jonathan      #
# Corwin, Samuel Findlay, Michael Gorven, Scott Guerrieri, Matthias Hub,      #
# Meinert Jordan, Armin Köhler, Erik Lundin, Edwin Lunando, Brian T. Meyer.   #
# Joshua Miller, Stevan Pettit, Andreas Preikschat, Mattias Põldaru,          #
# Christian Richter, Philip Ridout, Simon Scudder, Jeffrey Smith,             #
# Maikel Stuivenberg, Martin Thompson, Jon Tibble, Dave Warnock,              #
# Frode Woldsund, Martin Zibricky, Patrick Zimmermann                         #
# --------------------------------------------------------------------------- #
# This program is free software; you can redistribute it and/or modify it     #
# under the terms of the GNU General Public License as published by the Free  #
# Software Foundation; version 2 of the License.                              #
#                                                                             #
# This program is distributed in the hope that it will be useful, but WITHOUT #
# ANY WARRANTY; without even the implied warranty of MERCHANTABILITY or       #
# FITNESS FOR A PARTICULAR PURPOSE. See the GNU General Public License for    #
# more details.                                                               #
#                                                                             #
# You should have received a copy of the GNU General Public License along     #
# with this program; if not, write to the Free Software Foundation, Inc., 59  #
# Temple Place, Suite 330, Boston, MA 02111-1307 USA                          #
###############################################################################
"""
The :mod:`openlp.core.utils` module provides the utility libraries for OpenLP.
"""
from datetime import datetime
from distutils.version import LooseVersion
import logging
import locale
import os
import re
from subprocess import Popen, PIPE
import sys
import urllib2

from PyQt4 import QtGui, QtCore

from openlp.core.lib import Registry, Settings


if sys.platform != u'win32' and sys.platform != u'darwin':
    try:
        from xdg import BaseDirectory
        XDG_BASE_AVAILABLE = True
    except ImportError:
        XDG_BASE_AVAILABLE = False

from openlp.core.lib import translate

log = logging.getLogger(__name__)
APPLICATION_VERSION = {}
IMAGES_FILTER = None
UNO_CONNECTION_TYPE = u'pipe'
#UNO_CONNECTION_TYPE = u'socket'
CONTROL_CHARS = re.compile(r'[\x00-\x1F\x7F-\x9F]', re.UNICODE)
INVALID_FILE_CHARS = re.compile(r'[\\/:\*\?"<>\|\+\[\]%]', re.UNICODE)


class VersionThread(QtCore.QThread):
    """
    A special Qt thread class to fetch the version of OpenLP from the website.
    This is threaded so that it doesn't affect the loading time of OpenLP.
    """
    def run(self):
        """
        Run the thread.
        """
        self.sleep(1)
        log.debug(u'Version thread - run')
        app_version = get_application_version()
        version = check_latest_version(app_version)
        if LooseVersion(str(version)) > LooseVersion(str(app_version[u'full'])):
            Registry().execute(u'openlp_version_check', u'%s' % version)


def _get_frozen_path(frozen_option, non_frozen_option):
    """
    Return a path based on the system status.
    """
    if hasattr(sys, u'frozen') and sys.frozen == 1:
        return frozen_option
    return non_frozen_option


def get_application_version():
    """
    Returns the application version of the running instance of OpenLP::

        {u'full': u'1.9.4-bzr1249', u'version': u'1.9.4', u'build': u'bzr1249'}
    """
    global APPLICATION_VERSION
    if APPLICATION_VERSION:
        return APPLICATION_VERSION
    if u'--dev-version' in sys.argv or u'-d' in sys.argv:
        # If we're running the dev version, let's use bzr to get the version.
        try:
            # If bzrlib is available, use it.
            from bzrlib.branch import Branch
            b = Branch.open_containing('.')[0]
            b.lock_read()
            try:
                # Get the branch's latest revision number.
                revno = b.revno()
                # Convert said revision number into a bzr revision id.
                revision_id = b.dotted_revno_to_revision_id((revno,))
                # Get a dict of tags, with the revision id as the key.
                tags = b.tags.get_reverse_tag_dict()
                # Check if the latest
                if revision_id in tags:
                    full_version = u'%s' % tags[revision_id][0]
                else:
                    full_version = '%s-bzr%s' % (sorted(b.tags.get_tag_dict().keys())[-1], revno)
            finally:
                b.unlock()
        except:
            # Otherwise run the command line bzr client.
            bzr = Popen((u'bzr', u'tags', u'--sort', u'time'), stdout=PIPE)
            output, error = bzr.communicate()
            code = bzr.wait()
            if code != 0:
                raise Exception(u'Error running bzr tags')
            lines = output.splitlines()
            if not lines:
                tag = u'0.0.0'
                revision = u'0'
            else:
                tag, revision = lines[-1].split()
            bzr = Popen((u'bzr', u'log', u'--line', u'-r', u'-1'), stdout=PIPE)
            output, error = bzr.communicate()
            code = bzr.wait()
            if code != 0:
                raise Exception(u'Error running bzr log')
            latest = output.split(u':')[0]
            full_version = latest == revision and tag or u'%s-bzr%s' % (tag, latest)
    else:
        # We're not running the development version, let's use the file.
        filepath = AppLocation.get_directory(AppLocation.VersionDir)
        filepath = os.path.join(filepath, u'.version')
        fversion = None
        try:
            fversion = open(filepath, u'r')
            full_version = unicode(fversion.read()).rstrip()
        except IOError:
            log.exception('Error in version file.')
            full_version = u'0.0.0-bzr000'
        finally:
            if fversion:
                fversion.close()
    bits = full_version.split(u'-')
    APPLICATION_VERSION = {
        u'full': full_version,
        u'version': bits[0],
        u'build': bits[1] if len(bits) > 1 else None
    }
    if APPLICATION_VERSION[u'build']:
        log.info(u'Openlp version %s build %s', APPLICATION_VERSION[u'version'], APPLICATION_VERSION[u'build'])
    else:
        log.info(u'Openlp version %s' % APPLICATION_VERSION[u'version'])
    return APPLICATION_VERSION


def check_latest_version(current_version):
    """
    Check the latest version of OpenLP against the version file on the OpenLP
    site.

    ``current_version``
        The current version of OpenLP.

    **Rules around versions and version files:**

    * If a version number has a build (i.e. -bzr1234), then it is a nightly.
    * If a version number's minor version is an odd number, it is a development release.
    * If a version number's minor version is an even number, it is a stable release.
    """
    version_string = current_version[u'full']
    # set to prod in the distribution config file.
    settings = Settings()
    settings.beginGroup(u'general')
    last_test = settings.value(u'last version test')
    this_test = datetime.now().date()
    settings.setValue(u'last version test', this_test)
    settings.endGroup()
    # Tell the main window whether there will ever be data to display
    Registry().get(u'main_window').version_update_running = last_test != this_test
    if last_test != this_test:
        if current_version[u'build']:
            req = urllib2.Request(u'http://www.openlp.org/files/nightly_version.txt')
        else:
            version_parts = current_version[u'version'].split(u'.')
            if int(version_parts[1]) % 2 != 0:
                req = urllib2.Request(u'http://www.openlp.org/files/dev_version.txt')
            else:
                req = urllib2.Request(u'http://www.openlp.org/files/version.txt')
        req.add_header(u'User-Agent', u'OpenLP/%s' % current_version[u'full'])
        remote_version = None
        try:
            remote_version = unicode(urllib2.urlopen(req, None).read()).strip()
        except IOError:
            log.exception(u'Failed to download the latest OpenLP version file')
        if remote_version:
            version_string = remote_version
    return version_string


def add_actions(target, actions):
    """
    Adds multiple actions to a menu or toolbar in one command.

    ``target``
        The menu or toolbar to add actions to.

    ``actions``
        The actions to be added. An action consisting of the keyword ``None``
        will result in a separator being inserted into the target.
    """
    for action in actions:
        if action is None:
            target.addSeparator()
        else:
            target.addAction(action)


def get_filesystem_encoding():
    """
    Returns the name of the encoding used to convert Unicode filenames into system file names.
    """
    encoding = sys.getfilesystemencoding()
    if encoding is None:
        encoding = sys.getdefaultencoding()
    return encoding


def get_images_filter():
    """
    Returns a filter string for a file dialog containing all the supported image formats.
    """
    global IMAGES_FILTER
    if not IMAGES_FILTER:
        log.debug(u'Generating images filter.')
        formats = [unicode(fmt)
            for fmt in QtGui.QImageReader.supportedImageFormats()]
        visible_formats = u'(*.%s)' % u'; *.'.join(formats)
        actual_formats = u'(*.%s)' % u' *.'.join(formats)
        IMAGES_FILTER = u'%s %s %s' % (translate('OpenLP', 'Image Files'), visible_formats, actual_formats)
    return IMAGES_FILTER


def split_filename(path):
    """
    Return a list of the parts in a given path.
    """
    path = os.path.abspath(path)
    if not os.path.isfile(path):
        return path, u''
    else:
        return os.path.split(path)


def clean_filename(filename):
    """
    Removes invalid characters from the given ``filename``.

    ``filename``
        The "dirty" file name to clean.
    """
    if not isinstance(filename, unicode):
        filename = unicode(filename, u'utf-8')
    return INVALID_FILE_CHARS.sub(u'_', CONTROL_CHARS.sub(u'', filename))


def delete_file(file_path_name):
    """
    Deletes a file from the system.

    ``file_path_name``
        The file, including path, to delete.
    """
    if not file_path_name:
        return False
    try:
        if os.path.exists(file_path_name):
            os.remove(file_path_name)
        return True
    except (IOError, OSError):
        log.exception("Unable to delete file %s" % file_path_name)
        return False


def get_web_page(url, header=None, update_openlp=False):
    """
    Attempts to download the webpage at url and returns that page or None.

    ``url``
        The URL to be downloaded.

    ``header``
        An optional HTTP header to pass in the request to the web server.

    ``update_openlp``
        Tells OpenLP to update itself if the page is successfully downloaded.
        Defaults to False.
    """
    # TODO: Add proxy usage. Get proxy info from OpenLP settings, add to a
    # proxy_handler, build into an opener and install the opener into urllib2.
    # http://docs.python.org/library/urllib2.html
    if not url:
        return None
    req = urllib2.Request(url)
    if header:
        req.add_header(header[0], header[1])
    page = None
    log.debug(u'Downloading URL = %s' % url)
    try:
        page = urllib2.urlopen(req)
        log.debug(u'Downloaded URL = %s' % page.geturl())
    except urllib2.URLError:
        log.exception(u'The web page could not be downloaded')
    if not page:
        return None
    if update_openlp:
        Registry().get(u'application').process_events()
    log.debug(page)
    return page


def get_uno_command():
    """
    Returns the UNO command to launch an openoffice.org instance.
    """
    COMMAND = u'soffice'
<<<<<<< HEAD
    OPTIONS = u'--headless --nologo --norestore --minimized --nodefault --nofirststartwizard'
=======
    OPTIONS = u'--nologo --norestore --minimized --nodefault --nofirststartwizard'
>>>>>>> 07a1dc94
    if UNO_CONNECTION_TYPE == u'pipe':
        CONNECTION = u'"--accept=pipe,name=openlp_pipe;urp;"'
    else:
        CONNECTION = u'"--accept=socket,host=localhost,port=2002;urp;"'
    return u'%s %s %s' % (COMMAND, OPTIONS, CONNECTION)


def get_uno_instance(resolver):
    """
    Returns a running openoffice.org instance.

    ``resolver``
        The UNO resolver to use to find a running instance.
    """
    log.debug(u'get UNO Desktop Openoffice - resolve')
    if UNO_CONNECTION_TYPE == u'pipe':
        return resolver.resolve(u'uno:pipe,name=openlp_pipe; urp;StarOffice.ComponentContext')
    else:
        return resolver.resolve(u'uno:socket,host=localhost,port=2002; urp;StarOffice.ComponentContext')


def format_time(text, local_time):
    """
    Workaround for Python built-in time formatting function time.strftime().

    time.strftime() accepts only ascii characters. This function accepts
    unicode string and passes individual % placeholders to time.strftime().
    This ensures only ascii characters are passed to time.strftime().

    ``text``
        The text to be processed.

    ``local_time``
        The time to be used to add to the string.  This is a time object
    """
    def match_formatting(match):
        """
        Format the match
        """
        return local_time.strftime(match.group())
    return re.sub('\%[a-zA-Z]', match_formatting, text)


def locale_compare(string1, string2):
    """
    Compares two strings according to the current locale settings.

    As any other compare function, returns a negative, or a positive value,
    or 0, depending on whether string1 collates before or after string2 or
    is equal to it. Comparison is case insensitive.
    """
    # Function locale.strcoll() from standard Python library does not work properly on Windows.
    return locale.strcoll(string1.lower(), string2.lower())


# For performance reasons provide direct reference to compare function without wrapping it in another function making
# the string lowercase. This is needed for sorting songs.
locale_direct_compare = locale.strcoll


from applocation import AppLocation
from languagemanager import LanguageManager
from actions import ActionList


__all__ = [u'AppLocation', u'ActionList', u'LanguageManager', u'get_application_version', u'check_latest_version',
    u'add_actions', u'get_filesystem_encoding', u'get_web_page', u'get_uno_command', u'get_uno_instance',
    u'delete_file', u'clean_filename', u'format_time', u'locale_compare', u'locale_direct_compare']<|MERGE_RESOLUTION|>--- conflicted
+++ resolved
@@ -335,11 +335,7 @@
     Returns the UNO command to launch an openoffice.org instance.
     """
     COMMAND = u'soffice'
-<<<<<<< HEAD
-    OPTIONS = u'--headless --nologo --norestore --minimized --nodefault --nofirststartwizard'
-=======
     OPTIONS = u'--nologo --norestore --minimized --nodefault --nofirststartwizard'
->>>>>>> 07a1dc94
     if UNO_CONNECTION_TYPE == u'pipe':
         CONNECTION = u'"--accept=pipe,name=openlp_pipe;urp;"'
     else:
