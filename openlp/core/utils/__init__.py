# -*- coding: utf-8 -*-
# vim: autoindent shiftwidth=4 expandtab textwidth=120 tabstop=4 softtabstop=4

###############################################################################
# OpenLP - Open Source Lyrics Projection                                      #
# --------------------------------------------------------------------------- #
# Copyright (c) 2008-2013 Raoul Snyman                                        #
# Portions copyright (c) 2008-2013 Tim Bentley, Gerald Britton, Jonathan      #
# Corwin, Samuel Findlay, Michael Gorven, Scott Guerrieri, Matthias Hub,      #
# Meinert Jordan, Armin Köhler, Erik Lundin, Edwin Lunando, Brian T. Meyer.   #
# Joshua Miller, Stevan Pettit, Andreas Preikschat, Mattias Põldaru,          #
# Christian Richter, Philip Ridout, Simon Scudder, Jeffrey Smith,             #
# Maikel Stuivenberg, Martin Thompson, Jon Tibble, Dave Warnock,              #
# Frode Woldsund, Martin Zibricky, Patrick Zimmermann                         #
# --------------------------------------------------------------------------- #
# This program is free software; you can redistribute it and/or modify it     #
# under the terms of the GNU General Public License as published by the Free  #
# Software Foundation; version 2 of the License.                              #
#                                                                             #
# This program is distributed in the hope that it will be useful, but WITHOUT #
# ANY WARRANTY; without even the implied warranty of MERCHANTABILITY or       #
# FITNESS FOR A PARTICULAR PURPOSE. See the GNU General Public License for    #
# more details.                                                               #
#                                                                             #
# You should have received a copy of the GNU General Public License along     #
# with this program; if not, write to the Free Software Foundation, Inc., 59  #
# Temple Place, Suite 330, Boston, MA 02111-1307 USA                          #
###############################################################################
"""
The :mod:`openlp.core.utils` module provides the utility libraries for OpenLP.
"""
from datetime import datetime
from distutils.version import LooseVersion
import logging
import locale
import os
import re
from subprocess import Popen, PIPE
import sys
import urllib2

from PyQt4 import QtGui, QtCore

from openlp.core.lib import Registry, Settings


if sys.platform != u'win32' and sys.platform != u'darwin':
    try:
        from xdg import BaseDirectory
        XDG_BASE_AVAILABLE = True
    except ImportError:
        XDG_BASE_AVAILABLE = False

from openlp.core.lib import translate

log = logging.getLogger(__name__)
APPLICATION_VERSION = {}
IMAGES_FILTER = None
UNO_CONNECTION_TYPE = u'pipe'
#UNO_CONNECTION_TYPE = u'socket'
CONTROL_CHARS = re.compile(r'[\x00-\x1F\x7F-\x9F]', re.UNICODE)
INVALID_FILE_CHARS = re.compile(r'[\\/:\*\?"<>\|\+\[\]%]', re.UNICODE)


class VersionThread(QtCore.QThread):
    """
    A special Qt thread class to fetch the version of OpenLP from the website.
    This is threaded so that it doesn't affect the loading time of OpenLP.
    """
    def run(self):
        """
        Run the thread.
        """
        self.sleep(1)
        log.debug(u'Version thread - run')
        app_version = get_application_version()
        version = check_latest_version(app_version)
        if LooseVersion(str(version)) > LooseVersion(str(app_version[u'full'])):
            Registry().execute(u'openlp_version_check', u'%s' % version)

<<<<<<< HEAD
class AppLocation(object):
    """
    The :class:`AppLocation` class is a static class which retrieves a
    directory based on the directory type.
    """
    AppDir = 1
    ConfigDir = 2
    DataDir = 3
    PluginsDir = 4
    VersionDir = 5
    CacheDir = 6
    LanguageDir = 7
    SharedData = 8

    # Base path where data/config/cache dir is located
    BaseDir = None

    @staticmethod
    def get_directory(dir_type=1):
        """
        Return the appropriate directory according to the directory type.

        ``dir_type``
            The directory type you want, for instance the data directory.
        """
        if dir_type == AppLocation.AppDir:
            return _get_frozen_path(os.path.abspath(os.path.split(sys.argv[0])[0]), os.path.split(openlp.__file__)[0])
        elif dir_type == AppLocation.PluginsDir:
            app_path = os.path.abspath(os.path.split(sys.argv[0])[0])
            return _get_frozen_path(os.path.join(app_path, u'plugins'),
                os.path.join(os.path.split(openlp.__file__)[0], u'plugins'))
        elif dir_type == AppLocation.VersionDir:
            return _get_frozen_path(os.path.abspath(os.path.split(sys.argv[0])[0]), os.path.split(openlp.__file__)[0])
        elif dir_type == AppLocation.LanguageDir:
            app_path = _get_frozen_path(os.path.abspath(os.path.split(sys.argv[0])[0]), _get_os_dir_path(dir_type))
            return os.path.join(app_path, u'i18n')
        elif dir_type == AppLocation.DataDir and AppLocation.BaseDir:
            return os.path.join(AppLocation.BaseDir, 'data')
        else:
            return _get_os_dir_path(dir_type)

    @staticmethod
    def get_data_path():
        """
        Return the path OpenLP stores all its data under.
        """
        # Check if we have a different data location.
        if Settings().contains(u'advanced/data path'):
            path = Settings().value(u'advanced/data path')
        else:
            path = AppLocation.get_directory(AppLocation.DataDir)
            check_directory_exists(path)
        return os.path.normpath(path)

    @staticmethod
    def get_section_data_path(section):
        """
        Return the path a particular module stores its data under.
        """
        data_path = AppLocation.get_data_path()
        path = os.path.join(data_path, section)
        check_directory_exists(path)
        return path


def _get_os_dir_path(dir_type):
    """
    Return a path based on which OS and environment we are running in.
    """
    encoding = sys.getfilesystemencoding()
    if sys.platform == u'win32':
        if dir_type == AppLocation.DataDir:
            return os.path.join(unicode(os.getenv(u'APPDATA'), encoding), u'openlp', u'data')
        elif dir_type == AppLocation.LanguageDir or dir_type == AppLocation.SharedData:
            return os.path.split(openlp.__file__)[0]
        return os.path.join(unicode(os.getenv(u'APPDATA'), encoding), u'openlp')
    elif sys.platform == u'darwin':
        if dir_type == AppLocation.DataDir:
            return os.path.join(unicode(os.getenv(u'HOME'), encoding),
                                u'Library', u'Application Support', u'openlp', u'Data')
        elif dir_type == AppLocation.LanguageDir or dir_type == AppLocation.SharedData:
            return os.path.split(openlp.__file__)[0]
        return os.path.join(unicode(os.getenv(u'HOME'), encoding), u'Library', u'Application Support', u'openlp')
    else:
        if dir_type == AppLocation.LanguageDir or dir_type == AppLocation.SharedData:
            prefixes = [u'/usr/local', u'/usr']
            for prefix in prefixes:
                directory = os.path.join(prefix, u'share', u'openlp')
                if os.path.exists(directory):
                    return directory
            return os.path.join(u'/usr', u'share', u'openlp')
        if XDG_BASE_AVAILABLE:
            if dir_type == AppLocation.ConfigDir:
                return os.path.join(unicode(BaseDirectory.xdg_config_home, encoding), u'openlp')
            elif dir_type == AppLocation.DataDir:
                return os.path.join(unicode(BaseDirectory.xdg_data_home, encoding), u'openlp')
            elif dir_type == AppLocation.CacheDir:
                return os.path.join(unicode(BaseDirectory.xdg_cache_home, encoding), u'openlp')
        if dir_type == AppLocation.DataDir:
            return os.path.join(unicode(os.getenv(u'HOME'), encoding), u'.openlp', u'data')
        return os.path.join(unicode(os.getenv(u'HOME'), encoding), u'.openlp')

=======
>>>>>>> 8a368c58

def _get_frozen_path(frozen_option, non_frozen_option):
    """
    Return a path based on the system status.
    """
    if hasattr(sys, u'frozen') and sys.frozen == 1:
        return frozen_option
    return non_frozen_option


def get_application_version():
    """
    Returns the application version of the running instance of OpenLP::

        {u'full': u'1.9.4-bzr1249', u'version': u'1.9.4', u'build': u'bzr1249'}
    """
    global APPLICATION_VERSION
    if APPLICATION_VERSION:
        return APPLICATION_VERSION
    if u'--dev-version' in sys.argv or u'-d' in sys.argv:
        # If we're running the dev version, let's use bzr to get the version.
        try:
            # If bzrlib is available, use it.
            from bzrlib.branch import Branch
            b = Branch.open_containing('.')[0]
            b.lock_read()
            try:
                # Get the branch's latest revision number.
                revno = b.revno()
                # Convert said revision number into a bzr revision id.
                revision_id = b.dotted_revno_to_revision_id((revno,))
                # Get a dict of tags, with the revision id as the key.
                tags = b.tags.get_reverse_tag_dict()
                # Check if the latest
                if revision_id in tags:
                    full_version = u'%s' % tags[revision_id][0]
                else:
                    full_version = '%s-bzr%s' % (sorted(b.tags.get_tag_dict().keys())[-1], revno)
            finally:
                b.unlock()
        except:
            # Otherwise run the command line bzr client.
            bzr = Popen((u'bzr', u'tags', u'--sort', u'time'), stdout=PIPE)
            output, error = bzr.communicate()
            code = bzr.wait()
            if code != 0:
                raise Exception(u'Error running bzr tags')
            lines = output.splitlines()
            if not lines:
                tag = u'0.0.0'
                revision = u'0'
            else:
                tag, revision = lines[-1].split()
            bzr = Popen((u'bzr', u'log', u'--line', u'-r', u'-1'), stdout=PIPE)
            output, error = bzr.communicate()
            code = bzr.wait()
            if code != 0:
                raise Exception(u'Error running bzr log')
            latest = output.split(u':')[0]
            full_version = latest == revision and tag or u'%s-bzr%s' % (tag, latest)
    else:
        # We're not running the development version, let's use the file.
        filepath = AppLocation.get_directory(AppLocation.VersionDir)
        filepath = os.path.join(filepath, u'.version')
        fversion = None
        try:
            fversion = open(filepath, u'r')
            full_version = unicode(fversion.read()).rstrip()
        except IOError:
            log.exception('Error in version file.')
            full_version = u'0.0.0-bzr000'
        finally:
            if fversion:
                fversion.close()
    bits = full_version.split(u'-')
    APPLICATION_VERSION = {
        u'full': full_version,
        u'version': bits[0],
        u'build': bits[1] if len(bits) > 1 else None
    }
    if APPLICATION_VERSION[u'build']:
        log.info(u'Openlp version %s build %s', APPLICATION_VERSION[u'version'], APPLICATION_VERSION[u'build'])
    else:
        log.info(u'Openlp version %s' % APPLICATION_VERSION[u'version'])
    return APPLICATION_VERSION


def check_latest_version(current_version):
    """
    Check the latest version of OpenLP against the version file on the OpenLP
    site.

    ``current_version``
        The current version of OpenLP.

    **Rules around versions and version files:**

    * If a version number has a build (i.e. -bzr1234), then it is a nightly.
    * If a version number's minor version is an odd number, it is a development release.
    * If a version number's minor version is an even number, it is a stable release.
    """
    version_string = current_version[u'full']
    # set to prod in the distribution config file.
    settings = Settings()
    settings.beginGroup(u'general')
    last_test = settings.value(u'last version test')
    this_test = datetime.now().date()
    settings.setValue(u'last version test', this_test)
    settings.endGroup()
    # Tell the main window whether there will ever be data to display
    Registry().get(u'main_window').version_update_running = last_test != this_test
    if last_test != this_test:
        if current_version[u'build']:
            req = urllib2.Request(u'http://www.openlp.org/files/nightly_version.txt')
        else:
            version_parts = current_version[u'version'].split(u'.')
            if int(version_parts[1]) % 2 != 0:
                req = urllib2.Request(u'http://www.openlp.org/files/dev_version.txt')
            else:
                req = urllib2.Request(u'http://www.openlp.org/files/version.txt')
        req.add_header(u'User-Agent', u'OpenLP/%s' % current_version[u'full'])
        remote_version = None
        try:
            remote_version = unicode(urllib2.urlopen(req, None).read()).strip()
        except IOError:
            log.exception(u'Failed to download the latest OpenLP version file')
        if remote_version:
            version_string = remote_version
    return version_string


def add_actions(target, actions):
    """
    Adds multiple actions to a menu or toolbar in one command.

    ``target``
        The menu or toolbar to add actions to.

    ``actions``
        The actions to be added. An action consisting of the keyword ``None``
        will result in a separator being inserted into the target.
    """
    for action in actions:
        if action is None:
            target.addSeparator()
        else:
            target.addAction(action)


def get_filesystem_encoding():
    """
    Returns the name of the encoding used to convert Unicode filenames into system file names.
    """
    encoding = sys.getfilesystemencoding()
    if encoding is None:
        encoding = sys.getdefaultencoding()
    return encoding


def get_images_filter():
    """
    Returns a filter string for a file dialog containing all the supported image formats.
    """
    global IMAGES_FILTER
    if not IMAGES_FILTER:
        log.debug(u'Generating images filter.')
        formats = [unicode(fmt)
            for fmt in QtGui.QImageReader.supportedImageFormats()]
        visible_formats = u'(*.%s)' % u'; *.'.join(formats)
        actual_formats = u'(*.%s)' % u' *.'.join(formats)
        IMAGES_FILTER = u'%s %s %s' % (translate('OpenLP', 'Image Files'), visible_formats, actual_formats)
    return IMAGES_FILTER


def split_filename(path):
    """
    Return a list of the parts in a given path.
    """
    path = os.path.abspath(path)
    if not os.path.isfile(path):
        return path, u''
    else:
        return os.path.split(path)


def clean_filename(filename):
    """
    Removes invalid characters from the given ``filename``.

    ``filename``
        The "dirty" file name to clean.
    """
    if not isinstance(filename, unicode):
        filename = unicode(filename, u'utf-8')
    return INVALID_FILE_CHARS.sub(u'_', CONTROL_CHARS.sub(u'', filename))


def delete_file(file_path_name):
    """
    Deletes a file from the system.

    ``file_path_name``
        The file, including path, to delete.
    """
    if not file_path_name:
        return False
    try:
        if os.path.exists(file_path_name):
            os.remove(file_path_name)
        return True
    except (IOError, OSError):
        log.exception("Unable to delete file %s" % file_path_name)
        return False


def get_web_page(url, header=None, update_openlp=False):
    """
    Attempts to download the webpage at url and returns that page or None.

    ``url``
        The URL to be downloaded.

    ``header``
        An optional HTTP header to pass in the request to the web server.

    ``update_openlp``
        Tells OpenLP to update itself if the page is successfully downloaded.
        Defaults to False.
    """
    # TODO: Add proxy usage. Get proxy info from OpenLP settings, add to a
    # proxy_handler, build into an opener and install the opener into urllib2.
    # http://docs.python.org/library/urllib2.html
    if not url:
        return None
    req = urllib2.Request(url)
    if header:
        req.add_header(header[0], header[1])
    page = None
    log.debug(u'Downloading URL = %s' % url)
    try:
        page = urllib2.urlopen(req)
        log.debug(u'Downloaded URL = %s' % page.geturl())
    except urllib2.URLError:
        log.exception(u'The web page could not be downloaded')
    if not page:
        return None
    if update_openlp:
        Registry().get(u'application').process_events()
    log.debug(page)
    return page


def get_uno_command():
    """
    Returns the UNO command to launch an openoffice.org instance.
    """
    COMMAND = u'soffice'
    OPTIONS = u'--nologo --norestore --minimized --nodefault --nofirststartwizard'
    if UNO_CONNECTION_TYPE == u'pipe':
        CONNECTION = u'"--accept=pipe,name=openlp_pipe;urp;"'
    else:
        CONNECTION = u'"--accept=socket,host=localhost,port=2002;urp;"'
    return u'%s %s %s' % (COMMAND, OPTIONS, CONNECTION)


def get_uno_instance(resolver):
    """
    Returns a running openoffice.org instance.

    ``resolver``
        The UNO resolver to use to find a running instance.
    """
    log.debug(u'get UNO Desktop Openoffice - resolve')
    if UNO_CONNECTION_TYPE == u'pipe':
        return resolver.resolve(u'uno:pipe,name=openlp_pipe; urp;StarOffice.ComponentContext')
    else:
        return resolver.resolve(u'uno:socket,host=localhost,port=2002; urp;StarOffice.ComponentContext')


def format_time(text, local_time):
    """
    Workaround for Python built-in time formatting function time.strftime().

    time.strftime() accepts only ascii characters. This function accepts
    unicode string and passes individual % placeholders to time.strftime().
    This ensures only ascii characters are passed to time.strftime().

    ``text``
        The text to be processed.

    ``local_time``
        The time to be used to add to the string.  This is a time object
    """
    def match_formatting(match):
        """
        Format the match
        """
        return local_time.strftime(match.group())
    return re.sub('\%[a-zA-Z]', match_formatting, text)


def locale_compare(string1, string2):
    """
    Compares two strings according to the current locale settings.

    As any other compare function, returns a negative, or a positive value,
    or 0, depending on whether string1 collates before or after string2 or
    is equal to it. Comparison is case insensitive.
    """
    # Function locale.strcoll() from standard Python library does not work properly on Windows.
    return locale.strcoll(string1.lower(), string2.lower())


# For performance reasons provide direct reference to compare function without wrapping it in another function making
# the string lowercase. This is needed for sorting songs.
locale_direct_compare = locale.strcoll


from applocation import AppLocation
from languagemanager import LanguageManager
from actions import ActionList


__all__ = [u'AppLocation', u'ActionList', u'LanguageManager', u'get_application_version', u'check_latest_version',
    u'add_actions', u'get_filesystem_encoding', u'get_web_page', u'get_uno_command', u'get_uno_instance',
    u'delete_file', u'clean_filename', u'format_time', u'locale_compare', u'locale_direct_compare']<|MERGE_RESOLUTION|>--- conflicted
+++ resolved
@@ -78,111 +78,6 @@
         if LooseVersion(str(version)) > LooseVersion(str(app_version[u'full'])):
             Registry().execute(u'openlp_version_check', u'%s' % version)
 
-<<<<<<< HEAD
-class AppLocation(object):
-    """
-    The :class:`AppLocation` class is a static class which retrieves a
-    directory based on the directory type.
-    """
-    AppDir = 1
-    ConfigDir = 2
-    DataDir = 3
-    PluginsDir = 4
-    VersionDir = 5
-    CacheDir = 6
-    LanguageDir = 7
-    SharedData = 8
-
-    # Base path where data/config/cache dir is located
-    BaseDir = None
-
-    @staticmethod
-    def get_directory(dir_type=1):
-        """
-        Return the appropriate directory according to the directory type.
-
-        ``dir_type``
-            The directory type you want, for instance the data directory.
-        """
-        if dir_type == AppLocation.AppDir:
-            return _get_frozen_path(os.path.abspath(os.path.split(sys.argv[0])[0]), os.path.split(openlp.__file__)[0])
-        elif dir_type == AppLocation.PluginsDir:
-            app_path = os.path.abspath(os.path.split(sys.argv[0])[0])
-            return _get_frozen_path(os.path.join(app_path, u'plugins'),
-                os.path.join(os.path.split(openlp.__file__)[0], u'plugins'))
-        elif dir_type == AppLocation.VersionDir:
-            return _get_frozen_path(os.path.abspath(os.path.split(sys.argv[0])[0]), os.path.split(openlp.__file__)[0])
-        elif dir_type == AppLocation.LanguageDir:
-            app_path = _get_frozen_path(os.path.abspath(os.path.split(sys.argv[0])[0]), _get_os_dir_path(dir_type))
-            return os.path.join(app_path, u'i18n')
-        elif dir_type == AppLocation.DataDir and AppLocation.BaseDir:
-            return os.path.join(AppLocation.BaseDir, 'data')
-        else:
-            return _get_os_dir_path(dir_type)
-
-    @staticmethod
-    def get_data_path():
-        """
-        Return the path OpenLP stores all its data under.
-        """
-        # Check if we have a different data location.
-        if Settings().contains(u'advanced/data path'):
-            path = Settings().value(u'advanced/data path')
-        else:
-            path = AppLocation.get_directory(AppLocation.DataDir)
-            check_directory_exists(path)
-        return os.path.normpath(path)
-
-    @staticmethod
-    def get_section_data_path(section):
-        """
-        Return the path a particular module stores its data under.
-        """
-        data_path = AppLocation.get_data_path()
-        path = os.path.join(data_path, section)
-        check_directory_exists(path)
-        return path
-
-
-def _get_os_dir_path(dir_type):
-    """
-    Return a path based on which OS and environment we are running in.
-    """
-    encoding = sys.getfilesystemencoding()
-    if sys.platform == u'win32':
-        if dir_type == AppLocation.DataDir:
-            return os.path.join(unicode(os.getenv(u'APPDATA'), encoding), u'openlp', u'data')
-        elif dir_type == AppLocation.LanguageDir or dir_type == AppLocation.SharedData:
-            return os.path.split(openlp.__file__)[0]
-        return os.path.join(unicode(os.getenv(u'APPDATA'), encoding), u'openlp')
-    elif sys.platform == u'darwin':
-        if dir_type == AppLocation.DataDir:
-            return os.path.join(unicode(os.getenv(u'HOME'), encoding),
-                                u'Library', u'Application Support', u'openlp', u'Data')
-        elif dir_type == AppLocation.LanguageDir or dir_type == AppLocation.SharedData:
-            return os.path.split(openlp.__file__)[0]
-        return os.path.join(unicode(os.getenv(u'HOME'), encoding), u'Library', u'Application Support', u'openlp')
-    else:
-        if dir_type == AppLocation.LanguageDir or dir_type == AppLocation.SharedData:
-            prefixes = [u'/usr/local', u'/usr']
-            for prefix in prefixes:
-                directory = os.path.join(prefix, u'share', u'openlp')
-                if os.path.exists(directory):
-                    return directory
-            return os.path.join(u'/usr', u'share', u'openlp')
-        if XDG_BASE_AVAILABLE:
-            if dir_type == AppLocation.ConfigDir:
-                return os.path.join(unicode(BaseDirectory.xdg_config_home, encoding), u'openlp')
-            elif dir_type == AppLocation.DataDir:
-                return os.path.join(unicode(BaseDirectory.xdg_data_home, encoding), u'openlp')
-            elif dir_type == AppLocation.CacheDir:
-                return os.path.join(unicode(BaseDirectory.xdg_cache_home, encoding), u'openlp')
-        if dir_type == AppLocation.DataDir:
-            return os.path.join(unicode(os.getenv(u'HOME'), encoding), u'.openlp', u'data')
-        return os.path.join(unicode(os.getenv(u'HOME'), encoding), u'.openlp')
-
-=======
->>>>>>> 8a368c58
 
 def _get_frozen_path(frozen_option, non_frozen_option):
     """
