--- conflicted
+++ resolved
@@ -375,15 +375,11 @@
         'user interface/main window state': QtCore.QByteArray(),
         'user interface/preview panel': True,
         'user interface/preview splitter geometry': QtCore.QByteArray(),
-<<<<<<< HEAD
-        'user interface/is preset layout': False,
         'user interface/theme manager view mode': 1,
-=======
         'user interface/show library': True,
         'user interface/show projectors': True,
         'user interface/show service': True,
         'user interface/show themes': True,
->>>>>>> cbd79faa
         'projector/show after wizard': False,
         'projector/db type': 'sqlite',
         'projector/db username': '',
