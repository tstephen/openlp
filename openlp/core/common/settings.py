# -*- coding: utf-8 -*-
# vim: autoindent shiftwidth=4 expandtab textwidth=120 tabstop=4 softtabstop=4

###############################################################################
# OpenLP - Open Source Lyrics Projection                                      #
# --------------------------------------------------------------------------- #
# Copyright (c) 2008-2015 OpenLP Developers                                   #
# --------------------------------------------------------------------------- #
# This program is free software; you can redistribute it and/or modify it     #
# under the terms of the GNU General Public License as published by the Free  #
# Software Foundation; version 2 of the License.                              #
#                                                                             #
# This program is distributed in the hope that it will be useful, but WITHOUT #
# ANY WARRANTY; without even the implied warranty of MERCHANTABILITY or       #
# FITNESS FOR A PARTICULAR PURPOSE. See the GNU General Public License for    #
# more details.                                                               #
#                                                                             #
# You should have received a copy of the GNU General Public License along     #
# with this program; if not, write to the Free Software Foundation, Inc., 59  #
# Temple Place, Suite 330, Boston, MA 02111-1307 USA                          #
###############################################################################
"""
This class contains the core default settings.
"""
import datetime
import logging
import os

from PyQt4 import QtCore, QtGui

from openlp.core.common import ThemeLevel, SlideLimits, UiStrings, is_win, is_linux


log = logging.getLogger(__name__)


# Fix for bug #1014422.
X11_BYPASS_DEFAULT = True
if is_linux():
    # Default to False on Gnome.
    X11_BYPASS_DEFAULT = bool(not os.environ.get('GNOME_DESKTOP_SESSION_ID'))
    # Default to False on Xfce.
    if os.environ.get('DESKTOP_SESSION') == 'xfce':
        X11_BYPASS_DEFAULT = False


def recent_files_conv(value):
    """
    If the value is not a list convert it to a list
    :param value: Value to convert
    :return: value as a List
    """
    if isinstance(value, list):
        return value
    elif isinstance(value, str):
        return [value]
    elif isinstance(value, bytes):
        return [value.decode()]
    return []


class Settings(QtCore.QSettings):
    """
    Class to wrap QSettings.

    * Exposes all the methods of QSettings.
    * Adds functionality for OpenLP Portable. If the ``defaultFormat`` is set to
      ``IniFormat``, and the path to the Ini file is set using ``set_filename``,
      then the Settings constructor (without any arguments) will create a Settings
      object for accessing settings stored in that Ini file.

    ``__default_settings__``
        This dict contains all core settings with their default values.

    ``__obsolete_settings__``
        Each entry is structured in the following way::

            ('general/enable slide loop', 'advanced/slide limits', [(SlideLimits.Wrap, True), (SlideLimits.End, False)])

        The first entry is the *old key*; it will be removed.

        The second entry is the *new key*; we will add it to the config. If this is just an empty string, we just remove
        the old key. The last entry is a list containing two-pair tuples. If the list is empty, no conversion is made.
        If the first value is callable i.e. a function, the function will be called with the old setting's value.
        Otherwise each pair describes how to convert the old setting's value::

            (SlideLimits.Wrap, True)

        This means, that if the value of ``general/enable slide loop`` is equal (``==``) ``True`` then we set
        ``advanced/slide limits`` to ``SlideLimits.Wrap``. **NOTE**, this means that the rules have to cover all cases!
        So, if the type of the old value is bool, then there must be two rules.
    """
    __default_settings__ = {
        'advanced/add page break': False,
        'advanced/alternate rows': not is_win(),
        'advanced/current media plugin': -1,
        'advanced/data path': '',
        'advanced/default color': '#ffffff',
        'advanced/default image': ':/graphics/openlp-splash-screen.png',
        # 7 stands for now, 0 to 6 is Monday to Sunday.
        'advanced/default service day': 7,
        'advanced/default service enabled': True,
        'advanced/default service hour': 11,
        'advanced/default service minute': 0,
        'advanced/default service name': UiStrings().DefaultServiceName,
        'advanced/display size': 0,
        'advanced/double click live': False,
        'advanced/enable exit confirmation': True,
        'advanced/expand service item': False,
        'advanced/hide mouse': True,
        'advanced/is portable': False,
        'advanced/max recent files': 20,
        'advanced/print file meta data': False,
        'advanced/print notes': False,
        'advanced/print slide text': False,
        'advanced/recent file count': 4,
        'advanced/save current plugin': False,
        'advanced/slide limits': SlideLimits.End,
        'advanced/single click preview': False,
        'advanced/x11 bypass wm': X11_BYPASS_DEFAULT,
        'advanced/search as type': True,
        'crashreport/last directory': '',
        'formattingTags/html_tags': '',
        'core/audio repeat list': False,
        'core/auto open': False,
        'core/auto preview': False,
        'core/audio start paused': True,
        'core/auto unblank': False,
        'core/blank warning': False,
        'core/ccli number': '',
        'core/has run wizard': False,
        'core/language': '[en]',
        'core/last version test': '',
        'core/loop delay': 5,
        'core/recent files': [],
        'core/save prompt': False,
        'core/screen blank': False,
        'core/show splash': True,
        'core/songselect password': '',
        'core/songselect username': '',
        'core/update check': True,
        'core/view mode': 'default',
        # The other display settings (display position and dimensions) are defined in the ScreenList class due to a
        # circular dependency.
        'core/display on monitor': True,
        'core/override position': False,
        'core/application version': '0.0',
        'images/background color': '#000000',
        'media/players': 'webkit',
        'media/override player': QtCore.Qt.Unchecked,
        'players/background color': '#000000',
        'servicemanager/last directory': '',
        'servicemanager/last file': '',
        'servicemanager/service theme': '',
        'SettingsImport/file_date_created': datetime.datetime.now().strftime("%Y-%m-%d %H:%M"),
        'SettingsImport/Make_Changes': 'At_Own_RISK',
        'SettingsImport/type': 'OpenLP_settings_export',
        'SettingsImport/version': '',
        'shortcuts/aboutItem': [QtGui.QKeySequence(QtCore.Qt.CTRL + QtCore.Qt.Key_F1)],
        'shortcuts/addToService': [],
        'shortcuts/audioPauseItem': [],
        'shortcuts/displayTagItem': [],
        'shortcuts/blankScreen': [QtGui.QKeySequence(QtCore.Qt.Key_Period)],
        'shortcuts/collapse': [QtGui.QKeySequence(QtCore.Qt.Key_Minus)],
        'shortcuts/desktopScreen': [QtGui.QKeySequence(QtCore.Qt.Key_D)],
        'shortcuts/delete': [QtGui.QKeySequence(QtGui.QKeySequence.Delete), QtGui.QKeySequence(QtCore.Qt.Key_Delete)],
        'shortcuts/down': [QtGui.QKeySequence(QtCore.Qt.Key_Down)],
        'shortcuts/editSong': [],
        'shortcuts/escapeItem': [QtGui.QKeySequence(QtCore.Qt.Key_Escape)],
        'shortcuts/expand': [QtGui.QKeySequence(QtCore.Qt.Key_Plus)],
        'shortcuts/exportThemeItem': [],
        'shortcuts/fileNewItem': [QtGui.QKeySequence(QtGui.QKeySequence.New)],
        'shortcuts/fileSaveAsItem': [QtGui.QKeySequence(QtGui.QKeySequence.SaveAs),
                                     QtGui.QKeySequence(QtCore.Qt.CTRL + QtCore.Qt.SHIFT + QtCore.Qt.Key_S)],
        'shortcuts/fileExitItem': [QtGui.QKeySequence(QtGui.QKeySequence.Quit),
                                   QtGui.QKeySequence(QtCore.Qt.ALT + QtCore.Qt.Key_F4)],
        'shortcuts/fileSaveItem': [QtGui.QKeySequence(QtGui.QKeySequence.Save)],
        'shortcuts/fileOpenItem': [QtGui.QKeySequence(QtGui.QKeySequence.Open)],
        'shortcuts/goLive': [],
        'shortcuts/importThemeItem': [],
        'shortcuts/importBibleItem': [],
        'shortcuts/listViewBiblesDeleteItem': [QtGui.QKeySequence(QtGui.QKeySequence.Delete),
                                               QtGui.QKeySequence(QtCore.Qt.Key_Delete)],
        'shortcuts/listViewBiblesPreviewItem': [QtGui.QKeySequence(QtCore.Qt.Key_Return),
                                                QtGui.QKeySequence(QtCore.Qt.Key_Enter)],
        'shortcuts/listViewBiblesLiveItem': [QtGui.QKeySequence(QtCore.Qt.SHIFT + QtCore.Qt.Key_Return),
                                             QtGui.QKeySequence(QtCore.Qt.SHIFT + QtCore.Qt.Key_Enter)],
        'shortcuts/listViewBiblesServiceItem': [QtGui.QKeySequence(QtCore.Qt.Key_Plus),
                                                QtGui.QKeySequence(QtCore.Qt.Key_Equal)],
        'shortcuts/listViewCustomDeleteItem': [QtGui.QKeySequence(QtGui.QKeySequence.Delete),
                                               QtGui.QKeySequence(QtCore.Qt.Key_Delete)],
        'shortcuts/listViewCustomPreviewItem': [QtGui.QKeySequence(QtCore.Qt.Key_Return),
                                                QtGui.QKeySequence(QtCore.Qt.Key_Enter)],
        'shortcuts/listViewCustomLiveItem': [QtGui.QKeySequence(QtCore.Qt.SHIFT + QtCore.Qt.Key_Return),
                                             QtGui.QKeySequence(QtCore.Qt.SHIFT + QtCore.Qt.Key_Enter)],
        'shortcuts/listViewCustomServiceItem': [QtGui.QKeySequence(QtCore.Qt.Key_Plus),
                                                QtGui.QKeySequence(QtCore.Qt.Key_Equal)],
        'shortcuts/listViewImagesDeleteItem': [QtGui.QKeySequence(QtGui.QKeySequence.Delete),
                                               QtGui.QKeySequence(QtCore.Qt.Key_Delete)],
        'shortcuts/listViewImagesPreviewItem': [QtGui.QKeySequence(QtCore.Qt.Key_Return),
                                                QtGui.QKeySequence(QtCore.Qt.Key_Enter)],
        'shortcuts/listViewImagesLiveItem': [QtGui.QKeySequence(QtCore.Qt.SHIFT + QtCore.Qt.Key_Return),
                                             QtGui.QKeySequence(QtCore.Qt.SHIFT + QtCore.Qt.Key_Enter)],
        'shortcuts/listViewImagesServiceItem': [QtGui.QKeySequence(QtCore.Qt.Key_Plus),
                                                QtGui.QKeySequence(QtCore.Qt.Key_Equal)],
        'shortcuts/listViewMediaDeleteItem': [QtGui.QKeySequence(QtGui.QKeySequence.Delete),
                                              QtGui.QKeySequence(QtCore.Qt.Key_Delete)],
        'shortcuts/listViewMediaPreviewItem': [QtGui.QKeySequence(QtCore.Qt.Key_Return),
                                               QtGui.QKeySequence(QtCore.Qt.Key_Enter)],
        'shortcuts/listViewMediaLiveItem': [QtGui.QKeySequence(QtCore.Qt.SHIFT + QtCore.Qt.Key_Return),
                                            QtGui.QKeySequence(QtCore.Qt.SHIFT + QtCore.Qt.Key_Enter)],
        'shortcuts/listViewMediaServiceItem': [QtGui.QKeySequence(QtCore.Qt.Key_Plus),
                                               QtGui.QKeySequence(QtCore.Qt.Key_Equal)],
        'shortcuts/listViewPresentationsDeleteItem': [QtGui.QKeySequence(QtGui.QKeySequence.Delete),
                                                      QtGui.QKeySequence(QtCore.Qt.Key_Delete)],
        'shortcuts/listViewPresentationsPreviewItem': [QtGui.QKeySequence(QtCore.Qt.Key_Return),
                                                       QtGui.QKeySequence(QtCore.Qt.Key_Enter)],
        'shortcuts/listViewPresentationsLiveItem': [QtGui.QKeySequence(QtCore.Qt.SHIFT + QtCore.Qt.Key_Return),
                                                    QtGui.QKeySequence(QtCore.Qt.SHIFT + QtCore.Qt.Key_Enter)],
        'shortcuts/listViewPresentationsServiceItem': [QtGui.QKeySequence(QtCore.Qt.Key_Plus),
                                                       QtGui.QKeySequence(QtCore.Qt.Key_Equal)],
        'shortcuts/listViewSongsDeleteItem': [QtGui.QKeySequence(QtGui.QKeySequence.Delete),
                                              QtGui.QKeySequence(QtCore.Qt.Key_Delete)],
        'shortcuts/listViewSongsPreviewItem': [QtGui.QKeySequence(QtCore.Qt.Key_Return),
                                               QtGui.QKeySequence(QtCore.Qt.Key_Enter)],
        'shortcuts/listViewSongsLiveItem': [QtGui.QKeySequence(QtCore.Qt.SHIFT + QtCore.Qt.Key_Return),
                                            QtGui.QKeySequence(QtCore.Qt.SHIFT + QtCore.Qt.Key_Enter)],
        'shortcuts/listViewSongsServiceItem': [QtGui.QKeySequence(QtCore.Qt.Key_Plus),
                                               QtGui.QKeySequence(QtCore.Qt.Key_Equal)],
        'shortcuts/lockPanel': [],
        'shortcuts/modeDefaultItem': [],
        'shortcuts/modeLiveItem': [],
        'shortcuts/make_live': [QtGui.QKeySequence(QtCore.Qt.Key_Return), QtGui.QKeySequence(QtCore.Qt.Key_Enter)],
        'shortcuts/moveUp': [QtGui.QKeySequence(QtCore.Qt.Key_PageUp)],
        'shortcuts/moveTop': [QtGui.QKeySequence(QtCore.Qt.Key_Home)],
        'shortcuts/modeSetupItem': [],
        'shortcuts/moveBottom': [QtGui.QKeySequence(QtCore.Qt.Key_End)],
        'shortcuts/moveDown': [QtGui.QKeySequence(QtCore.Qt.Key_PageDown)],
        'shortcuts/nextTrackItem': [],
        'shortcuts/nextItem_live': [QtGui.QKeySequence(QtCore.Qt.Key_Down), QtGui.QKeySequence(QtCore.Qt.Key_PageDown)],
        'shortcuts/nextItem_preview': [QtGui.QKeySequence(QtCore.Qt.Key_Down),
                                       QtGui.QKeySequence(QtCore.Qt.Key_PageDown)],
        'shortcuts/nextService': [QtGui.QKeySequence(QtCore.Qt.Key_Right)],
        'shortcuts/newService': [],
        'shortcuts/offlineHelpItem': [QtGui.QKeySequence(QtGui.QKeySequence.HelpContents)],
        'shortcuts/onlineHelpItem': [QtGui.QKeySequence(QtGui.QKeySequence.HelpContents)],
        'shortcuts/openService': [],
        'shortcuts/saveService': [],
        'shortcuts/previousItem_live': [QtGui.QKeySequence(QtCore.Qt.Key_Up), QtGui.QKeySequence(QtCore.Qt.Key_PageUp)],
        'shortcuts/playbackPause': [],
        'shortcuts/playbackPlay': [],
        'shortcuts/playbackStop': [],
        'shortcuts/playSlidesLoop': [],
        'shortcuts/playSlidesOnce': [],
        'shortcuts/previousService': [QtGui.QKeySequence(QtCore.Qt.Key_Left)],
<<<<<<< HEAD
        'shortcuts/previousItem_preview': [],
        'shortcuts/printServiceItem': [QtGui.QKeySequence(QtCore.Qt.CTRL + QtCore.Qt.Key_P)],
=======
        'shortcuts/previousItem_preview': [QtGui.QKeySequence(QtCore.Qt.Key_Up),
                                           QtGui.QKeySequence(QtCore.Qt.Key_PageUp)],
        'shortcuts/printServiceItem': [QtGui.QKeySequence('Ctrl+P')],
>>>>>>> 4687d71c
        'shortcuts/songExportItem': [],
        'shortcuts/songUsageStatus': [QtGui.QKeySequence(QtCore.Qt.Key_F4)],
        'shortcuts/searchShortcut': [QtGui.QKeySequence(QtGui.QKeySequence.Find)],
        'shortcuts/settingsShortcutsItem': [],
        'shortcuts/settingsImportItem': [],
        'shortcuts/settingsPluginListItem': [QtGui.QKeySequence(QtCore.Qt.ALT + QtCore.Qt.Key_F7)],
        'shortcuts/songUsageDelete': [],
        'shortcuts/settingsConfigureItem': [QtGui.QKeySequence(QtGui.QKeySequence.Preferences)],
        'shortcuts/shortcutAction_B': [QtGui.QKeySequence(QtCore.Qt.Key_B)],
        'shortcuts/shortcutAction_C': [QtGui.QKeySequence(QtCore.Qt.Key_C)],
        'shortcuts/shortcutAction_E': [QtGui.QKeySequence(QtCore.Qt.Key_E)],
        'shortcuts/shortcutAction_I': [QtGui.QKeySequence(QtCore.Qt.Key_I)],
        'shortcuts/shortcutAction_O': [QtGui.QKeySequence(QtCore.Qt.Key_O)],
        'shortcuts/shortcutAction_P': [QtGui.QKeySequence(QtCore.Qt.Key_P)],
        'shortcuts/shortcutAction_V': [QtGui.QKeySequence(QtCore.Qt.Key_V)],
        'shortcuts/shortcutAction_0': [QtGui.QKeySequence(QtCore.Qt.Key_0)],
        'shortcuts/shortcutAction_1': [QtGui.QKeySequence(QtCore.Qt.Key_1)],
        'shortcuts/shortcutAction_2': [QtGui.QKeySequence(QtCore.Qt.Key_2)],
        'shortcuts/shortcutAction_3': [QtGui.QKeySequence(QtCore.Qt.Key_3)],
        'shortcuts/shortcutAction_4': [QtGui.QKeySequence(QtCore.Qt.Key_4)],
        'shortcuts/shortcutAction_5': [QtGui.QKeySequence(QtCore.Qt.Key_5)],
        'shortcuts/shortcutAction_6': [QtGui.QKeySequence(QtCore.Qt.Key_6)],
        'shortcuts/shortcutAction_7': [QtGui.QKeySequence(QtCore.Qt.Key_7)],
        'shortcuts/shortcutAction_8': [QtGui.QKeySequence(QtCore.Qt.Key_8)],
        'shortcuts/shortcutAction_9': [QtGui.QKeySequence(QtCore.Qt.Key_9)],
        'shortcuts/settingsExportItem': [],
        'shortcuts/songUsageReport': [],
        'shortcuts/songImportItem': [],
        'shortcuts/themeScreen': [QtGui.QKeySequence(QtCore.Qt.Key_T)],
        'shortcuts/toolsReindexItem': [],
        'shortcuts/toolsFindDuplicates': [],
        'shortcuts/toolsAlertItem': [QtGui.QKeySequence(QtCore.Qt.Key_F7)],
        'shortcuts/toolsFirstTimeWizard': [],
        'shortcuts/toolsOpenDataFolder': [],
        'shortcuts/toolsAddToolItem': [],
        'shortcuts/updateThemeImages': [],
        'shortcuts/up': [QtGui.QKeySequence(QtCore.Qt.Key_Up)],
        'shortcuts/viewProjectorManagerItem': [QtGui.QKeySequence(QtCore.Qt.Key_F6)],
        'shortcuts/viewThemeManagerItem': [QtGui.QKeySequence(QtCore.Qt.Key_F10)],
        'shortcuts/viewMediaManagerItem': [QtGui.QKeySequence(QtCore.Qt.Key_F8)],
        'shortcuts/viewPreviewPanel': [QtGui.QKeySequence(QtCore.Qt.Key_F11)],
        'shortcuts/viewLivePanel': [QtGui.QKeySequence(QtCore.Qt.Key_F12)],
        'shortcuts/viewServiceManagerItem': [QtGui.QKeySequence(QtCore.Qt.Key_F9)],
        'shortcuts/webSiteItem': [],
        'themes/global theme': '',
        'themes/last directory': '',
        'themes/last directory export': '',
        'themes/last directory import': '',
        'themes/theme level': ThemeLevel.Song,
        'themes/wrap footer': False,
        'user interface/live panel': True,
        'user interface/live splitter geometry': QtCore.QByteArray(),
        'user interface/lock panel': False,
        'user interface/main window geometry': QtCore.QByteArray(),
        'user interface/main window position': QtCore.QPoint(0, 0),
        'user interface/main window splitter geometry': QtCore.QByteArray(),
        'user interface/main window state': QtCore.QByteArray(),
        'user interface/preview panel': True,
        'user interface/preview splitter geometry': QtCore.QByteArray(),
        'projector/db type': 'sqlite',
        'projector/db username': '',
        'projector/db password': '',
        'projector/db hostname': '',
        'projector/db database': '',
        'projector/enable': True,
        'projector/connect on start': False,
        'projector/last directory import': '',
        'projector/last directory export': '',
        'projector/poll time': 20,  # PJLink  timeout is 30 seconds
        'projector/socket timeout': 5,  # 5 second socket timeout
        'projector/source dialog type': 0  # Source select dialog box type
    }
    __file_path__ = ''
    __obsolete_settings__ = [
        # Changed during 2.2.x development.
        # ('advanced/stylesheet fix', '', []),
        # ('general/recent files', 'core/recent files', [(recent_files_conv, None)]),
        ('songs/search as type', 'advanced/search as type', [])
    ]

    @staticmethod
    def extend_default_settings(default_values):
        """
        Static method to merge the given ``default_values`` with the ``Settings.__default_settings__``.

        :param default_values: A dict with setting keys and their default values.
        """
        Settings.__default_settings__.update(default_values)

    @staticmethod
    def set_filename(ini_file):
        """
        Sets the complete path to an Ini file to be used by Settings objects.

        Does not affect existing Settings objects.
        """
        Settings.__file_path__ = ini_file

    @staticmethod
    def set_up_default_values():
        """
        This static method is called on start up. It is used to perform any operation on the __default_settings__ dict.
        """
        # Make sure the string is translated (when building the dict the string is not translated because the translate
        # function was not set up as this stage).
        Settings.__default_settings__['advanced/default service name'] = UiStrings().DefaultServiceName

    def __init__(self, *args):
        """
        Constructor which checks if this should be a native settings object, or an INI file.
        """
        if not args and Settings.__file_path__ and Settings.defaultFormat() == Settings.IniFormat:
            QtCore.QSettings.__init__(self, Settings.__file_path__, Settings.IniFormat)
        else:
            QtCore.QSettings.__init__(self, *args)

    def get_default_value(self, key):
        """
        Get the default value of the given key
        """
        if self.group():
            key = self.group() + '/' + key
        return Settings.__default_settings__[key]

    def remove_obsolete_settings(self):
        """
        This method is only called to clean up the config. It removes old settings and it renames settings. See
        ``__obsolete_settings__`` for more details.
        """
        for old_key, new_key, rules in Settings.__obsolete_settings__:
            # Once removed we don't have to do this again.
            if self.contains(old_key):
                if new_key:
                    # Get the value of the old_key.
                    old_value = super(Settings, self).value(old_key)
                    # When we want to convert the value, we have to figure out the default value (because we cannot get
                    # the default value from the central settings dict.
                    if rules:
                        default_value = rules[0][1]
                        old_value = self._convert_value(old_value, default_value)
                    # Iterate over our rules and check what the old_value should be "converted" to.
                    for new, old in rules:
                        # If the value matches with the condition (rule), then use the provided value. This is used to
                        # convert values. E. g. an old value 1 results in True, and 0 in False.
                        if callable(new):
                            old_value = new(old_value)
                        elif old == old_value:
                            old_value = new
                            break
                    self.setValue(new_key, old_value)
                self.remove(old_key)

    def value(self, key):
        """
        Returns the value for the given ``key``. The returned ``value`` is of the same type as the default value in the
        *Settings.__default_settings__* dict.

        :param key: The key to return the value from.
        """
        # if group() is not empty the group has not been specified together with the key.
        if self.group():
            default_value = Settings.__default_settings__[self.group() + '/' + key]
        else:
            default_value = Settings.__default_settings__[key]
        setting = super(Settings, self).value(key, default_value)
        return self._convert_value(setting, default_value)

    def _convert_value(self, setting, default_value):
        """
        This converts the given ``setting`` to the type of the given ``default_value``.

        :param setting: The setting to convert. This could be ``true`` for example.Settings()
        :param default_value: Indication the type the setting should be converted to. For example ``True``
        (type is boolean), meaning that we convert the string ``true`` to a python boolean.

        **Note**, this method only converts a few types and might need to be extended if a certain type is missing!
        """
        # On OS X (and probably on other platforms too) empty value from QSettings is represented as type
        # PyQt4.QtCore.QPyNullVariant. This type has to be converted to proper 'None' Python type.
        if isinstance(setting, QtCore.QPyNullVariant) and setting.isNull():
            setting = None
        # Handle 'None' type (empty value) properly.
        if setting is None:
            # An empty string saved to the settings results in a None type being returned.
            # Convert it to empty unicode string.
            if isinstance(default_value, str):
                return ''
            # An empty list saved to the settings results in a None type being returned.
            else:
                return []
        # Convert the setting to the correct type.
        if isinstance(default_value, bool):
            if isinstance(setting, bool):
                return setting
            # Sometimes setting is string instead of a boolean.
            return setting == 'true'
        if isinstance(default_value, int):
            return int(setting)
        return setting

    def get_files_from_config(self, plugin):
        """
        This removes the settings needed for old way we saved files (e. g. the image paths for the image plugin). A list
        of file paths are returned.

         **Note**: Only a list of paths is returned; this does not convert anything!

         :param plugin: The Plugin object.The caller has to convert/save the list himself; o
        """
        files_list = []
        # We need QSettings instead of Settings here to bypass our central settings dict.
        # Do NOT do this anywhere else!
        settings = QtCore.QSettings(self.fileName(), Settings.IniFormat)
        settings.beginGroup(plugin.settings_section)
        if settings.contains('%s count' % plugin.name):
            # Get the count.
            list_count = int(settings.value('%s count' % plugin.name, 0))
            if list_count:
                for counter in range(list_count):
                    # The keys were named e. g.: "image 0"
                    item = settings.value('%s %d' % (plugin.name, counter), '')
                    if item:
                        files_list.append(item)
                    settings.remove('%s %d' % (plugin.name, counter))
            settings.remove('%s count' % plugin.name)
        settings.endGroup()
        return files_list<|MERGE_RESOLUTION|>--- conflicted
+++ resolved
@@ -253,14 +253,9 @@
         'shortcuts/playSlidesLoop': [],
         'shortcuts/playSlidesOnce': [],
         'shortcuts/previousService': [QtGui.QKeySequence(QtCore.Qt.Key_Left)],
-<<<<<<< HEAD
-        'shortcuts/previousItem_preview': [],
-        'shortcuts/printServiceItem': [QtGui.QKeySequence(QtCore.Qt.CTRL + QtCore.Qt.Key_P)],
-=======
         'shortcuts/previousItem_preview': [QtGui.QKeySequence(QtCore.Qt.Key_Up),
                                            QtGui.QKeySequence(QtCore.Qt.Key_PageUp)],
-        'shortcuts/printServiceItem': [QtGui.QKeySequence('Ctrl+P')],
->>>>>>> 4687d71c
+        'shortcuts/printServiceItem': [QtGui.QKeySequence(QtCore.Qt.CTRL + QtCore.Qt.Key_P)],
         'shortcuts/songExportItem': [],
         'shortcuts/songUsageStatus': [QtGui.QKeySequence(QtCore.Qt.Key_F4)],
         'shortcuts/searchShortcut': [QtGui.QKeySequence(QtGui.QKeySequence.Find)],
