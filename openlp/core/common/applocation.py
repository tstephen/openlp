# -*- coding: utf-8 -*-
# vim: autoindent shiftwidth=4 expandtab textwidth=120 tabstop=4 softtabstop=4

###############################################################################
# OpenLP - Open Source Lyrics Projection                                      #
# --------------------------------------------------------------------------- #
# Copyright (c) 2008-2014 Raoul Snyman                                        #
# Portions copyright (c) 2008-2014 Tim Bentley, Gerald Britton, Jonathan      #
# Corwin, Samuel Findlay, Michael Gorven, Scott Guerrieri, Matthias Hub,      #
# Meinert Jordan, Armin Köhler, Erik Lundin, Edwin Lunando, Brian T. Meyer.   #
# Joshua Miller, Stevan Pettit, Andreas Preikschat, Mattias Põldaru,          #
# Christian Richter, Philip Ridout, Simon Scudder, Jeffrey Smith,             #
# Maikel Stuivenberg, Martin Thompson, Jon Tibble, Dave Warnock,              #
# Frode Woldsund, Martin Zibricky, Patrick Zimmermann                         #
# --------------------------------------------------------------------------- #
# This program is free software; you can redistribute it and/or modify it     #
# under the terms of the GNU General Public License as published by the Free  #
# Software Foundation; version 2 of the License.                              #
#                                                                             #
# This program is distributed in the hope that it will be useful, but WITHOUT #
# ANY WARRANTY; without even the implied warranty of MERCHANTABILITY or       #
# FITNESS FOR A PARTICULAR PURPOSE. See the GNU General Public License for    #
# more details.                                                               #
#                                                                             #
# You should have received a copy of the GNU General Public License along     #
# with this program; if not, write to the Free Software Foundation, Inc., 59  #
# Temple Place, Suite 330, Boston, MA 02111-1307 USA                          #
###############################################################################
"""
The :mod:`openlp.core.common.applocation` module provides an utility for OpenLP receiving the data path etc.
"""
import logging
import os
import sys

from openlp.core.common import Settings


if sys.platform != 'win32' and sys.platform != 'darwin':
    try:
        from xdg import BaseDirectory
        XDG_BASE_AVAILABLE = True
    except ImportError:
        XDG_BASE_AVAILABLE = False

import openlp
from openlp.core.common import check_directory_exists, get_frozen_path


log = logging.getLogger(__name__)


class AppLocation(object):
    """
    The :class:`AppLocation` class is a static class which retrieves a directory based on the directory type.
    """
    AppDir = 1
    DataDir = 2
    PluginsDir = 3
    VersionDir = 4
    CacheDir = 5
    LanguageDir = 6

    # Base path where data/config/cache dir is located
    BaseDir = None

    @staticmethod
    def get_directory(dir_type=AppDir):
        """
        Return the appropriate directory according to the directory type.

        :param dir_type: The directory type you want, for instance the data directory. Default *AppLocation.AppDir*
        """
        if dir_type == AppLocation.AppDir:
            return get_frozen_path(os.path.abspath(os.path.split(sys.argv[0])[0]), os.path.split(openlp.__file__)[0])
        elif dir_type == AppLocation.PluginsDir:
            app_path = os.path.abspath(os.path.split(sys.argv[0])[0])
<<<<<<< HEAD
            return os.path.normpath(get_frozen_path(os.path.join(app_path, 'plugins'),
                os.path.join(os.path.split(openlp.__file__)[0], 'plugins')))
=======
            return get_frozen_path(os.path.join(app_path, 'plugins'),
                                   os.path.join(os.path.split(openlp.__file__)[0], 'plugins'))
>>>>>>> 5618aaa7
        elif dir_type == AppLocation.VersionDir:
            return get_frozen_path(os.path.abspath(os.path.split(sys.argv[0])[0]), os.path.split(openlp.__file__)[0])
        elif dir_type == AppLocation.LanguageDir:
            app_path = get_frozen_path(os.path.abspath(os.path.split(sys.argv[0])[0]), _get_os_dir_path(dir_type))
            return os.path.join(app_path, 'i18n')
        elif dir_type == AppLocation.DataDir and AppLocation.BaseDir:
            return os.path.join(AppLocation.BaseDir, 'data')
        else:
            return _get_os_dir_path(dir_type)

    @staticmethod
    def get_data_path():
        """
        Return the path OpenLP stores all its data under.
        """
        # Check if we have a different data location.
        if Settings().contains('advanced/data path'):
            path = Settings().value('advanced/data path')
        else:
            path = AppLocation.get_directory(AppLocation.DataDir)
            check_directory_exists(path)
        return os.path.normpath(path)

    @staticmethod
    def get_files(section=None, extension=None):
        """
        Get a list of files from the data files path.

        :param section: Defaults to *None*. The section of code getting the files - used to load from a section's
        data subdirectory.
        :param extension:
            Defaults to *None*. The extension to search for. For example::

                u'.png'
        """
        path = AppLocation.get_data_path()
        if section:
            path = os.path.join(path, section)
        try:
            files = os.listdir(path)
        except OSError:
            return []
        if extension:
            return [filename for filename in files if extension == os.path.splitext(filename)[1]]
        else:
            # no filtering required
            return files

    @staticmethod
    def get_section_data_path(section):
        """
        Return the path a particular module stores its data under.
        """
        data_path = AppLocation.get_data_path()
        path = os.path.join(data_path, section)
        check_directory_exists(path)
        return path


def _get_os_dir_path(dir_type):
    """
    Return a path based on which OS and environment we are running in.
    """
    if sys.platform == 'win32':
        if dir_type == AppLocation.DataDir:
            return os.path.join(str(os.getenv('APPDATA')), 'openlp', 'data')
        elif dir_type == AppLocation.LanguageDir:
            return os.path.split(openlp.__file__)[0]
        return os.path.join(str(os.getenv('APPDATA')), 'openlp')
    elif sys.platform == 'darwin':
        if dir_type == AppLocation.DataDir:
            return os.path.join(str(os.getenv('HOME')),
                                'Library', 'Application Support', 'openlp', 'Data')
        elif dir_type == AppLocation.LanguageDir:
            return os.path.split(openlp.__file__)[0]
        return os.path.join(str(os.getenv('HOME')), 'Library', 'Application Support', 'openlp')
    else:
        if dir_type == AppLocation.LanguageDir:
            for prefix in ['/usr/local', '/usr']:
                directory = os.path.join(prefix, 'share', 'openlp')
                if os.path.exists(directory):
                    return directory
            return os.path.join('/usr', 'share', 'openlp')
        if XDG_BASE_AVAILABLE:
            if dir_type == AppLocation.DataDir:
                return os.path.join(str(BaseDirectory.xdg_data_home), 'openlp')
            elif dir_type == AppLocation.CacheDir:
                return os.path.join(str(BaseDirectory.xdg_cache_home), 'openlp')
        if dir_type == AppLocation.DataDir:
            return os.path.join(str(os.getenv('HOME')), '.openlp', 'data')
        return os.path.join(str(os.getenv('HOME')), '.openlp')<|MERGE_RESOLUTION|>--- conflicted
+++ resolved
@@ -75,13 +75,8 @@
             return get_frozen_path(os.path.abspath(os.path.split(sys.argv[0])[0]), os.path.split(openlp.__file__)[0])
         elif dir_type == AppLocation.PluginsDir:
             app_path = os.path.abspath(os.path.split(sys.argv[0])[0])
-<<<<<<< HEAD
-            return os.path.normpath(get_frozen_path(os.path.join(app_path, 'plugins'),
-                os.path.join(os.path.split(openlp.__file__)[0], 'plugins')))
-=======
             return get_frozen_path(os.path.join(app_path, 'plugins'),
                                    os.path.join(os.path.split(openlp.__file__)[0], 'plugins'))
->>>>>>> 5618aaa7
         elif dir_type == AppLocation.VersionDir:
             return get_frozen_path(os.path.abspath(os.path.split(sys.argv[0])[0]), os.path.split(openlp.__file__)[0])
         elif dir_type == AppLocation.LanguageDir:
