--- conflicted
+++ resolved
@@ -92,8 +92,8 @@
     SendSelectLive = unicode(translate('OpenLP.Ui',
         'Send the selected %s live.'))
     Service = translate('OpenLP.Ui', 'Service')
-<<<<<<< HEAD
     ServiceManager = translate('OpenLP.Ui', 'Service Manager')
+    StartTimeCode = unicode(translate('OpenLP.Ui', 'Start %s'))
     Theme = translate('OpenLP.Ui', 'Theme', 'Singular')
     Themes = translate('OpenLP.Ui', 'Themes', 'Plural')
     ThemeManager = translate('OpenLP.Ui', 'Theme Manager')
@@ -101,11 +101,6 @@
     ToggleVisibility = unicode(translate('OpenLP.Ui',
         'Toggle the visibility of the %s.'))
     Version = translate('OpenLP.Ui', 'Version')
-=======
-    StartTimeCode = unicode(translate('OpenLP.Ui', 'Start %s'))
-    Theme = translate('OpenLP.Ui', 'Theme')
-    Themes = translate('OpenLP.Ui', 'Themes')
->>>>>>> 5dc18c70
 
 def add_welcome_page(parent, image):
     """
