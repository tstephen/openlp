# -*- coding: utf-8 -*-
# vim: autoindent shiftwidth=4 expandtab textwidth=80 tabstop=4 softtabstop=4

###############################################################################
# OpenLP - Open Source Lyrics Projection                                      #
# --------------------------------------------------------------------------- #
# Copyright (c) 2008-2011 Raoul Snyman                                        #
# Portions copyright (c) 2008-2011 Tim Bentley, Jonathan Corwin, Michael      #
# Gorven, Scott Guerrieri, Matthias Hub, Meinert Jordan, Armin Köhler,        #
# Andreas Preikschat, Mattias Põldaru, Christian Richter, Philip Ridout,      #
# Maikel Stuivenberg, Martin Thompson, Jon Tibble, Frode Woldsund             #
# --------------------------------------------------------------------------- #
# This program is free software; you can redistribute it and/or modify it     #
# under the terms of the GNU General Public License as published by the Free  #
# Software Foundation; version 2 of the License.                              #
#                                                                             #
# This program is distributed in the hope that it will be useful, but WITHOUT #
# ANY WARRANTY; without even the implied warranty of MERCHANTABILITY or       #
# FITNESS FOR A PARTICULAR PURPOSE. See the GNU General Public License for    #
# more details.                                                               #
#                                                                             #
# You should have received a copy of the GNU General Public License along     #
# with this program; if not, write to the Free Software Foundation, Inc., 59  #
# Temple Place, Suite 330, Boston, MA 02111-1307 USA                          #
###############################################################################
"""
The :mod:`ui` module provides standard UI components for OpenLP.
"""
import logging

from PyQt4 import QtCore, QtGui

from openlp.core.lib import build_icon, Receiver, translate

log = logging.getLogger(__name__)

class UiStrings(object):
    """
    Provide standard strings for objects to use.
    """
    # These strings should need a good reason to be retranslated elsewhere.
    # Should some/more/less of these have an &amp; attached?
    About = translate('OpenLP.Ui', 'About')
    Add = translate('OpenLP.Ui', '&Add')
    Advanced = translate('OpenLP.Ui', 'Advanced')
    AllFiles = translate('OpenLP.Ui', 'All Files')
    Bottom = translate('OpenLP.Ui', 'Bottom')
    Browse = translate('OpenLP.Ui', 'Browse...')
    Cancel = translate('OpenLP.Ui', 'Cancel')
    CCLINumberLabel = translate('OpenLP.Ui', 'CCLI number:')
    CreateService = translate('OpenLP.Ui', 'Create a new service.')
    Default = unicode(translate('OpenLP.Ui', 'Default'))
    Delete = translate('OpenLP.Ui', '&Delete')
    Edit = translate('OpenLP.Ui', '&Edit')
    EmptyField = translate('OpenLP.Ui', 'Empty Field')
    Error = translate('OpenLP.Ui', 'Error')
    Export = translate('OpenLP.Ui', 'Export')
    FontSizePtUnit = translate('OpenLP.Ui', 'pt',
        'Abbreviated font pointsize unit')
    Hours = translate('OpenLP.Ui', 'h', 'The abbreviated unit for hours')
    Image = translate('OpenLP.Ui', 'Image')
    Import = translate('OpenLP.Ui', 'Import')
    LengthTime = unicode(translate('OpenLP.Ui', 'Length %s'))
    Live = translate('OpenLP.Ui', 'Live')
    LiveBGError = translate('OpenLP.Ui', 'Live Background Error')
    LivePanel = translate('OpenLP.Ui', 'Live Panel')
    Load = translate('OpenLP.Ui', 'Load')
    Minutes = translate('OpenLP.Ui', 'm', 'The abbreviated unit for minutes')
    Middle = translate('OpenLP.Ui', 'Middle')
    New = translate('OpenLP.Ui', 'New')
    NewService = translate('OpenLP.Ui', 'New Service')
    NewTheme = translate('OpenLP.Ui', 'New Theme')
    NFSs = translate('OpenLP.Ui', 'No File Selected', 'Singular')
    NFSp = translate('OpenLP.Ui', 'No Files Selected', 'Plural')
    NISs = translate('OpenLP.Ui', 'No Item Selected', 'Singular')
    NISp = translate('OpenLP.Ui', 'No Items Selected', 'Plural')
    OLPV1 = translate('OpenLP.Ui', 'openlp.org 1.x')
    OLPV2 = translate('OpenLP.Ui', 'OpenLP 2.0')
<<<<<<< HEAD
    OpenFile = translate('OpenLP.Ui', 'Open File')
=======
    OpenLPStart = translate('OpenLP.Ui', 'OpenLP is already running. Do you '
        'wish to continue?')
>>>>>>> 22808d36
    OpenService = translate('OpenLP.Ui', 'Open Service')
    Preview = translate('OpenLP.Ui', 'Preview')
    PreviewPanel = translate('OpenLP.Ui', 'Preview Panel')
    PrintServiceOrder = translate('OpenLP.Ui', 'Print Service Order')
    ReplaceBG = translate('OpenLP.Ui', 'Replace Background')
    ReplaceLiveBG = translate('OpenLP.Ui', 'Replace Live Background')
    ResetBG = translate('OpenLP.Ui', 'Reset Background')
    ResetLiveBG = translate('OpenLP.Ui', 'Reset Live Background')
    Seconds = translate('OpenLP.Ui', 's', 'The abbreviated unit for seconds')
    SaveAndPreview = translate('OpenLP.Ui', 'Save && Preview')
    Search = translate('OpenLP.Ui', 'Search')
    SelectDelete = translate('OpenLP.Ui', 'You must select an item to delete.')
    SelectEdit = translate('OpenLP.Ui', 'You must select an item to edit.')
    SaveService = translate('OpenLP.Ui', 'Save Service')
    Service = translate('OpenLP.Ui', 'Service')
    StartTimeCode = unicode(translate('OpenLP.Ui', 'Start %s'))
    Theme = translate('OpenLP.Ui', 'Theme', 'Singular')
    Themes = translate('OpenLP.Ui', 'Themes', 'Plural')
    Top = translate('OpenLP.Ui', 'Top')
    Version = translate('OpenLP.Ui', 'Version')

def add_welcome_page(parent, image):
    """
    Generate an opening welcome page for a wizard using a provided image.

    ``parent``
        A ``QWizard`` object to add the welcome page to.

    ``image``
        A splash image for the wizard.
    """
    parent.welcomePage = QtGui.QWizardPage()
    parent.welcomePage.setPixmap(QtGui.QWizard.WatermarkPixmap,
        QtGui.QPixmap(image))
    parent.welcomePage.setObjectName(u'WelcomePage')
    parent.welcomeLayout = QtGui.QVBoxLayout(parent.welcomePage)
    parent.welcomeLayout.setObjectName(u'WelcomeLayout')
    parent.titleLabel = QtGui.QLabel(parent.welcomePage)
    parent.titleLabel.setObjectName(u'TitleLabel')
    parent.welcomeLayout.addWidget(parent.titleLabel)
    parent.welcomeLayout.addSpacing(40)
    parent.informationLabel = QtGui.QLabel(parent.welcomePage)
    parent.informationLabel.setWordWrap(True)
    parent.informationLabel.setObjectName(u'InformationLabel')
    parent.welcomeLayout.addWidget(parent.informationLabel)
    parent.welcomeLayout.addStretch()
    parent.addPage(parent.welcomePage)

def create_accept_reject_button_box(parent, okay=False):
    """
    Creates a standard dialog button box with two buttons. The buttons default
    to save and cancel but the ``okay`` parameter can be used to make the
    buttons okay and cancel instead.
    The button box is connected to the parent's ``accept()`` and ``reject()``
    methods to handle the default ``accepted()`` and ``rejected()`` signals.

    ``parent``
        The parent object. This should be a ``QWidget`` descendant.

    ``okay``
        If true creates an okay/cancel combination instead of save/cancel.
    """
    button_box = QtGui.QDialogButtonBox(parent)
    accept_button = QtGui.QDialogButtonBox.Save
    if okay:
        accept_button = QtGui.QDialogButtonBox.Ok
    button_box.setStandardButtons(accept_button | QtGui.QDialogButtonBox.Cancel)
    button_box.setObjectName(u'%sButtonBox' % parent)
    QtCore.QObject.connect(button_box, QtCore.SIGNAL(u'accepted()'),
        parent.accept)
    QtCore.QObject.connect(button_box, QtCore.SIGNAL(u'rejected()'),
        parent.reject)
    return button_box

def critical_error_message_box(title=None, message=None, parent=None,
    question=False):
    """
    Provides a standard critical message box for errors that OpenLP displays
    to users.

    ``title``
        The title for the message box.

    ``message``
        The message to display to the user.

    ``parent``
        The parent UI element to attach the dialog to.

    ``question``
        Should this message box question the user.
    """
    if question:
        return QtGui.QMessageBox.critical(parent, UiStrings.Error, message,
            QtGui.QMessageBox.StandardButtons(
            QtGui.QMessageBox.Yes | QtGui.QMessageBox.No))
    data = {u'message': message}
    data[u'title'] = title if title else UiStrings.Error
    return Receiver.send_message(u'openlp_error_message', data)

def media_item_combo_box(parent, name):
    """
    Provide a standard combo box for media items.
    """
    combo = QtGui.QComboBox(parent)
    combo.setObjectName(name)
    combo.setSizeAdjustPolicy(QtGui.QComboBox.AdjustToMinimumContentsLength)
    combo.setSizePolicy(QtGui.QSizePolicy.Expanding, QtGui.QSizePolicy.Fixed)
    return combo

def create_delete_push_button(parent, icon=None):
    """
    Creates a standard push button with a delete label and optional icon. The
    button is connected to the parent's ``onDeleteButtonClicked()`` method to
    handle the ``clicked()`` signal.

    ``parent``
        The parent object. This should be a ``QWidget`` descendant.

    ``icon``
        An icon to display on the button. This can be either a ``QIcon``, a
        resource path or a file name.
    """
    delete_button = QtGui.QPushButton(parent)
    delete_button.setObjectName(u'deleteButton')
    delete_icon = icon if icon else u':/general/general_delete.png'
    delete_button.setIcon(build_icon(delete_icon))
    delete_button.setText(UiStrings.Delete)
    delete_button.setToolTip(
        translate('OpenLP.Ui', 'Delete the selected item.'))
    QtCore.QObject.connect(delete_button,
        QtCore.SIGNAL(u'clicked()'), parent.onDeleteButtonClicked)
    return delete_button

def create_up_down_push_button_set(parent):
    """
    Creates a standard set of two push buttons, one for up and the other for
    down, for use with lists. The buttons use arrow icons and no text and are
    connected to the parent's ``onUpButtonClicked()`` and
    ``onDownButtonClicked()`` to handle their respective ``clicked()`` signals.

    ``parent``
        The parent object. This should be a ``QWidget`` descendant.
    """
    up_button = QtGui.QPushButton(parent)
    up_button.setIcon(build_icon(u':/services/service_up.png'))
    up_button.setObjectName(u'upButton')
    up_button.setToolTip(
        translate('OpenLP.Ui', 'Move selection up one position.'))
    down_button = QtGui.QPushButton(parent)
    down_button.setIcon(build_icon(u':/services/service_down.png'))
    down_button.setObjectName(u'downButton')
    down_button.setToolTip(
        translate('OpenLP.Ui', 'Move selection down one position.'))
    QtCore.QObject.connect(up_button,
        QtCore.SIGNAL(u'clicked()'), parent.onUpButtonClicked)
    QtCore.QObject.connect(down_button,
        QtCore.SIGNAL(u'clicked()'), parent.onDownButtonClicked)
    return up_button, down_button

def base_action(parent, name):
    """
    Return the most basic action with the object name set.
    """
    action = QtGui.QAction(parent)
    action.setObjectName(name)
    return action

def checkable_action(parent, name, checked=None):
    """
    Return a standard action with the checkable attribute set.
    """
    action = base_action(parent, name)
    action.setCheckable(True)
    if checked is not None:
        action.setChecked(checked)
    return action

def icon_action(parent, name, icon, checked=None):
    """
    Return a standard action with an icon.
    """
    if checked is not None:
        action = checkable_action(parent, name, checked)
    else:
        action = base_action(parent, name)
    action.setIcon(build_icon(icon))
    return action

def shortcut_action(parent, text, shortcuts, function):
    """
    Return a shortcut enabled action.
    """
    action = QtGui.QAction(text, parent)
    action.setShortcuts(shortcuts)
    action.setShortcutContext(QtCore.Qt.WidgetWithChildrenShortcut)
    QtCore.QObject.connect(action, QtCore.SIGNAL(u'triggered()'), function)
    return action

def add_widget_completer(cache, widget):
    """
    Adds a text autocompleter to a widget.

    ``cache``
        The list of items to use as suggestions.

    ``widget``
        The object to use the completer.
    """
    completer = QtGui.QCompleter(cache)
    completer.setCaseSensitivity(QtCore.Qt.CaseInsensitive)
    widget.setCompleter(completer)

def create_valign_combo(form, parent, layout):
    """
    Creates a standard label and combo box for asking users to select a
    vertical alignment.

    ``form``
        The UI screen that the label and combo will appear on.

    ``parent``
        The parent object. This should be a ``QWidget`` descendant.

    ``layout``
        A layout object to add the label and combo widgets to.
    """
    verticalLabel = QtGui.QLabel(parent)
    verticalLabel.setObjectName(u'VerticalLabel')
    verticalLabel.setText(translate('OpenLP.Ui', '&Vertical Align:'))
    form.verticalComboBox = QtGui.QComboBox(parent)
    form.verticalComboBox.setObjectName(u'VerticalComboBox')
    form.verticalComboBox.addItem(UiStrings.Top)
    form.verticalComboBox.addItem(UiStrings.Middle)
    form.verticalComboBox.addItem(UiStrings.Bottom)
    verticalLabel.setBuddy(form.verticalComboBox)
    layout.addRow(verticalLabel, form.verticalComboBox)<|MERGE_RESOLUTION|>--- conflicted
+++ resolved
@@ -76,12 +76,9 @@
     NISp = translate('OpenLP.Ui', 'No Items Selected', 'Plural')
     OLPV1 = translate('OpenLP.Ui', 'openlp.org 1.x')
     OLPV2 = translate('OpenLP.Ui', 'OpenLP 2.0')
-<<<<<<< HEAD
     OpenFile = translate('OpenLP.Ui', 'Open File')
-=======
     OpenLPStart = translate('OpenLP.Ui', 'OpenLP is already running. Do you '
         'wish to continue?')
->>>>>>> 22808d36
     OpenService = translate('OpenLP.Ui', 'Open Service')
     Preview = translate('OpenLP.Ui', 'Preview')
     PreviewPanel = translate('OpenLP.Ui', 'Preview Panel')
