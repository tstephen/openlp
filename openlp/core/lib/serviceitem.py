--- conflicted
+++ resolved
@@ -634,33 +634,9 @@
                     file_name = os.path.join(frame['path'], frame['title'])
                     if not os.path.exists(file_name):
                         self.is_valid = False
-<<<<<<< HEAD
                         break
                     if suffix_list and not self.is_text():
                         file_suffix = frame['title'].split('.')[-1]
                         if file_suffix.lower() not in suffix_list:
                             self.is_valid = False
                             break
-
-    def _get_renderer(self):
-        """
-        Adds the Renderer to the class dynamically
-        """
-        if not hasattr(self, '_renderer'):
-            self._renderer = Registry().get('renderer')
-        return self._renderer
-
-    renderer = property(_get_renderer)
-
-    def _get_image_manager(self):
-        """
-        Adds the image manager to the class dynamically
-        """
-        if not hasattr(self, '_image_manager'):
-            self._image_manager = Registry().get('image_manager')
-        return self._image_manager
-
-    image_manager = property(_get_image_manager)
-=======
-                        break
->>>>>>> e3842b68
