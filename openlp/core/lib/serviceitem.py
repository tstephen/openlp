# -*- coding: utf-8 -*-
# vim: autoindent shiftwidth=4 expandtab textwidth=120 tabstop=4 softtabstop=4

###############################################################################
# OpenLP - Open Source Lyrics Projection                                      #
# --------------------------------------------------------------------------- #
# Copyright (c) 2008-2019 OpenLP Developers                                   #
# --------------------------------------------------------------------------- #
# This program is free software; you can redistribute it and/or modify it     #
# under the terms of the GNU General Public License as published by the Free  #
# Software Foundation; version 2 of the License.                              #
#                                                                             #
# This program is distributed in the hope that it will be useful, but WITHOUT #
# ANY WARRANTY; without even the implied warranty of MERCHANTABILITY or       #
# FITNESS FOR A PARTICULAR PURPOSE. See the GNU General Public License for    #
# more details.                                                               #
#                                                                             #
# You should have received a copy of the GNU General Public License along     #
# with this program; if not, write to the Free Software Foundation, Inc., 59  #
# Temple Place, Suite 330, Boston, MA 02111-1307 USA                          #
###############################################################################
"""
The :mod:`serviceitem` provides the service item functionality including the
type and capability of an item.
"""
import datetime
import logging
import ntpath
import os
import uuid
from copy import deepcopy

from PyQt5 import QtGui

from openlp.core.state import State
from openlp.core.common import md5_hash
from openlp.core.common.applocation import AppLocation
from openlp.core.common.i18n import translate
from openlp.core.common.mixins import RegistryProperties
from openlp.core.common.path import Path
from openlp.core.common.settings import Settings
from openlp.core.display.render import remove_tags, render_tags
from openlp.core.lib import ItemCapabilities
from openlp.core.ui.icons import UiIcons


log = logging.getLogger(__name__)


class ServiceItemType(object):
    """
    Defines the type of service item
    """
    Text = 1
    Image = 2
    Command = 3


class ServiceItem(RegistryProperties):
    """
    The service item is a base class for the plugins to use to interact with
    the service manager, the slide controller, and the projection screen
    compositor.
    """
    log.info('Service Item created')

    def __init__(self, plugin=None):
        """
        Set up the service item.

        :param plugin: The plugin that this service item belongs to.
        """
        if plugin:
            self.name = plugin.name
        self._rendered_slides = None
        self._display_slides = None
        self.title = ''
        self.slides = []
        self.processor = None
        self.audit = ''
        self.items = []
        self.icon = UiIcons().default
        self.raw_footer = []
        # Plugins can set footer_html themselves. If they don't, it will be generated from raw_footer.
        self.footer_html = ''
        self.theme = None
        self.service_item_type = None
        self.unique_identifier = 0
        self.notes = ''
        self.from_plugin = False
        self.capabilities = []
        self.is_valid = True
        self.icon = None
        self.theme_data = None
        self.main = None
        self.footer = None
        self.bg_image_bytes = None
        self.search_string = ''
        self.data_string = ''
        self.edit_id = None
        self.xml_version = None
        self.start_time = 0
        self.end_time = 0
        self.media_length = 0
        self.from_service = False
        self.image_border = '#000000'
        self.background_audio = []
        self.theme_overwritten = False
        self.temporary_edit = False
        self.auto_play_slides_once = False
        self.auto_play_slides_loop = False
        self.timed_slide_interval = 0
        self.will_auto_start = False
        self.has_original_files = True
        self._new_item()
        self.metadata = []

    def _new_item(self):
        """
        Method to set the internal id of the item. This is used to compare service items to see if they are the same.
        """
        self.unique_identifier = str(uuid.uuid1())
        self.validate_item()

    def add_capability(self, capability):
        """
        Add an ItemCapability to a ServiceItem

        :param capability: The capability to add
        """
        self.capabilities.append(capability)

    def is_capable(self, capability):
        """
        Tell the caller if a ServiceItem has a capability

        :param capability: The capability to test for
        """
        return capability in self.capabilities

    def add_icon(self):
        """
        Add an icon to the service item. This is used when displaying the service item in the service manager.
        """
        if self.name == 'songs':
            self.icon = UiIcons().music
        elif self.name == 'bibles':
            self.icon = UiIcons().bible
        elif self.name == 'presentations':
            self.icon = UiIcons().presentation
        elif self.name == 'images':
            self.icon = UiIcons().picture
        elif self.name == 'media':
            self.icon = UiIcons().video
        else:
            self.icon = UiIcons().clone

    def _create_slides(self):
        """
        Create frames for rendering and display
        """
<<<<<<< HEAD
        log.debug('Render called')
        self._display_frames = []
        self.bg_image_bytes = None
        if not provides_own_theme_data:
            self.renderer.set_item_theme(self.theme)
            self.theme_data, self.main, self.footer = self.renderer.pre_render()
        if self.service_item_type == ServiceItemType.Text:
            expand_chord_tags = hasattr(self, 'name') and self.name == 'songs' and Settings().value(
                'songs/enable chords')
            log.debug('Formatting slides: {title}'.format(title=self.title))
            # Save rendered pages to this dict. In the case that a slide is used twice we can use the pages saved to
            # the dict instead of rendering them again.
            previous_pages = {}
            for slide in self._raw_frames:
                verse_tag = slide['verseTag']
                if verse_tag in previous_pages and previous_pages[verse_tag][0] == slide['raw_slide']:
                    pages = previous_pages[verse_tag][1]
                else:
                    pages = self.renderer.format_slide(slide['raw_slide'], self)
                    previous_pages[verse_tag] = (slide['raw_slide'], pages)
                for page in pages:
                    page = page.replace('<br>', '{br}')
                    html_data = expand_tags(page.rstrip(), expand_chord_tags)
                    new_frame = {
                        'title': clean_tags(page),
                        'text': clean_tags(page.rstrip(), expand_chord_tags),
                        'chords_text': expand_chords(clean_tags(page.rstrip(), False)),
                        'html': html_data.replace('&amp;nbsp;', '&nbsp;'),
                        'printing_html': expand_tags(html.escape(page.rstrip()), expand_chord_tags, True),
                        'verseTag': verse_tag,
                    }
                    self._display_frames.append(new_frame)
        elif self.service_item_type == ServiceItemType.Image or self.service_item_type == ServiceItemType.Command:
            pass
        else:
            log.error('Invalid value renderer: {item}'.format(item=self.service_item_type))
        self.title = clean_tags(self.title)
        if not self.footer_html:
            self.footer_html = '<br>'.join([_f for _f in self.raw_footer if _f])
=======
        self._rendered_slides = []
        self._display_slides = []

        # Save rendered pages to this dict. In the case that a slide is used twice we can use the pages saved to
        # the dict instead of rendering them again.
        previous_pages = {}
        index = 0
        self.foot_text = '<br>'.join([_f for _f in self.raw_footer if _f])
        for raw_slide in self.slides:
            verse_tag = raw_slide['verse']
            if verse_tag in previous_pages and previous_pages[verse_tag][0] == raw_slide:
                pages = previous_pages[verse_tag][1]
            else:
                pages = self.renderer.format_slide(raw_slide['text'], self)
                previous_pages[verse_tag] = (raw_slide, pages)
            for page in pages:
                rendered_slide = {
                    'title': raw_slide['title'],
                    'text': render_tags(page),
                    'verse': index,
                    'footer': self.foot_text,
                }
                self._rendered_slides.append(rendered_slide)
                display_slide = {
                    'title': raw_slide['title'],
                    'text': remove_tags(page),
                    'verse': verse_tag,
                }
                self._display_slides.append(display_slide)
                index += 1

    @property
    def rendered_slides(self):
        """
        Render the frames and return them
        """
        if not self._rendered_slides:
            self._create_slides()
        return self._rendered_slides

    @property
    def display_slides(self):
        """
        Render the frames and return them
        """
        if not self._display_slides:
            self._create_slides()
        return self._display_slides
>>>>>>> ff20f536

    def add_from_image(self, path, title, background=None, thumbnail=None):
        """
        Add an image slide to the service item.

        :param path: The directory in which the image file is located.
        :param title: A title for the slide in the service item.
        :param background: The background colour
        :param thumbnail: Optional alternative thumbnail, used for remote thumbnails.
        """
        if background:
            self.image_border = background
        self.service_item_type = ServiceItemType.Image
        slide = {'title': title, 'path': path}
        if thumbnail:
            slide['thumbnail'] = thumbnail
        self.slides.append(slide)
        # self.image_manager.add_image(path, ImageSource.ImagePlugin, self.image_border)
        self._new_item()

    def add_from_text(self, text, verse_tag=None):
        """
        Add a text slide to the service item.

        :param text: The raw text of the slide.
        :param verse_tag:
        """
        if verse_tag:
            verse_tag = verse_tag.upper()
        else:
            # For items that don't have a verse tag, autoincrement the slide numbers
            verse_tag = str(len(self.slides))
        self.service_item_type = ServiceItemType.Text
        title = text[:30].split('\n')[0]
        self.slides.append({'title': title, 'text': text, 'verse': verse_tag})
        self._new_item()

    def add_from_command(self, path, file_name, image, display_title=None, notes=None):
        """
        Add a slide from a command.

        :param path: The title of the slide in the service item.
        :param file_name: The title of the slide in the service item.
        :param image: The command of/for the slide.
        :param display_title: Title to show in gui/webinterface, optional.
        :param notes: Notes to show in the webinteface, optional.
        """
        self.service_item_type = ServiceItemType.Command
        # If the item should have a display title but this frame doesn't have one, we make one up
        if self.is_capable(ItemCapabilities.HasDisplayTitle) and not display_title:
            display_title = translate('OpenLP.ServiceItem',
                                      '[slide {frame:d}]').format(frame=len(self.slides) + 1)
        # Update image path to match servicemanager location if file was loaded from service
        if image and not self.has_original_files and self.name == 'presentations':
            file_location = os.path.join(path, file_name)
            file_location_hash = md5_hash(file_location.encode('utf-8'))
            image = os.path.join(str(AppLocation.get_section_data_path(self.name)), 'thumbnails',
                                 file_location_hash, ntpath.basename(image))
        self.slides.append({'title': file_name, 'image': image, 'path': path, 'display_title': display_title,
                            'notes': notes, 'thumbnail': image})
        # if self.is_capable(ItemCapabilities.HasThumbnails):
        #     self.image_manager.add_image(image, ImageSource.CommandPlugins, '#000000')
        self._new_item()

    def get_service_repr(self, lite_save):
        """
        This method returns some text which can be saved into the service file to represent this item.
        """
        service_header = {
            'name': self.name,
            'plugin': self.name,
            'theme': self.theme,
            'title': self.title,
            'footer': self.raw_footer,
            'type': self.service_item_type,
            'audit': self.audit,
            'notes': self.notes,
            'from_plugin': self.from_plugin,
            'capabilities': self.capabilities,
            'search': self.search_string,
            'data': self.data_string,
            'xml_version': self.xml_version,
            'auto_play_slides_once': self.auto_play_slides_once,
            'auto_play_slides_loop': self.auto_play_slides_loop,
            'timed_slide_interval': self.timed_slide_interval,
            'start_time': self.start_time,
            'end_time': self.end_time,
            'media_length': self.media_length,
            'background_audio': self.background_audio,
            'theme_overwritten': self.theme_overwritten,
            'will_auto_start': self.will_auto_start,
            'processor': self.processor,
            'metadata': self.metadata
        }
        service_data = []
        if self.service_item_type == ServiceItemType.Text:
            for slide in self.slides:
                data_slide = deepcopy(slide)
                data_slide['raw_slide'] = data_slide.pop('text')
                data_slide['verseTag'] = data_slide.pop('verse')
                service_data.append(data_slide)
        elif self.service_item_type == ServiceItemType.Image:
            if lite_save:
                for slide in self.slides:
                    service_data.append({'title': slide['title'], 'path': slide['path']})
            else:
                service_data = [slide['title'] for slide in self.slides]
        elif self.service_item_type == ServiceItemType.Command:
            for slide in self.slides:
                service_data.append({'title': slide['title'], 'image': slide['image'], 'path': slide['path'],
                                     'display_title': slide['display_title'], 'notes': slide['notes']})
        return {'header': service_header, 'data': service_data}

    def set_from_service(self, service_item, path=None):
        """
        This method takes a service item from a saved service file (passed from the ServiceManager) and extracts the
        data actually required.

        :param service_item: The item to extract data from.
        :param path: Defaults to *None*. This is the service manager path for things which have their files saved
            with them or None when the saved service is lite and the original file paths need to be preserved.
        """
        log.debug('set_from_service called with path {path}'.format(path=path))
        header = service_item['serviceitem']['header']
        self.title = header['title']
        self.name = header['name']
        self.service_item_type = header['type']
        self.theme = header['theme']
        self.add_icon()
        self.raw_footer = header['footer']
        self.audit = header['audit']
        self.notes = header['notes']
        self.from_plugin = header['from_plugin']
        self.capabilities = header['capabilities']
        # Added later so may not be present in older services.
        self.search_string = header.get('search', '')
        self.data_string = header.get('data', '')
        self.xml_version = header.get('xml_version')
        self.start_time = header.get('start_time', 0)
        self.end_time = header.get('end_time', 0)
        self.media_length = header.get('media_length', 0)
        self.auto_play_slides_once = header.get('auto_play_slides_once', False)
        self.auto_play_slides_loop = header.get('auto_play_slides_loop', False)
        self.timed_slide_interval = header.get('timed_slide_interval', 0)
        self.will_auto_start = header.get('will_auto_start', False)
        self.processor = header.get('processor', None)
        self.has_original_files = True
        self.metadata = header.get('item_meta_data', [])
        if 'background_audio' in header and State().check_preconditions('media'):
            self.background_audio = []
            for file_path in header['background_audio']:
                # In OpenLP 3.0 we switched to storing Path objects in JSON files
                if isinstance(file_path, str):
                    # Handle service files prior to OpenLP 3.0
                    # Windows can handle both forward and backward slashes, so we use ntpath to get the basename
                    file_path = Path(path, ntpath.basename(file_path))
                self.background_audio.append(file_path)
        self.theme_overwritten = header.get('theme_overwritten', False)
        if self.service_item_type == ServiceItemType.Text:
            for slide in service_item['serviceitem']['data']:
                self.add_from_text(slide['raw_slide'], slide['verseTag'])
            self._create_slides()
        elif self.service_item_type == ServiceItemType.Image:
            settings_section = service_item['serviceitem']['header']['name']
            background = QtGui.QColor(Settings().value(settings_section + '/background color'))
            if path:
                self.has_original_files = False
                for text_image in service_item['serviceitem']['data']:
                    file_path = os.path.join(path, text_image)
                    self.add_from_image(file_path, text_image, background)
            else:
                for text_image in service_item['serviceitem']['data']:
                    self.add_from_image(text_image['path'], text_image['title'], background)
        elif self.service_item_type == ServiceItemType.Command:
            for text_image in service_item['serviceitem']['data']:
                if not self.title:
                    self.title = text_image['title']
                if self.is_capable(ItemCapabilities.IsOptical):
                    self.has_original_files = False
                    self.add_from_command(text_image['path'], text_image['title'], text_image['image'])
                elif path:
                    self.has_original_files = False
                    self.add_from_command(path, text_image['title'], text_image['image'],
                                          text_image.get('display_title', ''), text_image.get('notes', ''))
                else:
                    self.add_from_command(Path(text_image['path']), text_image['title'], text_image['image'])
        self._new_item()

    def get_display_title(self):
        """
        Returns the title of the service item.
        """
        if self.is_text() or self.is_capable(ItemCapabilities.IsOptical) \
                or self.is_capable(ItemCapabilities.CanEditTitle):
            return self.title
        else:
            if len(self.slides) > 1:
                return self.title
            else:
                return self.slides[0]['title']

    def merge(self, other):
        """
        Updates the unique_identifier with the value from the original one
        The unique_identifier is unique for a given service item but this allows one to replace an original version.

        :param other: The service item to be merged with
        """
        self.unique_identifier = other.unique_identifier
        self.notes = other.notes
        self.temporary_edit = other.temporary_edit
        # Copy theme over if present.
        if other.theme is not None:
            self.theme = other.theme
            self._new_item()
        if self.is_capable(ItemCapabilities.HasBackgroundAudio):
            log.debug(self.background_audio)

    def __eq__(self, other):
        """
        Confirms the service items are for the same instance
        """
        if not other:
            return False
        return self.unique_identifier == other.unique_identifier

    def __ne__(self, other):
        """
        Confirms the service items are not for the same instance
        """
        return self.unique_identifier != other.unique_identifier

    def __hash__(self):
        """
        Return the hash for the service item.
        """
        return self.unique_identifier

    def is_media(self):
        """
        Confirms if the ServiceItem is media
        """
        return ItemCapabilities.RequiresMedia in self.capabilities

    def is_command(self):
        """
        Confirms if the ServiceItem is a command
        """
        return self.service_item_type == ServiceItemType.Command

    def is_image(self):
        """
        Confirms if the ServiceItem is an image
        """
        return self.service_item_type == ServiceItemType.Image

    def uses_file(self):
        """
        Confirms if the ServiceItem uses a file
        """
        return self.service_item_type == ServiceItemType.Image or \
            (self.service_item_type == ServiceItemType.Command and not self.is_capable(ItemCapabilities.IsOptical))

    def is_text(self):
        """
        Confirms if the ServiceItem is text
        """
        return self.service_item_type == ServiceItemType.Text

    def set_media_length(self, length):
        """
        Stores the media length of the item

        :param length: The length of the media item
        """
        self.media_length = length
        if length > 0:
            self.add_capability(ItemCapabilities.HasVariableStartTime)

    def get_frames(self):
        """
        Returns the frames for the ServiceItem
        """
        if self.service_item_type == ServiceItemType.Text:
            return self.display_slides
        else:
            return self.slides

    def get_rendered_frame(self, row):
        """
        Returns the correct frame for a given list and renders it if required.

        :param row: The service item slide to be returned
        """
        if self.service_item_type == ServiceItemType.Text:
            # return self.display_frames[row]['html'].split('\n')[0]
            return self.rendered_slides[row]['text']
        elif self.service_item_type == ServiceItemType.Image:
            return self.slides[row]['path']
        else:
            return self.slides[row]['image']

    def get_frame_title(self, row=0):
        """
        Returns the title of the raw frame
        """
        try:
            return self.get_frames()[row]['title']
        except IndexError:
            return ''

    def get_frame_path(self, row=0, frame=None):
        """
        Returns the path of the raw frame
        """
        if not frame:
            try:
                frame = self.slides[row]
            except IndexError:
                return ''
        if self.is_image() or self.is_capable(ItemCapabilities.IsOptical):
            path_from = frame['path']
        else:
            path_from = os.path.join(frame['path'], frame['title'])
        if isinstance(path_from, str):
            # Handle service files prior to OpenLP 3.0
            # Windows can handle both forward and backward slashes, so we use ntpath to get the basename
            path_from = Path(path_from)
        return path_from

    def remove_frame(self, frame):
        """
        Remove the specified frame from the item
        """
        if frame in self.slides:
            self.slides.remove(frame)

    def get_media_time(self):
        """
        Returns the start and finish time for a media item
        """
        start = None
        end = None
        if self.start_time != 0:
            time = str(datetime.timedelta(seconds=self.start_time))
            start = translate('OpenLP.ServiceItem',
                              '<strong>Start</strong>: {start}').format(start=time)
        if self.media_length != 0:
            length = str(datetime.timedelta(seconds=self.media_length // 1000))
            end = translate('OpenLP.ServiceItem', '<strong>Length</strong>: {length}').format(length=length)

        if not start and not end:
            return ''
        elif start and not end:
            return start
        elif not start and end:
            return end
        else:
            return '{start} <br>{end}'.format(start=start, end=end)

    def update_theme(self, theme):
        """
        updates the theme in the service item

        :param theme: The new theme to be replaced in the service item
        """
        self.theme_overwritten = (theme is None)
        self.theme = theme
        self._new_item()

    def remove_invalid_frames(self, invalid_paths=None):
        """
        Remove invalid frames, such as ones where the file no longer exists.
        """
        if self.uses_file():
            for frame in self.get_frames():
                if self.get_frame_path(frame=frame) in invalid_paths:
                    self.remove_frame(frame)

    def missing_frames(self):
        """
        Returns if there are any frames in the service item
        """
        return not bool(self.slides)

    def validate_item(self, suffix_list=None):
        """
        Validates a service item to make sure it is valid
        """
        self.is_valid = True
        for slide in self.slides:
            if self.is_image() and not os.path.exists(slide['path']):
                self.is_valid = False
                break
            elif self.is_command():
                if self.is_capable(ItemCapabilities.IsOptical) and State().check_preconditions('media'):
                    if not os.path.exists(slide['title']):
                        self.is_valid = False
                        break
                else:
                    file_name = os.path.join(slide['path'], slide['title'])
                    if not os.path.exists(file_name):
                        self.is_valid = False
                        break
                    if suffix_list and not self.is_text():
                        file_suffix = slide['title'].split('.')[-1]
                        if file_suffix.lower() not in suffix_list:
                            self.is_valid = False
                            break<|MERGE_RESOLUTION|>--- conflicted
+++ resolved
@@ -159,47 +159,6 @@
         """
         Create frames for rendering and display
         """
-<<<<<<< HEAD
-        log.debug('Render called')
-        self._display_frames = []
-        self.bg_image_bytes = None
-        if not provides_own_theme_data:
-            self.renderer.set_item_theme(self.theme)
-            self.theme_data, self.main, self.footer = self.renderer.pre_render()
-        if self.service_item_type == ServiceItemType.Text:
-            expand_chord_tags = hasattr(self, 'name') and self.name == 'songs' and Settings().value(
-                'songs/enable chords')
-            log.debug('Formatting slides: {title}'.format(title=self.title))
-            # Save rendered pages to this dict. In the case that a slide is used twice we can use the pages saved to
-            # the dict instead of rendering them again.
-            previous_pages = {}
-            for slide in self._raw_frames:
-                verse_tag = slide['verseTag']
-                if verse_tag in previous_pages and previous_pages[verse_tag][0] == slide['raw_slide']:
-                    pages = previous_pages[verse_tag][1]
-                else:
-                    pages = self.renderer.format_slide(slide['raw_slide'], self)
-                    previous_pages[verse_tag] = (slide['raw_slide'], pages)
-                for page in pages:
-                    page = page.replace('<br>', '{br}')
-                    html_data = expand_tags(page.rstrip(), expand_chord_tags)
-                    new_frame = {
-                        'title': clean_tags(page),
-                        'text': clean_tags(page.rstrip(), expand_chord_tags),
-                        'chords_text': expand_chords(clean_tags(page.rstrip(), False)),
-                        'html': html_data.replace('&amp;nbsp;', '&nbsp;'),
-                        'printing_html': expand_tags(html.escape(page.rstrip()), expand_chord_tags, True),
-                        'verseTag': verse_tag,
-                    }
-                    self._display_frames.append(new_frame)
-        elif self.service_item_type == ServiceItemType.Image or self.service_item_type == ServiceItemType.Command:
-            pass
-        else:
-            log.error('Invalid value renderer: {item}'.format(item=self.service_item_type))
-        self.title = clean_tags(self.title)
-        if not self.footer_html:
-            self.footer_html = '<br>'.join([_f for _f in self.raw_footer if _f])
-=======
         self._rendered_slides = []
         self._display_slides = []
 
@@ -207,7 +166,8 @@
         # the dict instead of rendering them again.
         previous_pages = {}
         index = 0
-        self.foot_text = '<br>'.join([_f for _f in self.raw_footer if _f])
+        if not self.footer_html:
+            self.footer_html = '<br>'.join([_f for _f in self.raw_footer if _f])
         for raw_slide in self.slides:
             verse_tag = raw_slide['verse']
             if verse_tag in previous_pages and previous_pages[verse_tag][0] == raw_slide:
@@ -220,7 +180,7 @@
                     'title': raw_slide['title'],
                     'text': render_tags(page),
                     'verse': index,
-                    'footer': self.foot_text,
+                    'footer': self.footer_html,
                 }
                 self._rendered_slides.append(rendered_slide)
                 display_slide = {
@@ -248,7 +208,6 @@
         if not self._display_slides:
             self._create_slides()
         return self._display_slides
->>>>>>> ff20f536
 
     def add_from_image(self, path, title, background=None, thumbnail=None):
         """
