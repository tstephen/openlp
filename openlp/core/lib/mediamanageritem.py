# -*- coding: utf-8 -*-
# vim: autoindent shiftwidth=4 expandtab textwidth=120 tabstop=4 softtabstop=4

###############################################################################
# OpenLP - Open Source Lyrics Projection                                      #
# --------------------------------------------------------------------------- #
# Copyright (c) 2008-2013 Raoul Snyman                                        #
# Portions copyright (c) 2008-2013 Tim Bentley, Gerald Britton, Jonathan      #
# Corwin, Samuel Findlay, Michael Gorven, Scott Guerrieri, Matthias Hub,      #
# Meinert Jordan, Armin Köhler, Erik Lundin, Edwin Lunando, Brian T. Meyer.   #
# Joshua Miller, Stevan Pettit, Andreas Preikschat, Mattias Põldaru,          #
# Christian Richter, Philip Ridout, Simon Scudder, Jeffrey Smith,             #
# Maikel Stuivenberg, Martin Thompson, Jon Tibble, Dave Warnock,              #
# Frode Woldsund, Martin Zibricky, Patrick Zimmermann                         #
# --------------------------------------------------------------------------- #
# This program is free software; you can redistribute it and/or modify it     #
# under the terms of the GNU General Public License as published by the Free  #
# Software Foundation; version 2 of the License.                              #
#                                                                             #
# This program is distributed in the hope that it will be useful, but WITHOUT #
# ANY WARRANTY; without even the implied warranty of MERCHANTABILITY or       #
# FITNESS FOR A PARTICULAR PURPOSE. See the GNU General Public License for    #
# more details.                                                               #
#                                                                             #
# You should have received a copy of the GNU General Public License along     #
# with this program; if not, write to the Free Software Foundation, Inc., 59  #
# Temple Place, Suite 330, Boston, MA 02111-1307 USA                          #
###############################################################################
"""
Provides the generic functions for interfacing plugins with the Media Manager.
"""
import logging
import os
import re

from PyQt4 import QtCore, QtGui

<<<<<<< HEAD
from openlp.core.lib import OpenLPToolbar, ServiceItem, StringContent, build_icon, translate, Receiver, \
    TreeWidgetWithDnD, ServiceItemContext, Settings, Registry, UiStrings
=======
from openlp.core.lib import OpenLPToolbar, ServiceItem, StringContent, Receiver, ListWidgetWithDnD, \
    ServiceItemContext, Settings, Registry, UiStrings, build_icon, translate
>>>>>>> a7dae7cc
from openlp.core.lib.searchedit import SearchEdit
from openlp.core.lib.ui import create_widget_action, critical_error_message_box

log = logging.getLogger(__name__)


class MediaManagerItem(QtGui.QWidget):
    """
    MediaManagerItem is a helper widget for plugins.

    None of the following *need* to be used, feel free to override
    them completely in your plugin's implementation. Alternatively,
    call them from your plugin before or after you've done extra
    things that you need to.

    **Constructor Parameters**

    ``parent``
        The parent widget. Usually this will be the *Media Manager*
        itself. This needs to be a class descended from ``QWidget``.

    ``plugin``
        The plugin widget. Usually this will be the *Plugin*
        itself. This needs to be a class descended from ``Plugin``.

    ``icon``
        Either a ``QIcon``, a resource path, or a file name. This is
        the icon which is displayed in the *Media Manager*.

    **Member Variables**

    When creating a descendant class from this class for your plugin,
    the following member variables should be set.

     ``self.onNewPrompt``

        Defaults to *'Select Image(s)'*.

     ``self.onNewFileMasks``
        Defaults to *'Images (*.jpg *jpeg *.gif *.png *.bmp)'*. This
        assumes that the new action is to load a file. If not, you
        need to override the ``OnNew`` method.

     ``self.PreviewFunction``
        This must be a method which returns a QImage to represent the
        item (usually a preview). No scaling is required, that is
        performed automatically by OpenLP when necessary. If this
        method is not defined, a default will be used (treat the
        filename as an image).
    """
    log.info(u'Media Item loaded')

    def __init__(self, parent=None, plugin=None, icon=None):
        """
        Constructor to create the media manager item.
        """
        QtGui.QWidget.__init__(self)
        self.hide()
        self.whitespace = re.compile(r'[\W_]+', re.UNICODE)
        self.plugin = plugin
        visible_title = self.plugin.getString(StringContent.VisibleName)
        self.title = unicode(visible_title[u'title'])
        Registry().register(self.plugin.name, self)
        self.settingsSection = self.plugin.name
        self.icon = None
        if icon:
            self.icon = build_icon(icon)
        self.toolbar = None
        self.remoteTriggered = None
        self.singleServiceItem = True
        self.quickPreviewAllowed = False
        self.hasSearch = False
        self.pageLayout = QtGui.QVBoxLayout(self)
        self.pageLayout.setSpacing(0)
        self.pageLayout.setMargin(0)
        self.requiredIcons()
        self.setupUi()
        self.retranslateUi()
        self.autoSelectId = -1
        QtCore.QObject.connect(Receiver.get_receiver(), QtCore.SIGNAL(u'%s_service_load' % self.plugin.name),
            self.serviceLoad)

    def requiredIcons(self):
        """
        This method is called to define the icons for the plugin.
        It provides a default set and the plugin is able to override
        the if required.
        """
        self.hasImportIcon = False
        self.hasNewIcon = True
        self.hasEditIcon = True
        self.hasFileIcon = False
        self.hasDeleteIcon = True
        self.addToServiceItem = False

    def retranslateUi(self):
        """
        This method is called automatically to provide OpenLP with the
        opportunity to translate the ``MediaManagerItem`` to another
        language.
        """
        pass

    def addToolbar(self):
        """
        A method to help developers easily add a toolbar to the media
        manager item.
        """
        if self.toolbar is None:
            self.toolbar = OpenLPToolbar(self)
            self.pageLayout.addWidget(self.toolbar)

    def setupUi(self):
        """
        This method sets up the interface on the button. Plugin
        developers use this to add and create toolbars, and the rest
        of the interface of the media manager item.
        """
        # Add a toolbar
        self.addToolbar()
        # Allow the plugin to define buttons at start of bar
        self.addStartHeaderBar()
        # Add the middle of the tool bar (pre defined)
        self.addMiddleHeaderBar()
        # Allow the plugin to define buttons at end of bar
        self.addEndHeaderBar()
        # Add the list view
        self.addListViewToToolBar()

    def addMiddleHeaderBar(self):
        """
        Create buttons for the media item toolbar
        """
        toolbar_actions = []
        ## Import Button ##
        if self.hasImportIcon:
            toolbar_actions.append([u'Import', StringContent.Import,
            u':/general/general_import.png', self.onImportClick])
        ## Load Button ##
        if self.hasFileIcon:
            toolbar_actions.append([u'Load', StringContent.Load,
                u':/general/general_open.png', self.onFileClick])
        ## New Button ##
        if self.hasNewIcon:
            toolbar_actions.append([u'New', StringContent.New,
                u':/general/general_new.png', self.onNewClick])
        ## Edit Button ##
        if self.hasEditIcon:
            toolbar_actions.append([u'Edit', StringContent.Edit,
                u':/general/general_edit.png', self.onEditClick])
        ## Delete Button ##
        if self.hasDeleteIcon:
            toolbar_actions.append([u'Delete', StringContent.Delete,
                u':/general/general_delete.png', self.onDeleteClick])
        ## Preview ##
        toolbar_actions.append([u'Preview', StringContent.Preview,
            u':/general/general_preview.png', self.onPreviewClick])
        ## Live Button ##
        toolbar_actions.append([u'Live', StringContent.Live,
            u':/general/general_live.png', self.onLiveClick])
        ## Add to service Button ##
        toolbar_actions.append([u'Service', StringContent.Service,
            u':/general/general_add.png', self.onAddClick])
        for action in toolbar_actions:
            if action[0] == StringContent.Preview:
                self.toolbar.addSeparator()
            self.toolbar.addToolbarAction(u'%s%sAction' % (self.plugin.name, action[0]),
                text=self.plugin.getString(action[1])[u'title'], icon=action[2],
                tooltip=self.plugin.getString(action[1])[u'tooltip'],
                triggers=action[3])

    def addListViewToToolBar(self):
        """
        Creates the main widget for listing items the media item is tracking
        """
        # Add the List widget
        self.listView = TreeWidgetWithDnD(self, self.plugin.name)
        self.listView.setSelectionMode(QtGui.QAbstractItemView.ExtendedSelection)
        self.listView.setAlternatingRowColors(True)
        self.listView.setObjectName(u'%sListView' % self.plugin.name)
        # Add to pageLayout
        self.pageLayout.addWidget(self.listView)
        # define and add the context menu
        self.listView.setContextMenuPolicy(QtCore.Qt.CustomContextMenu)
        if self.hasEditIcon:
            create_widget_action(self.listView,
                text=self.plugin.getString(StringContent.Edit)[u'title'],
                icon=u':/general/general_edit.png',
                triggers=self.onEditClick)
            create_widget_action(self.listView, separator=True)
        if self.hasDeleteIcon:
            create_widget_action(self.listView,
                text=self.plugin.getString(StringContent.Delete)[u'title'],
                icon=u':/general/general_delete.png',
                shortcuts=[QtCore.Qt.Key_Delete], triggers=self.onDeleteClick)
            create_widget_action(self.listView, separator=True)
        create_widget_action(self.listView,
            text=self.plugin.getString(StringContent.Preview)[u'title'],
            icon=u':/general/general_preview.png',
            shortcuts=[QtCore.Qt.Key_Enter, QtCore.Qt.Key_Return],
            triggers=self.onPreviewClick)
        create_widget_action(self.listView,
            text=self.plugin.getString(StringContent.Live)[u'title'],
            icon=u':/general/general_live.png',
            shortcuts=[QtCore.Qt.ShiftModifier | QtCore.Qt.Key_Enter,
            QtCore.Qt.ShiftModifier | QtCore.Qt.Key_Return],
            triggers=self.onLiveClick)
        create_widget_action(self.listView,
            text=self.plugin.getString(StringContent.Service)[u'title'],
            icon=u':/general/general_add.png',
            shortcuts=[QtCore.Qt.Key_Plus, QtCore.Qt.Key_Equal],
            triggers=self.onAddClick)
        if self.addToServiceItem:
            create_widget_action(self.listView, separator=True)
            create_widget_action(self.listView,
                text=translate('OpenLP.MediaManagerItem', '&Add to selected Service Item'),
                icon=u':/general/general_add.png',
                triggers=self.onAddEditClick)
        self.addCustomContextActions()
        # Create the context menu and add all actions from the listView.
        self.menu = QtGui.QMenu()
        self.menu.addActions(self.listView.actions())
        QtCore.QObject.connect(self.listView, QtCore.SIGNAL(u'doubleClicked(QModelIndex)'),
            self.onDoubleClicked)
        QtCore.QObject.connect(self.listView, QtCore.SIGNAL(u'itemSelectionChanged()'),
            self.onSelectionChange)
        QtCore.QObject.connect(self.listView, QtCore.SIGNAL(u'customContextMenuRequested(QPoint)'),
            self.contextMenu)

    def addSearchToToolBar(self):
        """
        Creates a search field with button and related signal handling.
        """
        self.searchWidget = QtGui.QWidget(self)
        self.searchWidget.setObjectName(u'searchWidget')
        self.searchLayout = QtGui.QVBoxLayout(self.searchWidget)
        self.searchLayout.setObjectName(u'searchLayout')
        self.searchTextLayout = QtGui.QFormLayout()
        self.searchTextLayout.setObjectName(u'searchTextLayout')
        self.searchTextLabel = QtGui.QLabel(self.searchWidget)
        self.searchTextLabel.setObjectName(u'searchTextLabel')
        self.searchTextEdit = SearchEdit(self.searchWidget)
        self.searchTextEdit.setObjectName(u'searchTextEdit')
        self.searchTextLabel.setBuddy(self.searchTextEdit)
        self.searchTextLayout.addRow(self.searchTextLabel, self.searchTextEdit)
        self.searchLayout.addLayout(self.searchTextLayout)
        self.searchButtonLayout = QtGui.QHBoxLayout()
        self.searchButtonLayout.setObjectName(u'searchButtonLayout')
        self.searchButtonLayout.addStretch()
        self.searchTextButton = QtGui.QPushButton(self.searchWidget)
        self.searchTextButton.setObjectName(u'searchTextButton')
        self.searchButtonLayout.addWidget(self.searchTextButton)
        self.searchLayout.addLayout(self.searchButtonLayout)
        self.pageLayout.addWidget(self.searchWidget)
        # Signals and slots
        QtCore.QObject.connect(self.searchTextEdit, QtCore.SIGNAL(u'returnPressed()'), self.onSearchTextButtonClicked)
        QtCore.QObject.connect(self.searchTextButton, QtCore.SIGNAL(u'clicked()'), self.onSearchTextButtonClicked)
        QtCore.QObject.connect(self.searchTextEdit, QtCore.SIGNAL(u'textChanged(const QString&)'),
            self.onSearchTextEditChanged)

    def addCustomContextActions(self):
        """
        Implement this method in your descendent media manager item to
        add any context menu items. This method is called automatically.
        """
        pass

    def initialise(self):
        """
        Implement this method in your descendent media manager item to
        do any UI or other initialisation. This method is called automatically.
        """
        pass

    def addStartHeaderBar(self):
        """
        Slot at start of toolbar for plugin to addwidgets
        """
        pass

    def addEndHeaderBar(self):
        """
        Slot at end of toolbar for plugin to add widgets
        """
        pass

    def onFileClick(self):
        """
        Add a file to the list widget to make it available for showing
        """
        files = QtGui.QFileDialog.getOpenFileNames(self, self.onNewPrompt,
            Settings().value(self.settingsSection + u'/last directory'), self.onNewFileMasks)
        log.info(u'New files(s) %s', files)
        if files:
            Receiver.send_message(u'cursor_busy')
            self.validateAndLoad(files)
        Receiver.send_message(u'cursor_normal')

    def loadFile(self, data):
        """
        Turn file from Drag and Drop into an array so the Validate code can run it.

        ``files``
            The list of files to be loaded
        """
        new_files = []
        error_shown = False
<<<<<<< HEAD
        for file_name in data['files']:
            type = file_name.split(u'.')[-1]
            if type.lower() not in self.onNewFileMasks:
=======
        for file_name in files:
            file_type = file_name.split(u'.')[-1]
            if file_type.lower() not in self.onNewFileMasks:
>>>>>>> a7dae7cc
                if not error_shown:
                    critical_error_message_box(translate('OpenLP.MediaManagerItem', 'Invalid File Type'),
                        translate('OpenLP.MediaManagerItem', 'Invalid File %s.\nSuffix not supported') % file_name)
                    error_shown = True
            else:
                new_files.append(file_name)
        if new_files:
            self.validateAndLoad(new_files, data['target'])

    def dnd_move_internal(self, target):
        """
        Handle internal moving of media manager items
        """
        pass

    def validateAndLoad(self, files, target_group=None):
        """
        Process a list for files either from the File Dialog or from Drag and
        Drop

        ``files``
            The files to be loaded.
        """
        names = []
        full_list = []
        for count in range(self.listView.topLevelItemCount()):
            names.append(self.listView.topLevelItem(count).text(0))
            full_list.append(self.listView.topLevelItem(count).data(0, QtCore.Qt.UserRole))
        duplicates_found = False
        files_added = False
        for file_path in files:
            filename = os.path.split(unicode(file_path))[1]
            if filename in names:
                duplicates_found = True
            else:
                files_added = True
                full_list.append(file)
        if full_list and files_added:
            if target_group is None:
                self.listView.clear()
            self.loadList(full_list, target_group)
            last_dir = os.path.split(unicode(files[0]))[0]
            Settings().setValue(self.settingsSection + u'/last directory', last_dir)
            Settings().setValue(u'%s/%s files' % (self.settingsSection, self.settingsSection), self.getFileList())
        if duplicates_found:
            critical_error_message_box(UiStrings().Duplicate,
                translate('OpenLP.MediaManagerItem', 'Duplicate files were found on import and were ignored.'))

    def contextMenu(self, point):
        """
        Display a context menu
        """
        item = self.listView.itemAt(point)
        # Decide if we have to show the context menu or not.
        if item is None:
            return
        if not item.flags() & QtCore.Qt.ItemIsSelectable:
            return
        self.menu.exec_(self.listView.mapToGlobal(point))

    def getFileList(self):
        """
        Return the current list of files
        """
        count = 0
        file_list = []
        while count < self.listView.topLevelItemCount():
            bitem = self.listView.topLevelItem(count)
            filename = bitem.data(0, QtCore.Qt.UserRole)
            file_list.append(filename)
            count += 1
        return file_list

<<<<<<< HEAD
    def loadList(self, list, target_group):
=======
    def loadList(self, list):
        """
        Load a list. Needs to be implemented by the plugin.
        """
>>>>>>> a7dae7cc
        raise NotImplementedError(u'MediaManagerItem.loadList needs to be defined by the plugin')

    def onNewClick(self):
        """
        Hook for plugins to define behaviour for adding new items.
        """
        pass

    def onEditClick(self):
        """
        Hook for plugins to define behaviour for editing items.
        """
        pass

    def onDeleteClick(self):
        """
        Delete an item. Needs to be implemented by the plugin.
        """
        raise NotImplementedError(u'MediaManagerItem.onDeleteClick needs to be defined by the plugin')

    def onFocus(self):
        """
        Run when a tab in the media manager gains focus. This gives the media
        item a chance to focus any elements it wants to.
        """
        pass

    def generateSlideData(self, serviceItem, item=None, xmlVersion=False, remote=False,
            context=ServiceItemContext.Live):
        """
        Generate the slide data. Needs to be implemented by the plugin.
        """
        raise NotImplementedError(u'MediaManagerItem.generateSlideData needs to be defined by the plugin')

    def onDoubleClicked(self):
        """
        Allows the list click action to be determined dynamically
        """
        if Settings().value(u'advanced/double click live'):
            self.onLiveClick()
        else:
            self.onPreviewClick()

    def onSelectionChange(self):
        """
        Allows the change of current item in the list to be actioned
        """
        if Settings().value(u'advanced/single click preview') and self.quickPreviewAllowed \
            and self.listView.selectedIndexes() and self.autoSelectId == -1:
            self.onPreviewClick(True)

    def onPreviewClick(self, keepFocus=False):
        """
        Preview an item by building a service item then adding that service
        item to the preview slide controller.
        """
        if not self.listView.selectedIndexes() and not self.remoteTriggered:
            QtGui.QMessageBox.information(self, UiStrings().NISp,
                translate('OpenLP.MediaManagerItem', 'You must select one or more items to preview.'))
        else:
            log.debug(u'%s Preview requested', self.plugin.name)
            serviceItem = self.buildServiceItem()
            if serviceItem:
                serviceItem.from_plugin = True
                self.preview_controller.add_service_item(serviceItem)
                if keepFocus:
                    self.listView.setFocus()

    def onLiveClick(self):
        """
        Send an item live by building a service item then adding that service
        item to the live slide controller.
        """
        if not self.listView.selectedIndexes():
            QtGui.QMessageBox.information(self, UiStrings().NISp,
                translate('OpenLP.MediaManagerItem', 'You must select one or more items to send live.'))
        else:
            self.goLive()

    def goLive(self, item_id=None, remote=False):
        """
        Make the currently selected item go live.
        """
        log.debug(u'%s Live requested', self.plugin.name)
        item = None
        if item_id:
            item = self.createItemFromId(item_id)
        serviceItem = self.buildServiceItem(item, remote=remote)
        if serviceItem:
            if not item_id:
                serviceItem.from_plugin = True
            if remote:
                serviceItem.will_auto_start = True
            self.live_controller.add_service_item(serviceItem)

    def createItemFromId(self, item_id):
<<<<<<< HEAD
        item = QtGui.QTreeWidgetItem()
        item.setData(0, QtCore.Qt.UserRole, item_id)
=======
        """
        Create a media item from an item id.
        """
        item = QtGui.QListWidgetItem()
        item.setData(QtCore.Qt.UserRole, item_id)
>>>>>>> a7dae7cc
        return item

    def onAddClick(self):
        """
        Add a selected item to the current service
        """
        if not self.listView.selectedIndexes():
            QtGui.QMessageBox.information(self, UiStrings().NISp,
                translate('OpenLP.MediaManagerItem', 'You must select one or more items to add.'))
        else:
            # Is it possible to process multiple list items to generate
            # multiple service items?
            if self.singleServiceItem:
                log.debug(u'%s Add requested', self.plugin.name)
                self.addToService(replace=self.remoteTriggered)
            else:
                items = self.listView.selectedIndexes()
                for item in items:
                    self.addToService(item)

    def addToService(self, item=None, replace=None, remote=False):
        """
        Add this item to the current service.
        """
        serviceItem = self.buildServiceItem(item, True, remote=remote, context=ServiceItemContext.Service)
        if serviceItem:
            serviceItem.from_plugin = False
            self.service_manager.add_service_item(serviceItem, replace=replace)

    def onAddEditClick(self):
        """
        Add a selected item to an existing item in the current service.
        """
        if not self.listView.selectedIndexes() and not self.remoteTriggered:
            QtGui.QMessageBox.information(self, UiStrings().NISp,
                translate('OpenLP.MediaManagerItem', 'You must select one or more items.'))
        else:
            log.debug(u'%s Add requested', self.plugin.name)
            serviceItem = self.service_manager.get_service_item()
            if not serviceItem:
                QtGui.QMessageBox.information(self, UiStrings().NISs,
                    translate('OpenLP.MediaManagerItem', 'You must select an existing service item to add to.'))
            elif self.plugin.name == serviceItem.name:
                self.generateSlideData(serviceItem)
                self.service_manager.add_service_item(serviceItem, replace=True)
            else:
                # Turn off the remote edit update message indicator
                QtGui.QMessageBox.information(self, translate('OpenLP.MediaManagerItem', 'Invalid Service Item'),
                    translate('OpenLP.MediaManagerItem', 'You must select a %s service item.') % self.title)

    def buildServiceItem(self, item=None, xmlVersion=False, remote=False, context=ServiceItemContext.Live):
        """
        Common method for generating a service item
        """
        serviceItem = ServiceItem(self.plugin)
        serviceItem.add_icon(self.plugin.iconPath)
        if self.generateSlideData(serviceItem, item, xmlVersion, remote, context):
            return serviceItem
        else:
            return None

    def serviceLoad(self, message):
        """
        Method to add processing when a service has been loaded and
        individual service items need to be processed by the plugins
        """
        pass

    def checkSearchResult(self):
        """
        Checks if the listView is empty and adds a "No Search Results" item.
        """
        if self.listView.topLevelItemCount():
            return
        message = translate('OpenLP.MediaManagerItem', 'No Search Results')
        item = QtGui.QTreeWidgetItem(message)
        item.setText(0, message)
        item.setFlags(QtCore.Qt.NoItemFlags)
        font = QtGui.QFont()
        font.setItalic(True)
        item.setFont(0, font)
        self.listView.addTopLevelItem(item)

    def _getIdOfItemToGenerate(self, item, remoteItem):
        """
        Utility method to check items being submitted for slide generation.

        ``item``
            The item to check.

        ``remoteItem``
            The id to assign if the slide generation was remotely triggered.
        """
        if item is None:
            if self.remoteTriggered is None:
                item = self.listView.currentItem()
                if item is None:
                    return False
                item_id = item.data(0, QtCore.Qt.UserRole)
            else:
                item_id = remoteItem
        else:
            item_id = item.data(QtCore.Qt.UserRole)
        return item_id

    def saveAutoSelectId(self):
        """
        Sorts out, what item to select after loading a list.
        """
        # The item to select has not been set.
        if self.autoSelectId == -1:
            item = self.listView.currentItem()
            if item:
                self.autoSelectId = item.data(0, QtCore.Qt.UserRole)

    def search(self, string, showError=True):
        """
        Performs a plugin specific search for items containing ``string``
        """
        raise NotImplementedError(u'Plugin.search needs to be defined by the plugin')

    def _get_main_window(self):
        """
        Adds the main window to the class dynamically
        """
        if not hasattr(self, u'_main_window'):
            self._main_window = Registry().get(u'main_window')
        return self._main_window

    main_window = property(_get_main_window)

    def _get_renderer(self):
        """
        Adds the Renderer to the class dynamically
        """
        if not hasattr(self, u'_renderer'):
            self._renderer = Registry().get(u'renderer')
        return self._renderer

    renderer = property(_get_renderer)

    def _get_live_controller(self):
        """
        Adds the live controller to the class dynamically
        """
        if not hasattr(self, u'_live_controller'):
            self._live_controller = Registry().get(u'live_controller')
        return self._live_controller

    live_controller = property(_get_live_controller)

    def _get_preview_controller(self):
        """
        Adds the preview controller to the class dynamically
        """
        if not hasattr(self, u'_preview_controller'):
            self._preview_controller = Registry().get(u'preview_controller')
        return self._preview_controller

    preview_controller = property(_get_preview_controller)

    def _get_plugin_manager(self):
        """
        Adds the plugin manager to the class dynamically
        """
        if not hasattr(self, u'_plugin_manager'):
            self._plugin_manager = Registry().get(u'plugin_manager')
        return self._plugin_manager

    plugin_manager = property(_get_plugin_manager)

    def _get_media_controller(self):
        """
        Adds the media controller to the class dynamically
        """
        if not hasattr(self, u'_media_controller'):
            self._media_controller = Registry().get(u'media_controller')
        return self._media_controller

    media_controller = property(_get_media_controller)

    def _get_service_manager(self):
        """
        Adds the service manager to the class dynamically
        """
        if not hasattr(self, u'_service_manager'):
            self._service_manager = Registry().get(u'service_manager')
        return self._service_manager

<<<<<<< HEAD
    service_manager = property(_get_service_manager)
=======
    service_manager = property(_get_service_manager)

    def _get_theme_manager(self):
        """
        Adds the theme manager to the class dynamically
        """
        if not hasattr(self, u'_theme_manager'):
            self._theme_manager = Registry().get(u'theme_manager')
        return self._theme_manager

    theme_manager = property(_get_theme_manager)
>>>>>>> a7dae7cc
<|MERGE_RESOLUTION|>--- conflicted
+++ resolved
@@ -35,13 +35,8 @@
 
 from PyQt4 import QtCore, QtGui
 
-<<<<<<< HEAD
-from openlp.core.lib import OpenLPToolbar, ServiceItem, StringContent, build_icon, translate, Receiver, \
-    TreeWidgetWithDnD, ServiceItemContext, Settings, Registry, UiStrings
-=======
-from openlp.core.lib import OpenLPToolbar, ServiceItem, StringContent, Receiver, ListWidgetWithDnD, \
+from openlp.core.lib import OpenLPToolbar, ServiceItem, StringContent, Receiver, TreeWidgetWithDnD, \
     ServiceItemContext, Settings, Registry, UiStrings, build_icon, translate
->>>>>>> a7dae7cc
 from openlp.core.lib.searchedit import SearchEdit
 from openlp.core.lib.ui import create_widget_action, critical_error_message_box
 
@@ -349,15 +344,9 @@
         """
         new_files = []
         error_shown = False
-<<<<<<< HEAD
         for file_name in data['files']:
-            type = file_name.split(u'.')[-1]
-            if type.lower() not in self.onNewFileMasks:
-=======
-        for file_name in files:
             file_type = file_name.split(u'.')[-1]
             if file_type.lower() not in self.onNewFileMasks:
->>>>>>> a7dae7cc
                 if not error_shown:
                     critical_error_message_box(translate('OpenLP.MediaManagerItem', 'Invalid File Type'),
                         translate('OpenLP.MediaManagerItem', 'Invalid File %s.\nSuffix not supported') % file_name)
@@ -431,14 +420,10 @@
             count += 1
         return file_list
 
-<<<<<<< HEAD
     def loadList(self, list, target_group):
-=======
-    def loadList(self, list):
         """
         Load a list. Needs to be implemented by the plugin.
         """
->>>>>>> a7dae7cc
         raise NotImplementedError(u'MediaManagerItem.loadList needs to be defined by the plugin')
 
     def onNewClick(self):
@@ -535,16 +520,11 @@
             self.live_controller.add_service_item(serviceItem)
 
     def createItemFromId(self, item_id):
-<<<<<<< HEAD
+        """
+        Create a media item from an item id.
+        """
         item = QtGui.QTreeWidgetItem()
         item.setData(0, QtCore.Qt.UserRole, item_id)
-=======
-        """
-        Create a media item from an item id.
-        """
-        item = QtGui.QListWidgetItem()
-        item.setData(QtCore.Qt.UserRole, item_id)
->>>>>>> a7dae7cc
         return item
 
     def onAddClick(self):
@@ -734,9 +714,6 @@
             self._service_manager = Registry().get(u'service_manager')
         return self._service_manager
 
-<<<<<<< HEAD
-    service_manager = property(_get_service_manager)
-=======
     service_manager = property(_get_service_manager)
 
     def _get_theme_manager(self):
@@ -747,5 +724,4 @@
             self._theme_manager = Registry().get(u'theme_manager')
         return self._theme_manager
 
-    theme_manager = property(_get_theme_manager)
->>>>>>> a7dae7cc
+    theme_manager = property(_get_theme_manager)