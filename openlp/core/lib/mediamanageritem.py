--- conflicted
+++ resolved
@@ -39,7 +39,6 @@
 from openlp.core.lib.searchedit import SearchEdit
 from openlp.core.lib.ui import UiStrings, create_widget_action, \
     critical_error_message_box
-from openlp.core.lib.settings import Settings
 
 log = logging.getLogger(__name__)
 
@@ -361,16 +360,9 @@
                     critical_error_message_box(
                         translate('OpenLP.MediaManagerItem',
                         'Invalid File Type'),
-<<<<<<< HEAD
                         translate('OpenLP.MediaManagerItem',
                         'Invalid File %s.\nSuffix not supported') % file)
                     errorShown = True
-=======
-                        unicode(translate('OpenLP.MediaManagerItem',
-                        'Invalid File %s.\nSuffix not supported'))
-                        % file)
-                    error_shown = True
->>>>>>> b1cfabc4
             else:
                 new_files.append(file)
         if new_files:
@@ -387,18 +379,10 @@
         names = []
         full_list = []
         for count in range(self.listView.count()):
-<<<<<<< HEAD
             names.append(self.listView.item(count).text())
-            fullList.append(self.listView.item(count).data(QtCore.Qt.UserRole))
-        duplicatesFound = False
-        filesAdded = False
-=======
-            names.append(unicode(self.listView.item(count).text()))
-            full_list.append(unicode(self.listView.item(count).
-                data(QtCore.Qt.UserRole).toString()))
+            full_list.append(self.listView.item(count).data(QtCore.Qt.UserRole))
         duplicates_found = False
         files_added = False
->>>>>>> b1cfabc4
         for file in files:
             filename = os.path.split(unicode(file))[1]
             if filename in names:
@@ -436,13 +420,8 @@
         file_list = []
         while count < self.listView.count():
             bitem = self.listView.item(count)
-<<<<<<< HEAD
             filename = bitem.data(QtCore.Qt.UserRole)
-            filelist.append(filename)
-=======
-            filename = unicode(bitem.data(QtCore.Qt.UserRole).toString())
             file_list.append(filename)
->>>>>>> b1cfabc4
             count += 1
         return file_list
 
@@ -482,12 +461,7 @@
         """
         Allows the list click action to be determined dynamically
         """
-<<<<<<< HEAD
         if Settings().value(u'advanced/double click live', False):
-=======
-        if Settings().value(u'advanced/double click live',
-            QtCore.QVariant(False)).toBool():
->>>>>>> b1cfabc4
             self.onLiveClick()
         else:
             self.onPreviewClick()
@@ -497,14 +471,9 @@
         Allows the change of current item in the list to be actioned
         """
         if Settings().value(u'advanced/single click preview',
-<<<<<<< HEAD
             False) and self.quickPreviewAllowed \
             and self.listView.selectedIndexes() \
             and self.autoSelectId == -1:
-=======
-            QtCore.QVariant(False)).toBool() and self.quickPreviewAllowed and \
-            self.listView.selectedIndexes() and self.autoSelectId == -1:
->>>>>>> b1cfabc4
             self.onPreviewClick(True)
 
     def onPreviewClick(self, keepFocus=False):
