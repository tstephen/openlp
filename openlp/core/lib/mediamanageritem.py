--- conflicted
+++ resolved
@@ -19,15 +19,11 @@
 """
 import types
 import os
-<<<<<<< HEAD
-
-=======
->>>>>>> 63495952
+
 from PyQt4 import QtCore, QtGui
 
 from openlp.core.lib.toolbar import *
-from openlp.core.lib import translate
-from listwithpreviews import ListWithPreviews
+from openlp.core.lib import translate, contextMenuAction, contextMenuSeparator
 from serviceitem import ServiceItem
 
 class MediaManagerItem(QtGui.QWidget):
@@ -38,27 +34,27 @@
     them cmopletely in your plugin's implementation.  Alternatively, call them from your
     plugin before or after you've done etra things that you need to.
 
-    The plugin will be assigned an icon called 
-     u':/media/media_' + 'self.ShortPluginName + u'image.png'
-     which needs to be available in the main resources
-
-    in order for them to work, you need to have setup
+    The plugin will be assigned an icon called u':/media/media_' + 'self.ShortPluginName + u'image.png'
+     which needs to be available in the main resources in order for them to work, you need to have setup
 
      self.TranslationContext
      self.PluginTextShort # eg 'Image' for the image plugin
      self.ConfigSection - where the items in the media manager are stored
        this could potentially be self.PluginTextShort.lower()
-    
+
      self.OnNewPrompt=u'Select Image(s)'
      self.OnNewFileMasks=u'Images (*.jpg *jpeg *.gif *.png *.bmp)'
        assumes that the new action is to load a file. If not, override onnew
+
      self.ListViewWithDnD_class - there is a base list class with DnD assigned to it (openlp.core.lib.BaseListWithDnD())
      each plugin needs to inherit a class from this and pass that *class* (not an instance) to here
      via the ListViewWithDnD_class member
-     self.PreviewFunction - a function which returns a QImage to represent the item (a preview usually) - no scaling required - that's done later
-                            If this fn is not defined, a default will be used (treat the filename as an image)
-    
-"""
+
+     self.PreviewFunction - a function which returns a QImage to represent the item (a preview usually)
+        - no scaling required - that's done later
+        If this fn is not defined, a default will be used (treat the filename as an image)
+    """
+
     global log
     log = logging.getLogger(u'MediaManagerItem')
     log.info(u'Media Item loaded')
@@ -112,69 +108,10 @@
         """
         self.Toolbar.addSeparator()
 
-    def contextMenuSeparator(self, base):
-        action = QtGui.QAction(u'', base)
-        action.setSeparator(True)
-        return action
-
-    def contextMenuAction(self, base, icon, text, slot):
-        """
-        Utility method to help build context menus for plugins
-        """
-        if type(icon) is QtGui.QIcon:
-            ButtonIcon = icon
-        elif type(icon) is types.StringType or type(icon) is types.UnicodeType:
-            ButtonIcon = QtGui.QIcon()
-            if icon.startswith(u':/'):
-                ButtonIcon.addPixmap(QtGui.QPixmap(icon), QtGui.QIcon.Normal,
-                    QtGui.QIcon.Off)
-            else:
-                ButtonIcon.addPixmap(QtGui.QPixmap.fromImage(QtGui.QImage(icon)),
-                    QtGui.QIcon.Normal, QtGui.QIcon.Off)
-
-        action = QtGui.QAction(text, base)
-        action .setIcon(ButtonIcon)
-        QtCore.QObject.connect(action, QtCore.SIGNAL(u'triggered()'), slot)
-        return action
-
-<<<<<<< HEAD
-    ###########################################################################
-    ### None of the following *need* to be used, feel free to override
-    ### them cmopletely in your plugin's implementation.  Alternatively, call them from your
-    ### plugin before or after you've done etra things that you need to.
-    ### in order for them to work, you need to have setup
-    # self.TranslationContext
-    # self.PluginTextShort # eg "Image" for the image plugin
-    # self.ConfigSection - where the items in the media manager are stored
-    #   this could potentially be self.PluginTextShort.lower()
-    # self.IconPath=u'images/images' - allows specific icons to be used
-    # self.hasFileIcon - Is the file Icon required
-    # self.hasEditIcon - Is the edit Icon required
-    # self.hasNewIcon - Is the new Icon required
-    #
-    # self.OnNewPrompt=u'Select Image(s)'
-    # self.OnNewFileMasks=u'Images (*.jpg *jpeg *.gif *.png *.bmp)'
-    #   assumes that the new action is to load a file. If not, override onnew
-    # self.ListViewWithDnD_class - there is a base list class with DnD assigned to it (openlp.core.lib.BaseListWithDnD())
-    #    each plugin needs to inherit a class from this and pass that *class* (not an instance) to here
-    #    via the ListViewWithDnD_class member
-    # The assumption is that given that at least two plugins are of the form
-    # "text with an icon" then all this will help
-    # even for plugins of another sort, the setup of the right-click menu, common toolbar
-    # will help to keep things consistent and ease the creation of new plugins
-
-    # also a set of completely consistent action anesm then exist
-    # (onPreviewClick() is always called that, rather than having the
-    # name of the plugin added in as well... I regard that as a
-    # feature, I guess others might differ!)
-
-=======
->>>>>>> 63495952
     def setupUi(self):
         # Add a toolbar
         self.addToolbar()
         # Create buttons for the toolbar
-<<<<<<< HEAD
         ## File Button ##
         if self.hasFileIcon:
             self.addToolbarButton(
@@ -193,13 +130,6 @@
                 translate(self.TranslationContext, u'Edit '+self.PluginTextShort),
                 translate(self.TranslationContext, u'Edit the selected '+self.PluginTextShort),
                 u':'+self.IconPath+ u'_load.png', self.onEditClick, self.PluginTextShort+u'EditItem')
-=======
-        ## New Button ##
-        self.addToolbarButton(
-            translate(self.TranslationContext, u'Load '+self.PluginTextShort),
-            translate(self.TranslationContext, u'Load item into openlp.org'),
-            u':/images/image_load.png', self.onNewClick, u'NewItem')
->>>>>>> 63495952
         ## Delete Button ##
         self.addToolbarButton(
             translate(self.TranslationContext, u'Delete '+self.PluginTextShort),
@@ -227,14 +157,6 @@
         #Add the List widget
         self.ListView = self.ListViewWithDnD_class()
         self.ListView.uniformItemSizes = True
-<<<<<<< HEAD
-=======
-        try:
-            self.ListData = ListWithPreviews(self.PreviewFunction)
-        except AttributeError:
-            self.ListData = ListWithPreviews(None)
-        self.ListView.setModel(self.ListData)
->>>>>>> 63495952
         self.ListView.setGeometry(QtCore.QRect(10, 100, 256, 591))
         self.ListView.setSpacing(1)
         self.ListView.setSelectionMode(QtGui.QAbstractItemView.ExtendedSelection)
@@ -246,25 +168,28 @@
         #define and add the context menu
         self.ListView.setContextMenuPolicy(QtCore.Qt.ActionsContextMenu)
         if self.hasEditIcon:
-            self.ListView.addAction(self.contextMenuAction(self.ListView,
+            self.ListView.addAction(contextMenuAction(self.ListView,
                 ':' +self.IconPath+u'_new.png',
                 translate(self.TranslationContext, u'&Edit '+self.PluginTextShort),
                 self.onEditClick))
             self.ListView.addAction(self.contextMenuSeparator(self.SongListWidget))
-        self.ListView.addAction(self.contextMenuAction(
+        self.ListView.addAction(contextMenuAction(
             self.ListView, ':/system/system_preview.png',
             translate(self.TranslationContext, u'&Preview '+self.PluginTextShort),
             self.onPreviewClick))
-        self.ListView.addAction(self.contextMenuAction(
+        self.ListView.addAction(contextMenuAction(
             self.ListView, ':/system/system_live.png',
             translate(self.TranslationContext, u'&Show Live'),
             self.onLiveClick))
-        self.ListView.addAction(self.contextMenuAction(
+        self.ListView.addAction(contextMenuAction(
             self.ListView, ':/system/system_add.png',
             translate(self.TranslationContext, u'&Add to Service'),
             self.onAddClick))
         QtCore.QObject.connect(self.ListView,
            QtCore.SIGNAL(u'doubleClicked(QModelIndex)'), self.onPreviewClick)
+
+    def initialise(self):
+        pass
 
     def addHeaderBar(self):
         pass
@@ -277,14 +202,17 @@
         log.info(u'New files(s)%s', unicode(files))
         if len(files) > 0:
             self.loadList(files)
-            dir, filename = os.path.split(uniClickcode(files[0]))
+            dir, filename = os.path.split(unicode(files[0]))
             self.parent.config.set_last_dir(dir)
-            #self.parent.config.set_list(self.ConfigSection, self.ListData.getFileList())
+            self.parent.config.set_list(self.ConfigSection, self.getFileList())
 
     def getFileList(self):
         count = 0
-        while  count < len(self.ListView):
-            filelist = [set.ListView.item(count).text()]
+        filelist = []
+        while  count < self.ListView.count():
+            bitem =  self.ListView.item(count)
+            filename = unicode((bitem.data(QtCore.Qt.UserRole)).toString())
+            filelist.append(filename)
             count += 1
         return filelist
 
@@ -300,23 +228,13 @@
     def onDeleteClick(self):
         raise NotImplementedError(u'MediaManagerItem.onDeleteClick needs to be defined by the plugin')
 
-<<<<<<< HEAD
     def generateSlideData(self, item):
         raise NotImplementedError(u'MediaManagerItem.generateSlideData needs to be defined by the plugin')
-=======
-    def generateSlideData(self):
-        raise NotImplementedError(u'This function needs to be defined by the plugin')
->>>>>>> 63495952
 
     def onPreviewClick(self):
         log.debug(self.PluginTextShort+u' Preview Requested')
         service_item = ServiceItem(self.parent)
-<<<<<<< HEAD
         service_item.addIcon(u':/media/media_'+self.PluginTextShort.lower()+u'.png')
-=======
-        service_item.addIcon(self.ServiceItemIconName)
-            
->>>>>>> 63495952
         self.generateSlideData(service_item)
         self.parent.preview_controller.addServiceItem(service_item)
         self.ListView.clearSelection()
@@ -324,11 +242,7 @@
     def onLiveClick(self):
         log.debug(self.PluginTextShort + u' Live Requested')
         service_item = ServiceItem(self.parent)
-<<<<<<< HEAD
         service_item.addIcon(u':/media/media_'+self.PluginTextShort.lower()+u'.png')
-=======
-        service_item.addIcon(self.ServiceItemIconName)
->>>>>>> 63495952
         self.generateSlideData(service_item)
         self.parent.live_controller.addServiceItem(service_item)
         self.ListView.clearSelection()
@@ -336,11 +250,7 @@
     def onAddClick(self):
         log.debug(self.PluginTextShort+u' Add Requested')
         service_item = ServiceItem(self.parent)
-<<<<<<< HEAD
         service_item.addIcon(u':/media/media_'+self.PluginTextShort.lower()+u'.png')
-=======
-        service_item.addIcon(self.ServiceItemIconName)
->>>>>>> 63495952
         self.generateSlideData(service_item)
         self.parent.service_manager.addServiceItem(service_item)
         self.ListView.clearSelection()