--- conflicted
+++ resolved
@@ -717,7 +717,6 @@
             self._theme_manager = Registry().get(u'theme_manager')
         return self._theme_manager
 
-<<<<<<< HEAD
     theme_manager = property(_get_theme_manager)
 
     def _get_openlp_core(self):
@@ -728,7 +727,4 @@
             self._openlp_core = Registry().get(u'openlp_core')
         return self._openlp_core
 
-    openlp_core = property(_get_openlp_core)
-=======
-    theme_manager = property(_get_theme_manager)
->>>>>>> a7dae7cc
+    openlp_core = property(_get_openlp_core)