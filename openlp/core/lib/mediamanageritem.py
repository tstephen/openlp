# -*- coding: utf-8 -*-
# vim: autoindent shiftwidth=4 expandtab textwidth=120 tabstop=4 softtabstop=4

###############################################################################
# OpenLP - Open Source Lyrics Projection                                      #
# --------------------------------------------------------------------------- #
# Copyright (c) 2008-2013 Raoul Snyman                                        #
# Portions copyright (c) 2008-2013 Tim Bentley, Gerald Britton, Jonathan      #
# Corwin, Samuel Findlay, Michael Gorven, Scott Guerrieri, Matthias Hub,      #
# Meinert Jordan, Armin Köhler, Erik Lundin, Edwin Lunando, Brian T. Meyer.   #
# Joshua Miller, Stevan Pettit, Andreas Preikschat, Mattias Põldaru,          #
# Christian Richter, Philip Ridout, Simon Scudder, Jeffrey Smith,             #
# Maikel Stuivenberg, Martin Thompson, Jon Tibble, Dave Warnock,              #
# Frode Woldsund, Martin Zibricky, Patrick Zimmermann                         #
# --------------------------------------------------------------------------- #
# This program is free software; you can redistribute it and/or modify it     #
# under the terms of the GNU General Public License as published by the Free  #
# Software Foundation; version 2 of the License.                              #
#                                                                             #
# This program is distributed in the hope that it will be useful, but WITHOUT #
# ANY WARRANTY; without even the implied warranty of MERCHANTABILITY or       #
# FITNESS FOR A PARTICULAR PURPOSE. See the GNU General Public License for    #
# more details.                                                               #
#                                                                             #
# You should have received a copy of the GNU General Public License along     #
# with this program; if not, write to the Free Software Foundation, Inc., 59  #
# Temple Place, Suite 330, Boston, MA 02111-1307 USA                          #
###############################################################################
"""
Provides the generic functions for interfacing plugins with the Media Manager.
"""
import logging
import os
import re

from PyQt4 import QtCore, QtGui

<<<<<<< HEAD
from openlp.core.lib import FileDialog, OpenLPToolbar, ServiceItem, StringContent, ListWidgetWithDnD, \
    ServiceItemContext, Settings, Registry, UiStrings, translate
=======
from openlp.core.common import Settings, UiStrings, translate
from openlp.core.lib import OpenLPToolbar, ServiceItem, StringContent, ListWidgetWithDnD, \
    ServiceItemContext, Registry
>>>>>>> dd1d0874
from openlp.core.lib.searchedit import SearchEdit
from openlp.core.lib.ui import create_widget_action, critical_error_message_box

log = logging.getLogger(__name__)


class MediaManagerItem(QtGui.QWidget):
    """
    MediaManagerItem is a helper widget for plugins.

    None of the following *need* to be used, feel free to override them completely in your plugin's implementation.
    Alternatively, call them from your plugin before or after you've done extra things that you need to.

    **Constructor Parameters**

    ``parent``
        The parent widget. Usually this will be the *Media Manager* itself. This needs to be a class descended from
        ``QWidget``.

    ``plugin``
        The plugin widget. Usually this will be the *Plugin* itself. This needs to be a class descended from ``Plugin``.

    **Member Variables**

    When creating a descendant class from this class for your plugin, the following member variables should be set.

     ``self.on_new_prompt``

        Defaults to *'Select Image(s)'*.

     ``self.on_new_file_masks``
        Defaults to *'Images (*.jpg *jpeg *.gif *.png *.bmp)'*. This assumes that the new action is to load a file. If
        not, you need to override the ``OnNew`` method.

     ``self.PreviewFunction``
        This must be a method which returns a QImage to represent the item (usually a preview). No scaling is required,
        that is performed automatically by OpenLP when necessary. If this method is not defined, a default will be used
        (treat the filename as an image).
    """
    log.info('Media Item loaded')

    def __init__(self, parent=None, plugin=None):
        """
        Constructor to create the media manager item.
        """
        super(MediaManagerItem, self).__init__(parent)
        self.plugin = plugin
        self._setup()
        self.setup_item()

    def _setup(self):
        """
        Run some initial setup. This method is separate from __init__ in order to mock it out in tests.
        """
        self.hide()
        self.whitespace = re.compile(r'[\W_]+', re.UNICODE)
        visible_title = self.plugin.get_string(StringContent.VisibleName)
        self.title = str(visible_title['title'])
        Registry().register(self.plugin.name, self)
        self.settings_section = self.plugin.name
        self.toolbar = None
        self.remote_triggered = None
        self.single_service_item = True
        self.quick_preview_allowed = False
        self.has_search = False
        self.page_layout = QtGui.QVBoxLayout(self)
        self.page_layout.setSpacing(0)
        self.page_layout.setMargin(0)
        self.required_icons()
        self.setupUi()
        self.retranslateUi()
        self.auto_select_id = -1
        # Need to use event as called across threads and UI is updated
        QtCore.QObject.connect(self, QtCore.SIGNAL('%s_go_live' % self.plugin.name), self.go_live_remote)
        QtCore.QObject.connect(self, QtCore.SIGNAL('%s_add_to_service' % self.plugin.name), self.add_to_service_remote)

    def setup_item(self):
        """
        Override this for additional Plugin setup
        """
        pass

    def required_icons(self):
        """
        This method is called to define the icons for the plugin. It provides a default set and the plugin is able to
        override the if required.
        """
        self.has_import_icon = False
        self.has_new_icon = True
        self.has_edit_icon = True
        self.has_file_icon = False
        self.has_delete_icon = True
        self.add_to_service_item = False

    def retranslateUi(self):
        """
        This method is called automatically to provide OpenLP with the opportunity to translate the ``MediaManagerItem``
        to another language.
        """
        pass

    def add_toolbar(self):
        """
        A method to help developers easily add a toolbar to the media manager item.
        """
        if self.toolbar is None:
            self.toolbar = OpenLPToolbar(self)
            self.page_layout.addWidget(self.toolbar)

    def setupUi(self):
        """
        This method sets up the interface on the button. Plugin developers use this to add and create toolbars, and the
        rest of the interface of the media manager item.
        """
        # Add a toolbar
        self.add_toolbar()
        # Allow the plugin to define buttons at start of bar
        self.add_start_header_bar()
        # Add the middle of the tool bar (pre defined)
        self.add_middle_header_bar()
        # Allow the plugin to define buttons at end of bar
        self.add_end_header_bar()
        # Add the list view
        self.add_list_view_to_toolbar()

    def add_middle_header_bar(self):
        """
        Create buttons for the media item toolbar
        """
        toolbar_actions = []
        ## Import Button ##
        if self.has_import_icon:
            toolbar_actions.append(['Import', StringContent.Import,
                ':/general/general_import.png', self.on_import_click])
        ## Load Button ##
        if self.has_file_icon:
            toolbar_actions.append(['Load', StringContent.Load, ':/general/general_open.png', self.on_file_click])
        ## New Button ##
        if self.has_new_icon:
            toolbar_actions.append(['New', StringContent.New, ':/general/general_new.png', self.on_new_click])
        ## Edit Button ##
        if self.has_edit_icon:
            toolbar_actions.append(['Edit', StringContent.Edit, ':/general/general_edit.png', self.on_edit_click])
        ## Delete Button ##
        if self.has_delete_icon:
            toolbar_actions.append(['Delete', StringContent.Delete,
                ':/general/general_delete.png', self.on_delete_click])
        ## Preview ##
        toolbar_actions.append(['Preview', StringContent.Preview,
            ':/general/general_preview.png', self.on_preview_click])
        ## Live Button ##
        toolbar_actions.append(['Live', StringContent.Live, ':/general/general_live.png', self.on_live_click])
        ## Add to service Button ##
        toolbar_actions.append(['Service', StringContent.Service, ':/general/general_add.png', self.on_add_click])
        for action in toolbar_actions:
            if action[0] == StringContent.Preview:
                self.toolbar.addSeparator()
            self.toolbar.add_toolbar_action('%s%sAction' % (self.plugin.name, action[0]),
                text=self.plugin.get_string(action[1])['title'], icon=action[2],
                tooltip=self.plugin.get_string(action[1])['tooltip'],
                triggers=action[3])

    def add_list_view_to_toolbar(self):
        """
        Creates the main widget for listing items the media item is tracking
        """
        # Add the List widget
        self.list_view = ListWidgetWithDnD(self, self.plugin.name)
        self.list_view.setSpacing(1)
        self.list_view.setSelectionMode(QtGui.QAbstractItemView.ExtendedSelection)
        self.list_view.setAlternatingRowColors(True)
        self.list_view.setObjectName('%sListView' % self.plugin.name)
        # Add to page_layout
        self.page_layout.addWidget(self.list_view)
        # define and add the context menu
        self.list_view.setContextMenuPolicy(QtCore.Qt.CustomContextMenu)
        if self.has_edit_icon:
            create_widget_action(self.list_view,
                text=self.plugin.get_string(StringContent.Edit)['title'],
                icon=':/general/general_edit.png',
                triggers=self.on_edit_click)
            create_widget_action(self.list_view, separator=True)
        if self.has_delete_icon:
            create_widget_action(self.list_view,
                'listView%s%sItem' % (self.plugin.name.title(), StringContent.Delete.title()),
                text=self.plugin.get_string(StringContent.Delete)['title'],
                icon=':/general/general_delete.png',
                can_shortcuts=True, triggers=self.on_delete_click)
            create_widget_action(self.list_view, separator=True)
        create_widget_action(self.list_view,
            'listView%s%sItem' % (self.plugin.name.title(), StringContent.Preview.title()),
            text=self.plugin.get_string(StringContent.Preview)['title'],
            icon=':/general/general_preview.png',
            can_shortcuts=True,
            triggers=self.on_preview_click)
        create_widget_action(self.list_view,
            'listView%s%sItem' % (self.plugin.name.title(), StringContent.Live.title()),
            text=self.plugin.get_string(StringContent.Live)['title'],
            icon=':/general/general_live.png',
            can_shortcuts=True,
            triggers=self.on_live_click)
        create_widget_action(self.list_view,
            'listView%s%sItem' % (self.plugin.name.title(), StringContent.Service.title()),
            can_shortcuts=True,
            text=self.plugin.get_string(StringContent.Service)['title'],
            icon=':/general/general_add.png',
            triggers=self.on_add_click)
        if self.add_to_service_item:
            create_widget_action(self.list_view, separator=True)
            create_widget_action(self.list_view,
                text=translate('OpenLP.MediaManagerItem', '&Add to selected Service Item'),
                icon=':/general/general_add.png',
                triggers=self.on_add_edit_click)
        self.add_custom_context_actions()
        # Create the context menu and add all actions from the list_view.
        self.menu = QtGui.QMenu()
        self.menu.addActions(self.list_view.actions())
        self.list_view.doubleClicked.connect(self.on_double_clicked)
        self.list_view.itemSelectionChanged.connect(self.on_selection_change)
        self.list_view.customContextMenuRequested.connect(self.context_menu)

    def add_search_to_toolbar(self):
        """
        Creates a search field with button and related signal handling.
        """
        self.search_widget = QtGui.QWidget(self)
        self.search_widget.setObjectName('search_widget')
        self.search_layout = QtGui.QVBoxLayout(self.search_widget)
        self.search_layout.setObjectName('search_layout')
        self.search_text_layout = QtGui.QFormLayout()
        self.search_text_layout.setObjectName('search_text_layout')
        self.search_text_label = QtGui.QLabel(self.search_widget)
        self.search_text_label.setObjectName('search_text_label')
        self.search_text_edit = SearchEdit(self.search_widget)
        self.search_text_edit.setObjectName('search_text_edit')
        self.search_text_label.setBuddy(self.search_text_edit)
        self.search_text_layout.addRow(self.search_text_label, self.search_text_edit)
        self.search_layout.addLayout(self.search_text_layout)
        self.search_button_layout = QtGui.QHBoxLayout()
        self.search_button_layout.setObjectName('search_button_layout')
        self.search_button_layout.addStretch()
        self.search_text_button = QtGui.QPushButton(self.search_widget)
        self.search_text_button.setObjectName('search_text_button')
        self.search_button_layout.addWidget(self.search_text_button)
        self.search_layout.addLayout(self.search_button_layout)
        self.page_layout.addWidget(self.search_widget)
        # Signals and slots
        self.search_text_edit.returnPressed.connect(self.on_search_text_button_clicked)
        self.search_text_button.clicked.connect(self.on_search_text_button_clicked)
        self.search_text_edit.textChanged.connect(self.on_search_text_edit_changed)

    def add_custom_context_actions(self):
        """
        Implement this method in your descendent media manager item to
        add any context menu items. This method is called automatically.
        """
        pass

    def initialise(self):
        """
        Implement this method in your descendent media manager item to
        do any UI or other initialisation. This method is called automatically.
        """
        pass

    def add_start_header_bar(self):
        """
        Slot at start of toolbar for plugin to addwidgets
        """
        pass

    def add_end_header_bar(self):
        """
        Slot at end of toolbar for plugin to add widgets
        """
        pass

    def on_file_click(self):
        """
        Add a file to the list widget to make it available for showing
        """
        files = FileDialog.getOpenFileNames(self, self.on_new_prompt,
            Settings().value(self.settings_section + '/last directory'), self.on_new_file_masks)
        log.info('New files(s) %s', files)
        if files:
            self.application.set_busy_cursor()
            self.validate_and_load(files)
        self.application.set_normal_cursor()

    def load_file(self, data):
        """
        Turn file from Drag and Drop into an array so the Validate code can run it.

        ``data``
            A dictionary containing the list of files to be loaded and the target
        """
        new_files = []
        error_shown = False
        for file_name in data['files']:
            file_type = file_name.split('.')[-1]
            if file_type.lower() not in self.on_new_file_masks:
                if not error_shown:
                    critical_error_message_box(translate('OpenLP.MediaManagerItem', 'Invalid File Type'),
                        translate('OpenLP.MediaManagerItem', 'Invalid File %s.\nSuffix not supported') % file_name)
                    error_shown = True
            else:
                new_files.append(file_name)
        if new_files:
            self.validate_and_load(new_files, data['target'])

    def dnd_move_internal(self, target):
        """
        Handle internal moving of media manager items

        ``target``
            The target of the DnD action
        """
        pass

    def validate_and_load(self, files, target_group=None):
        """
        Process a list for files either from the File Dialog or from Drag and
        Drop

        ``files``
            The files to be loaded.

        ``target_group``
            The QTreeWidgetItem of the group that will be the parent of the added files
        """
        names = []
        full_list = []
        for count in range(self.list_view.count()):
            names.append(self.list_view.item(count).text())
            full_list.append(self.list_view.item(count).data(QtCore.Qt.UserRole))
        duplicates_found = False
        files_added = False
        for file_path in files:
            filename = os.path.split(str(file_path))[1]
            if filename in names:
                duplicates_found = True
            else:
                files_added = True
                full_list.append(file_path)
        if full_list and files_added:
            if target_group is None:
                self.list_view.clear()
            self.load_list(full_list, target_group)
            last_dir = os.path.split(str(files[0]))[0]
            Settings().setValue(self.settings_section + '/last directory', last_dir)
            Settings().setValue('%s/%s files' % (self.settings_section, self.settings_section), self.get_file_list())
        if duplicates_found:
            critical_error_message_box(UiStrings().Duplicate,
                translate('OpenLP.MediaManagerItem', 'Duplicate files were found on import and were ignored.'))

    def context_menu(self, point):
        """
        Display a context menu
        """
        item = self.list_view.itemAt(point)
        # Decide if we have to show the context menu or not.
        if item is None:
            return
        if not item.flags() & QtCore.Qt.ItemIsSelectable:
            return
        self.menu.exec_(self.list_view.mapToGlobal(point))

    def get_file_list(self):
        """
        Return the current list of files
        """
        file_list = []
        for index in range(self.list_view.count()):
            bitem = self.list_view.item(index)
            filename = bitem.data(QtCore.Qt.UserRole)
            file_list.append(filename)
        return file_list

    def load_list(self, list, target_group):
        """
        Load a list. Needs to be implemented by the plugin.
        """
        raise NotImplementedError('MediaManagerItem.loadList needs to be defined by the plugin')

    def on_new_click(self):
        """
        Hook for plugins to define behaviour for adding new items.
        """
        pass

    def on_edit_click(self):
        """
        Hook for plugins to define behaviour for editing items.
        """
        pass

    def on_delete_click(self):
        """
        Delete an item. Needs to be implemented by the plugin.
        """
        raise NotImplementedError('MediaManagerItem.on_delete_click needs to be defined by the plugin')

    def on_focus(self):
        """
        Run when a tab in the media manager gains focus. This gives the media
        item a chance to focus any elements it wants to.
        """
        pass

    def generate_slide_data(self, service_item, item=None, xml_version=False, remote=False,
            context=ServiceItemContext.Live):
        """
        Generate the slide data. Needs to be implemented by the plugin.
        """
        raise NotImplementedError('MediaManagerItem.generate_slide_data needs to be defined by the plugin')

    def on_double_clicked(self):
        """
        Allows the list click action to be determined dynamically
        """
        if Settings().value('advanced/double click live'):
            self.on_live_click()
        else:
            self.on_preview_click()

    def on_selection_change(self):
        """
        Allows the change of current item in the list to be actioned
        """
        if Settings().value('advanced/single click preview') and self.quick_preview_allowed \
            and self.list_view.selectedIndexes() and self.auto_select_id == -1:
            self.on_preview_click(True)

    def on_preview_click(self, keep_focus=False):
        """
        Preview an item by building a service item then adding that service item to the preview slide controller.
        """
        if not self.list_view.selectedIndexes() and not self.remote_triggered:
            QtGui.QMessageBox.information(self, UiStrings().NISp,
                translate('OpenLP.MediaManagerItem', 'You must select one or more items to preview.'))
        else:
            log.debug('%s Preview requested', self.plugin.name)
            service_item = self.build_service_item()
            if service_item:
                service_item.from_plugin = True
                self.preview_controller.add_service_item(service_item)
                if keep_focus:
                    self.list_view.setFocus()

    def on_live_click(self):
        """
        Send an item live by building a service item then adding that service item to the live slide controller.
        """
        if not self.list_view.selectedIndexes():
            QtGui.QMessageBox.information(self, UiStrings().NISp,
                translate('OpenLP.MediaManagerItem', 'You must select one or more items to send live.'))
        else:
            self.go_live()

    def go_live_remote(self, message):
        """
        Remote Call wrapper

        ``message``
            The passed data item_id:Remote.
        """
        self.go_live(message[0], remote=message[1])

    def go_live(self, item_id=None, remote=False):
        """
        Make the currently selected item go live.
        """
        log.debug('%s Live requested', self.plugin.name)
        item = None
        if item_id:
            item = self.create_item_from_id(item_id)
        service_item = self.build_service_item(item, remote=remote)
        if service_item:
            if not item_id:
                service_item.from_plugin = True
            if remote:
                service_item.will_auto_start = True
            self.live_controller.add_service_item(service_item)

    def create_item_from_id(self, item_id):
        """
        Create a media item from an item id.
        """
        item = QtGui.QListWidgetItem()
        item.setData(QtCore.Qt.UserRole, item_id)
        return item

    def on_add_click(self):
        """
        Add a selected item to the current service
        """
        if not self.list_view.selectedIndexes():
            QtGui.QMessageBox.information(self, UiStrings().NISp,
                translate('OpenLP.MediaManagerItem', 'You must select one or more items to add.'))
        else:
            # Is it possible to process multiple list items to generate
            # multiple service items?
            if self.single_service_item:
                log.debug('%s Add requested', self.plugin.name)
                self.add_to_service(replace=self.remote_triggered)
            else:
                items = self.list_view.selectedIndexes()
                for item in items:
                    self.add_to_service(item)

    def add_to_service_remote(self, message):
        """
        Remote Call wrapper

        ``message``
            The passed data item:Remote.
        """
        self.add_to_service(message[0], remote=message[1])

    def add_to_service(self, item=None, replace=None, remote=False):
        """
        Add this item to the current service.
        """
        service_item = self.build_service_item(item, True, remote=remote, context=ServiceItemContext.Service)
        if service_item:
            service_item.from_plugin = False
            self.service_manager.add_service_item(service_item, replace=replace)

    def on_add_edit_click(self):
        """
        Add a selected item to an existing item in the current service.
        """
        if not self.list_view.selectedIndexes() and not self.remote_triggered:
            QtGui.QMessageBox.information(self, UiStrings().NISp,
                translate('OpenLP.MediaManagerItem', 'You must select one or more items.'))
        else:
            log.debug('%s Add requested', self.plugin.name)
            service_item = self.service_manager.get_service_item()
            if not service_item:
                QtGui.QMessageBox.information(self, UiStrings().NISs,
                    translate('OpenLP.MediaManagerItem', 'You must select an existing service item to add to.'))
            elif self.plugin.name == service_item.name:
                self.generate_slide_data(service_item)
                self.service_manager.add_service_item(service_item, replace=True)
            else:
                # Turn off the remote edit update message indicator
                QtGui.QMessageBox.information(self, translate('OpenLP.MediaManagerItem', 'Invalid Service Item'),
                    translate('OpenLP.MediaManagerItem', 'You must select a %s service item.') % self.title)

    def build_service_item(self, item=None, xml_version=False, remote=False, context=ServiceItemContext.Live):
        """
        Common method for generating a service item
        """
        service_item = ServiceItem(self.plugin)
        service_item.add_icon(self.plugin.icon_path)
        if self.generate_slide_data(service_item, item, xml_version, remote, context):
            return service_item
        else:
            return None

    def service_load(self, item):
        """
        Method to add processing when a service has been loaded and individual service items need to be processed by the
        plugins.

        ``item``
            The item to be processed and returned.
        """
        return item

    def check_search_result(self):
        """
        Checks if the list_view is empty and adds a "No Search Results" item.
        """
        if self.list_view.count():
            return
        message = translate('OpenLP.MediaManagerItem', 'No Search Results')
        item = QtGui.QListWidgetItem(message)
        item.setFlags(QtCore.Qt.NoItemFlags)
        font = QtGui.QFont()
        font.setItalic(True)
        item.setFont(font)
        self.list_view.addItem(item)

    def _get_id_of_item_to_generate(self, item, remote_item):
        """
        Utility method to check items being submitted for slide generation.

        ``item``
            The item to check.

        ``remote_item``
            The id to assign if the slide generation was remotely triggered.
        """
        if item is None:
            if self.remote_triggered is None:
                item = self.list_view.currentItem()
                if item is None:
                    return False
                item_id = item.data(QtCore.Qt.UserRole)
            else:
                item_id = remote_item
        else:
            item_id = item.data(QtCore.Qt.UserRole)
        return item_id

    def save_auto_select_id(self):
        """
        Sorts out, what item to select after loading a list.
        """
        # The item to select has not been set.
        if self.auto_select_id == -1:
            item = self.list_view.currentItem()
            if item:
                self.auto_select_id = item.data(QtCore.Qt.UserRole)

    def search(self, string, show_error=True):
        """
        Performs a plugin specific search for items containing ``string``
        """
        raise NotImplementedError('Plugin.search needs to be defined by the plugin')

    def _get_main_window(self):
        """
        Adds the main window to the class dynamically
        """
        if not hasattr(self, '_main_window'):
            self._main_window = Registry().get('main_window')
        return self._main_window

    main_window = property(_get_main_window)

    def _get_renderer(self):
        """
        Adds the Renderer to the class dynamically
        """
        if not hasattr(self, '_renderer'):
            self._renderer = Registry().get('renderer')
        return self._renderer

    renderer = property(_get_renderer)

    def _get_live_controller(self):
        """
        Adds the live controller to the class dynamically
        """
        if not hasattr(self, '_live_controller'):
            self._live_controller = Registry().get('live_controller')
        return self._live_controller

    live_controller = property(_get_live_controller)

    def _get_preview_controller(self):
        """
        Adds the preview controller to the class dynamically
        """
        if not hasattr(self, '_preview_controller'):
            self._preview_controller = Registry().get('preview_controller')
        return self._preview_controller

    preview_controller = property(_get_preview_controller)

    def _get_plugin_manager(self):
        """
        Adds the plugin manager to the class dynamically
        """
        if not hasattr(self, '_plugin_manager'):
            self._plugin_manager = Registry().get('plugin_manager')
        return self._plugin_manager

    plugin_manager = property(_get_plugin_manager)

    def _get_media_controller(self):
        """
        Adds the media controller to the class dynamically
        """
        if not hasattr(self, '_media_controller'):
            self._media_controller = Registry().get('media_controller')
        return self._media_controller

    media_controller = property(_get_media_controller)

    def _get_service_manager(self):
        """
        Adds the service manager to the class dynamically
        """
        if not hasattr(self, '_service_manager'):
            self._service_manager = Registry().get('service_manager')
        return self._service_manager

    service_manager = property(_get_service_manager)

    def _get_theme_manager(self):
        """
        Adds the theme manager to the class dynamically
        """
        if not hasattr(self, '_theme_manager'):
            self._theme_manager = Registry().get('theme_manager')
        return self._theme_manager

    theme_manager = property(_get_theme_manager)

    def _get_application(self):
        """
        Adds the openlp to the class dynamically.
        Windows needs to access the application in a dynamic manner.
        """
        if os.name == 'nt':
            return Registry().get('application')
        else:
            if not hasattr(self, '_application'):
                self._application = Registry().get('application')
            return self._application

    application = property(_get_application)<|MERGE_RESOLUTION|>--- conflicted
+++ resolved
@@ -35,14 +35,9 @@
 
 from PyQt4 import QtCore, QtGui
 
-<<<<<<< HEAD
+from openlp.core.common import Settings, UiStrings, translate
 from openlp.core.lib import FileDialog, OpenLPToolbar, ServiceItem, StringContent, ListWidgetWithDnD, \
-    ServiceItemContext, Settings, Registry, UiStrings, translate
-=======
-from openlp.core.common import Settings, UiStrings, translate
-from openlp.core.lib import OpenLPToolbar, ServiceItem, StringContent, ListWidgetWithDnD, \
     ServiceItemContext, Registry
->>>>>>> dd1d0874
 from openlp.core.lib.searchedit import SearchEdit
 from openlp.core.lib.ui import create_widget_action, critical_error_message_box
 
