# -*- coding: utf-8 -*-
# vim: autoindent shiftwidth=4 expandtab textwidth=120 tabstop=4 softtabstop=4

###############################################################################
# OpenLP - Open Source Lyrics Projection                                      #
# --------------------------------------------------------------------------- #
# Copyright (c) 2008-2013 Raoul Snyman                                        #
# Portions copyright (c) 2008-2013 Tim Bentley, Gerald Britton, Jonathan      #
# Corwin, Samuel Findlay, Michael Gorven, Scott Guerrieri, Matthias Hub,      #
# Meinert Jordan, Armin Köhler, Erik Lundin, Edwin Lunando, Brian T. Meyer.   #
# Joshua Miller, Stevan Pettit, Andreas Preikschat, Mattias Põldaru,          #
# Christian Richter, Philip Ridout, Simon Scudder, Jeffrey Smith,             #
# Maikel Stuivenberg, Martin Thompson, Jon Tibble, Dave Warnock,              #
# Frode Woldsund, Martin Zibricky, Patrick Zimmermann                         #
# --------------------------------------------------------------------------- #
# This program is free software; you can redistribute it and/or modify it     #
# under the terms of the GNU General Public License as published by the Free  #
# Software Foundation; version 2 of the License.                              #
#                                                                             #
# This program is distributed in the hope that it will be useful, but WITHOUT #
# ANY WARRANTY; without even the implied warranty of MERCHANTABILITY or       #
# FITNESS FOR A PARTICULAR PURPOSE. See the GNU General Public License for    #
# more details.                                                               #
#                                                                             #
# You should have received a copy of the GNU General Public License along     #
# with this program; if not, write to the Free Software Foundation, Inc., 59  #
# Temple Place, Suite 330, Boston, MA 02111-1307 USA                          #
###############################################################################
"""
Provides the store and management for Images automatically caching them and
resizing them when needed.  Only one copy of each image is needed in the system.
A Thread is used to convert the image to a byte array so the user does not need
to wait for the conversion to happen.
"""
import logging
import os
import time
import Queue

from PyQt4 import QtCore

<<<<<<< HEAD
from openlp.core.lib import resize_image, image_to_byte, Registry, ScreenList
=======
from openlp.core.lib import Receiver, Registry, ScreenList, resize_image, image_to_byte
>>>>>>> a8323775

log = logging.getLogger(__name__)


class ImageThread(QtCore.QThread):
    """
    A special Qt thread class to speed up the display of images. This is
    threaded so it loads the frames and generates byte stream in background.
    """
    def __init__(self, manager):
        """
        Constructor for the thread class.

        ``manager``
            The image manager.
        """
        QtCore.QThread.__init__(self, None)
        self.image_manager = manager

    def run(self):
        """
        Run the thread.
        """
        self.image_manager._process()


class Priority(object):
    """
    Enumeration class for different priorities.

    ``Lowest``
        Only the image's byte stream has to be generated. But neither the
        ``QImage`` nor the byte stream has been requested yet.

    ``Low``
        Only the image's byte stream has to be generated. Because the image's
        ``QImage`` has been requested previously it is reasonable to assume that
        the byte stream will be needed before the byte stream of other images
        whose ``QImage`` were not generated due to a request.

    ``Normal``
        The image's byte stream as well as the image has to be generated.
        Neither the ``QImage`` nor the byte stream has been requested yet.

    ``High``
        The image's byte stream as well as the image has to be generated. The
        ``QImage`` for this image has been requested.
        **Note**, this priority is only set when the ``QImage`` has not been
        generated yet.

    ``Urgent``
        The image's byte stream as well as the image has to be generated. The
        byte stream for this image has been requested.
        **Note**, this priority is only set when the byte stream has not been
        generated yet.
    """
    Lowest = 4
    Low = 3
    Normal = 2
    High = 1
    Urgent = 0


class Image(object):
    """
    This class represents an image. To mark an image as *dirty* call the
    :class:`ImageManager`'s ``_resetImage`` method with the Image instance as
    argument.
    """
    secondary_priority = 0

    def __init__(self, path, source, background):
        """
        Create an image for the :class:`ImageManager`'s cache.

        ``path``
            The image's file path. This should be an existing file path.

        ``source``
            The source describes the image's origin. Possible values are
            described in the :class:`~openlp.core.lib.ImageSource` class.

        ``background``
            A ``QtGui.QColor`` object specifying the colour to be used to fill
            the gabs if the image's ratio does not match with the display ratio.
        """
        self.path = path
        self.image = None
        self.image_bytes = None
        self.priority = Priority.Normal
        self.source = source
        self.background = background
        self.timestamp = 0
        if os.path.exists(path):
            self.timestamp = os.stat(path).st_mtime
        self.secondary_priority = Image.secondary_priority
        Image.secondary_priority += 1


class PriorityQueue(Queue.PriorityQueue):
    """
    Customised ``Queue.PriorityQueue``.

    Each item in the queue must be a tuple with three values. The first value
    is the :class:`Image`'s ``priority`` attribute, the second value
    the :class:`Image`'s ``secondary_priority`` attribute. The last value the
    :class:`Image` instance itself::

        (image.priority, image.secondary_priority, image)

    Doing this, the :class:`Queue.PriorityQueue` will sort the images according
    to their priorities, but also according to there number. However, the number
    only has an impact on the result if there are more images with the same
    priority. In such case the image which has been added earlier is privileged.
    """
    def modify_priority(self, image, new_priority):
        """
        Modifies the priority of the given ``image``.

        ``image``
            The image to remove. This should be an :class:`Image` instance.

        ``new_priority``
            The image's new priority. See the :class:`Priority` class for
            priorities.
        """
        self.remove(image)
        image.priority = new_priority
        self.put((image.priority, image.secondary_priority, image))

    def remove(self, image):
        """
        Removes the given ``image`` from the queue.

        ``image``
            The image to remove. This should be an ``Image`` instance.
        """
        if (image.priority, image.secondary_priority, image) in self.queue:
            self.queue.remove((image.priority, image.secondary_priority, image))


class ImageManager(QtCore.QObject):
    """
    Image Manager handles the conversion and sizing of images.
    """
    log.info(u'Image Manager loaded')

    def __init__(self):
        """
        Constructor for the image manager.
        """
        QtCore.QObject.__init__(self)
        Registry().register(u'image_manager', self)
        current_screen = ScreenList().current
        self.width = current_screen[u'size'].width()
        self.height = current_screen[u'size'].height()
        self._cache = {}
        self.image_thread = ImageThread(self)
        self._conversion_queue = PriorityQueue()
        self.stop_manager = False
        Registry().register_function(u'config_updated', self.process_updates)

    def update_display(self):
        """
        Screen has changed size so rebuild the cache to new size.
        """
        log.debug(u'update_display')
        current_screen = ScreenList().current
        self.width = current_screen[u'size'].width()
        self.height = current_screen[u'size'].height()
        # Mark the images as dirty for a rebuild by setting the image and byte
        # stream to None.
        for image in self._cache.values():
            self._reset_image(image)

    def update_images_border(self, source, background):
        """
        Border has changed so update all the images affected.
        """
        log.debug(u'update_images_border')
        # Mark the images as dirty for a rebuild by setting the image and byte
        # stream to None.
        for image in self._cache.values():
            if image.source == source:
                image.background = background
                self._reset_image(image)

    def update_image_border(self, path, source, background):
        """
        Border has changed so update the image affected.
        """
        log.debug(u'update_image_border')
        # Mark the image as dirty for a rebuild by setting the image and byte
        # stream to None.
        image = self._cache[(path, source)]
        if image.source == source:
            image.background = background
            self._reset_image(image)

    def _reset_image(self, image):
        """
        Mark the given :class:`Image` instance as dirty by setting its ``image``
        and ``image_bytes`` attributes to None.
        """
        image.image = None
        image.image_bytes = None
        self._conversion_queue.modify_priority(image, Priority.Normal)

    def process_updates(self):
        """
        Flush the queue to updated any data to update
        """
        # We want only one thread.
        if not self.image_thread.isRunning():
            self.image_thread.start()

    def get_image(self, path, source):
        """
        Return the ``QImage`` from the cache. If not present wait for the
        background thread to process it.
        """
        log.debug(u'getImage %s' % path)
        image = self._cache[(path, source)]
        if image.image is None:
            self._conversion_queue.modify_priority(image, Priority.High)
            # make sure we are running and if not give it a kick
            self.process_updates()
            while image.image is None:
                log.debug(u'getImage - waiting')
                time.sleep(0.1)
        elif image.image_bytes is None:
            # Set the priority to Low, because the image was requested but the
            # byte stream was not generated yet. However, we only need to do
            # this, when the image was generated before it was requested
            # (otherwise this is already taken care of).
            self._conversion_queue.modify_priority(image, Priority.Low)
        return image.image

    def get_image_bytes(self, path, source):
        """
        Returns the byte string for an image. If not present wait for the
        background thread to process it.
        """
        log.debug(u'get_image_bytes %s' % path)
        image = self._cache[(path, source)]
        if image.image_bytes is None:
            self._conversion_queue.modify_priority(image, Priority.Urgent)
            # make sure we are running and if not give it a kick
            self.process_updates()
            while image.image_bytes is None:
                log.debug(u'getImageBytes - waiting')
                time.sleep(0.1)
        return image.image_bytes

    def add_image(self, path, source, background):
        """
        Add image to cache if it is not already there.
        """
        log.debug(u'add_image %s' % path)
        if not (path, source) in self._cache:
            image = Image(path, source, background)
            self._cache[(path, source)] = image
            self._conversion_queue.put((image.priority, image.secondary_priority, image))
        # Check if the there are any images with the same path and check if the
        # timestamp has changed.
        for image in self._cache.values():
            if os.path.exists(path):
                if image.path == path and image.timestamp != os.stat(path).st_mtime:
                    image.timestamp = os.stat(path).st_mtime
                    self._reset_image(image)
        # We want only one thread.
        if not self.image_thread.isRunning():
            self.image_thread.start()

    def _process(self):
        """
        Controls the processing called from a ``QtCore.QThread``.
        """
        log.debug(u'_process - started')
        while not self._conversion_queue.empty() and not self.stop_manager:
            self._process_cache()
        log.debug(u'_process - ended')

    def _process_cache(self):
        """
        Actually does the work.
        """
        log.debug(u'_processCache')
        image = self._conversion_queue.get()[2]
        # Generate the QImage for the image.
        if image.image is None:
            image.image = resize_image(image.path, self.width, self.height, image.background)
            # Set the priority to Lowest and stop here as we need to process
            # more important images first.
            if image.priority == Priority.Normal:
                self._conversion_queue.modify_priority(image, Priority.Lowest)
                return
            # For image with high priority we set the priority to Low, as the
            # byte stream might be needed earlier the byte stream of image with
            # Normal priority. We stop here as we need to process more important
            # images first.
            elif image.priority == Priority.High:
                self._conversion_queue.modify_priority(image, Priority.Low)
                return
        # Generate the byte stream for the image.
        if image.image_bytes is None:
            image.image_bytes = image_to_byte(image.image)<|MERGE_RESOLUTION|>--- conflicted
+++ resolved
@@ -39,11 +39,7 @@
 
 from PyQt4 import QtCore
 
-<<<<<<< HEAD
-from openlp.core.lib import resize_image, image_to_byte, Registry, ScreenList
-=======
-from openlp.core.lib import Receiver, Registry, ScreenList, resize_image, image_to_byte
->>>>>>> a8323775
+from openlp.core.lib import Registry, ScreenList, resize_image, image_to_byte
 
 log = logging.getLogger(__name__)
 
