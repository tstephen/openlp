# -*- coding: utf-8 -*-
# vim: autoindent shiftwidth=4 expandtab textwidth=120 tabstop=4 softtabstop=4

###############################################################################
# OpenLP - Open Source Lyrics Projection                                      #
# --------------------------------------------------------------------------- #
# Copyright (c) 2008-2013 Raoul Snyman                                        #
# Portions copyright (c) 2008-2013 Tim Bentley, Gerald Britton, Jonathan      #
# Corwin, Samuel Findlay, Michael Gorven, Scott Guerrieri, Matthias Hub,      #
# Meinert Jordan, Armin Köhler, Erik Lundin, Edwin Lunando, Brian T. Meyer.   #
# Joshua Miller, Stevan Pettit, Andreas Preikschat, Mattias Põldaru,          #
# Christian Richter, Philip Ridout, Simon Scudder, Jeffrey Smith,             #
# Maikel Stuivenberg, Martin Thompson, Jon Tibble, Dave Warnock,              #
# Frode Woldsund, Martin Zibricky, Patrick Zimmermann                         #
# --------------------------------------------------------------------------- #
# This program is free software; you can redistribute it and/or modify it     #
# under the terms of the GNU General Public License as published by the Free  #
# Software Foundation; version 2 of the License.                              #
#                                                                             #
# This program is distributed in the hope that it will be useful, but WITHOUT #
# ANY WARRANTY; without even the implied warranty of MERCHANTABILITY or       #
# FITNESS FOR A PARTICULAR PURPOSE. See the GNU General Public License for    #
# more details.                                                               #
#                                                                             #
# You should have received a copy of the GNU General Public License along     #
# with this program; if not, write to the Free Software Foundation, Inc., 59  #
# Temple Place, Suite 330, Boston, MA 02111-1307 USA                          #
###############################################################################
"""
The :mod:`~openlp.core.lib.settingstab` module contains the base SettingsTab class which plugins use for adding their
own tab to the settings dialog.
"""

from PyQt4 import QtGui

<<<<<<< HEAD
=======
from openlp.core.lib import Registry
>>>>>>> 09182069

class SettingsTab(QtGui.QWidget):
    """
    SettingsTab is a helper widget for plugins to define Tabs for the settings
    dialog.
    """
    def __init__(self, parent, title, visible_title=None, icon_path=None):
        """
        Constructor to create the Settings tab item.

        ``title``
            The title of the tab, which is used internally for the tab handling.

        ``visible_title``
            The title of the tab, which is usually displayed on the tab.
        """
        QtGui.QWidget.__init__(self, parent)
        self.tabTitle = title
        self.tabTitleVisible = visible_title
        self.settingsSection = self.tabTitle.lower()
        if icon_path:
            self.iconPath = icon_path
        self.setupUi()
        self.retranslateUi()
        self.initialise()
        self.load()

    def setupUi(self):
        """
        Setup the tab's interface.
        """
        self.tabLayout = QtGui.QHBoxLayout(self)
        self.tabLayout.setObjectName(u'tabLayout')
        self.leftColumn = QtGui.QWidget(self)
        self.leftColumn.setObjectName(u'leftColumn')
        self.leftLayout = QtGui.QVBoxLayout(self.leftColumn)
        self.leftLayout.setMargin(0)
        self.leftLayout.setObjectName(u'leftLayout')
        self.tabLayout.addWidget(self.leftColumn)
        self.rightColumn = QtGui.QWidget(self)
        self.rightColumn.setObjectName(u'rightColumn')
        self.rightLayout = QtGui.QVBoxLayout(self.rightColumn)
        self.rightLayout.setMargin(0)
        self.rightLayout.setObjectName(u'rightLayout')
        self.tabLayout.addWidget(self.rightColumn)

    def resizeEvent(self, event=None):
        """
        Resize the sides in two equal halves if the layout allows this.
        """
        if event:
            QtGui.QWidget.resizeEvent(self, event)
        width = self.width() - self.tabLayout.spacing() - \
            self.tabLayout.contentsMargins().left() - self.tabLayout.contentsMargins().right()
        left_width = min(width - self.rightColumn.minimumSizeHint().width(), width / 2)
        left_width = max(left_width, self.leftColumn.minimumSizeHint().width())
        self.leftColumn.setFixedWidth(left_width)

    def retranslateUi(self):
        """
        Setup the interface translation strings.
        """
        pass

    def initialise(self):
        """
        Do any extra initialisation here.
        """
        pass

    def load(self):
        """
        Load settings from disk.
        """
        pass

    def save(self):
        """
        Save settings to disk.
        """
        pass

    def cancel(self):
        """
        Reset any settings if cancel triggered
        """
        self.load()

    def postSetUp(self, postUpdate=False):
        """
        Changes which need to be made after setup of application

        ``postUpdate``
            Indicates if called before or after updates.

        """
        pass

    def tabVisible(self):
        """
        Tab has just been made visible to the user
        """
        pass

    def _get_service_manager(self):
        """
        Adds the service manager to the class dynamically
        """
        if not hasattr(self, u'_service_manager'):
            self._service_manager = Registry().get(u'service_manager')
        return self._service_manager

    service_manager = property(_get_service_manager)

    def _get_main_window(self):
        """
        Adds the main window to the class dynamically
        """
        if not hasattr(self, u'_main_window'):
            self._main_window = Registry().get(u'main_window')
        return self._main_window

    main_window = property(_get_main_window)

    def _get_renderer(self):
        """
        Adds the Renderer to the class dynamically
        """
        if not hasattr(self, u'_renderer'):
            self._renderer = Registry().get(u'renderer')
        return self._renderer

    renderer = property(_get_renderer)

    def _get_theme_manager(self):
        """
        Adds the theme manager to the class dynamically
        """
        if not hasattr(self, u'_theme_manager'):
            self._theme_manager = Registry().get(u'theme_manager')
        return self._theme_manager

    theme_manager = property(_get_theme_manager)

    def _get_media_controller(self):
        """
        Adds the media controller to the class dynamically
        """
        if not hasattr(self, u'_media_controller'):
            self._media_controller = Registry().get(u'media_controller')
        return self._media_controller

    media_controller = property(_get_media_controller)
<|MERGE_RESOLUTION|>--- conflicted
+++ resolved
@@ -33,10 +33,8 @@
 
 from PyQt4 import QtGui
 
-<<<<<<< HEAD
-=======
+
 from openlp.core.lib import Registry
->>>>>>> 09182069
 
 class SettingsTab(QtGui.QWidget):
     """
