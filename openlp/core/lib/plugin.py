--- conflicted
+++ resolved
@@ -371,9 +371,4 @@
         use of the singular name of the plugin object so must only be called
         after this has been set.
         """
-<<<<<<< HEAD
-        self.textStrings[name] = { u'title': title, u'tooltip': tooltip %
-            self.nameStrings[u'singular']}
-=======
-        self.textStrings[name] = {u'title': title, u'tooltip': tooltip}
->>>>>>> 527ea056
+        self.textStrings[name] = {u'title': title, u'tooltip': tooltip}