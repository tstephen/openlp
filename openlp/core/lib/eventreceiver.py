# -*- coding: utf-8 -*-
# vim: autoindent shiftwidth=4 expandtab textwidth=80 tabstop=4 softtabstop=4

###############################################################################
# OpenLP - Open Source Lyrics Projection                                      #
# --------------------------------------------------------------------------- #
# Copyright (c) 2008-2009 Raoul Snyman                                        #
# Portions copyright (c) 2008-2009 Martin Thompson, Tim Bentley, Carsten      #
# Tinggaard, Jon Tibble, Jonathan Corwin, Maikel Stuivenberg, Scott Guerrieri #
# --------------------------------------------------------------------------- #
# This program is free software; you can redistribute it and/or modify it     #
# under the terms of the GNU General Public License as published by the Free  #
# Software Foundation; version 2 of the License.                              #
#                                                                             #
# This program is distributed in the hope that it will be useful, but WITHOUT #
# ANY WARRANTY; without even the implied warranty of MERCHANTABILITY or       #
# FITNESS FOR A PARTICULAR PURPOSE. See the GNU General Public License for    #
# more details.                                                               #
#                                                                             #
# You should have received a copy of the GNU General Public License along     #
# with this program; if not, write to the Free Software Foundation, Inc., 59  #
# Temple Place, Suite 330, Boston, MA 02111-1307 USA                          #
###############################################################################

import logging

from PyQt4 import QtCore

class EventReceiver(QtCore.QObject):
    """
    Class to allow events to be passed from different parts of the
    system. This is a private class and should not be used directly
    but rather via the Receiver class.

    ``stop_import``
        Stops the Bible Import

    ``pre_load_bibles``
        Triggers the plugin to relaod the bible lists

    ``process_events``
        Requests the Application to flush the events queue

    ``{plugin}_add_service_item``
        ask the plugin to push the selected items to the service item

    ``update_themes``
        send out message with new themes

    ``update_global_theme``
        Tell the components we have a new global theme

    ``load_song_list``
        Tells the the song plugin to reload the song list

    ``update_spin_delay``
        Pushes out the Image loop delay

    ``request_spin_delay``
        Requests a spin delay

    ``{plugin}_start``
        Requests a plugin to start a external program
        Path and file provided in message

    ``{plugin}_first``
        Requests a plugin to handle a first event

    ``{plugin}_previous``
        Requests a plugin to handle a previous event

    ``{plugin}_next``
        Requests a plugin to handle a next event

    ``{plugin}_last``
        Requests a plugin to handle a last event

    ``{plugin}_stop``
        Requests a plugin to handle a stop event

    ``audit_live``
        Sends live song audit requests to the audit component

    ``audit_changed``
        Audit information may have changed

    ``config_updated``
        Informs components the config has changed
<<<<<<< HEAD

    ``edit_song``
        Requests the current song on the preview display be loaded for edit

    ``preview_song``
        Tells the song plugin the edit has finished and the song can be previewed
        Only available if the edit was triggered by the Preview button.
=======
        
    ``slidecontroller_change``
        Informs the slidecontroller that a slide change has occurred
>>>>>>> 60b0120e
    """
    global log
    log = logging.getLogger(u'EventReceiver')

    def __init__(self):
        """
        Initialise the event receiver, calling the parent constructor.
        """
        QtCore.QObject.__init__(self)

    def send_message(self, event, msg=None):
        """
        Emit a Qt signal.

        ``event``
            The event to that was sent.

        ``msg``
            Defaults to *None*. The message to send with the event.
        """
        log.debug(u'Event %s passed with payload %s' % (event, msg))
        self.emit(QtCore.SIGNAL(event), msg)


class Receiver():
    """
    Class to allow events to be passed from different parts of the
    system. This is a static wrapper around the ``EventReceiver``
    class. As there is only one instance of it in the system the QT
    signal/slot architecture can send messages across the system.

    To send a message:
       ``Receiver().send_message(u'<<Message ID>>', data)``

    To receive a Message
        ``QtCore.QObject.connect(Receiver().get_receiver(), QtCore.SIGNAL(u'<<Message ID>>'), <<ACTION>>)``
    """
    eventreceiver = EventReceiver()

    @staticmethod
    def send_message(event, msg=None):
        """
        Sends a message to the messaging system.

        ``event``
            The event to send.

        ``msg``
            Defaults to *None*. The message to send with the event.
        """
        Receiver.eventreceiver.send_message(event, msg)

    @staticmethod
    def get_receiver():
        """
        Get the global ``eventreceiver`` instance.
        """
        return Receiver.eventreceiver<|MERGE_RESOLUTION|>--- conflicted
+++ resolved
@@ -86,7 +86,6 @@
 
     ``config_updated``
         Informs components the config has changed
-<<<<<<< HEAD
 
     ``edit_song``
         Requests the current song on the preview display be loaded for edit
@@ -94,11 +93,10 @@
     ``preview_song``
         Tells the song plugin the edit has finished and the song can be previewed
         Only available if the edit was triggered by the Preview button.
-=======
         
     ``slidecontroller_change``
         Informs the slidecontroller that a slide change has occurred
->>>>>>> 60b0120e
+
     """
     global log
     log = logging.getLogger(u'EventReceiver')
