--- conflicted
+++ resolved
@@ -330,11 +330,7 @@
 
 
 from .registry import Registry
-<<<<<<< HEAD
-from .uistrings import UiStrings
 from .filedialog import FileDialog
-=======
->>>>>>> dd1d0874
 from .screen import ScreenList
 from .listwidgetwithdnd import ListWidgetWithDnD
 from .treewidgetwithdnd import TreeWidgetWithDnD
