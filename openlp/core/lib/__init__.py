--- conflicted
+++ resolved
@@ -26,11 +26,8 @@
 
 import logging
 import os
-<<<<<<< HEAD
 import re
-=======
 from distutils.version import LooseVersion
->>>>>>> d6903665
 
 from PyQt5 import QtCore, QtGui, Qt, QtWidgets
 
