--- conflicted
+++ resolved
@@ -131,23 +131,13 @@
         u'general/recent files': [],
         u'general/save prompt': False,
         u'general/screen blank': False,
-<<<<<<< HEAD
         u'general/show splash': True,
         u'general/songselect password': u'',
         u'general/songselect username': u'',
         u'general/update check': True,
         u'general/view mode': u'default',
-        # The oder display settings (display position and dimensions) are defined in the ScreenList class due to crycle
-        # dependency.
-=======
         # The other display settings (display position and dimensions) are defined in the ScreenList class due to a
         # circular dependency.
-        u'general/override position': False,
-        u'general/loop delay': 5,
-        u'general/songselect username': u'',
-        u'general/audio repeat list': False,
-        u'general/auto unblank': False,
->>>>>>> c28448d1
         u'general/display on monitor': True,
         u'general/override position': False,
         u'media/players': u'webkit',
@@ -289,14 +279,7 @@
 
     def __init__(self, *args):
         """
-<<<<<<< HEAD
-        Constructor
-
-        ``args``
-            Passed to Qt. But not passed in all cases.
-=======
         Constructor which checks if this should be a native settings object, or an INI file.
->>>>>>> c28448d1
         """
         if not args and Settings.__file_path__ and Settings.defaultFormat() == Settings.IniFormat:
             QtCore.QSettings.__init__(self, Settings.__file_path__, Settings.IniFormat)
