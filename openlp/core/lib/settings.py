# -*- coding: utf-8 -*-
# vim: autoindent shiftwidth=4 expandtab textwidth=120 tabstop=4 softtabstop=4

###############################################################################
# OpenLP - Open Source Lyrics Projection                                      #
# --------------------------------------------------------------------------- #
# Copyright (c) 2008-2013 Raoul Snyman                                        #
# Portions copyright (c) 2008-2013 Tim Bentley, Gerald Britton, Jonathan      #
# Corwin, Samuel Findlay, Michael Gorven, Scott Guerrieri, Matthias Hub,      #
# Meinert Jordan, Armin Köhler, Erik Lundin, Edwin Lunando, Brian T. Meyer.   #
# Joshua Miller, Stevan Pettit, Andreas Preikschat, Mattias Põldaru,          #
# Christian Richter, Philip Ridout, Simon Scudder, Jeffrey Smith,             #
# Maikel Stuivenberg, Martin Thompson, Jon Tibble, Dave Warnock,              #
# Frode Woldsund, Martin Zibricky, Patrick Zimmermann                         #
# --------------------------------------------------------------------------- #
# This program is free software; you can redistribute it and/or modify it     #
# under the terms of the GNU General Public License as published by the Free  #
# Software Foundation; version 2 of the License.                              #
#                                                                             #
# This program is distributed in the hope that it will be useful, but WITHOUT #
# ANY WARRANTY; without even the implied warranty of MERCHANTABILITY or       #
# FITNESS FOR A PARTICULAR PURPOSE. See the GNU General Public License for    #
# more details.                                                               #
#                                                                             #
# You should have received a copy of the GNU General Public License along     #
# with this program; if not, write to the Free Software Foundation, Inc., 59  #
# Temple Place, Suite 330, Boston, MA 02111-1307 USA                          #
###############################################################################
"""
This class contains the core default settings.
"""
import datetime
import logging
import os
import sys

from PyQt4 import QtCore, QtGui

from openlp.core.lib import SlideLimits
from openlp.core.lib.theme import ThemeLevel
from openlp.core.lib import UiStrings


log = logging.getLogger(__name__)


# Fix for bug #1014422.
X11_BYPASS_DEFAULT = True
if sys.platform.startswith(u'linux'):
    # Default to False on Gnome.
    X11_BYPASS_DEFAULT = bool(not os.environ.get(u'GNOME_DESKTOP_SESSION_ID'))
    # Default to False on Xfce.
    if os.environ.get(u'DESKTOP_SESSION') == u'xfce':
        X11_BYPASS_DEFAULT = False


class Settings(QtCore.QSettings):
    """
    Class to wrap QSettings.

    * Exposes all the methods of QSettings.
    * Adds functionality for OpenLP Portable. If the ``defaultFormat`` is set to
    ``IniFormat``, and the path to the Ini file is set using ``set_filename``,
    then the Settings constructor (without any arguments) will create a Settings
    object for accessing settings stored in that Ini file.

    ``__default_settings__``
        This dict contains all core settings with their default values.

    ``__obsolete_settings__``
        Each entry is structured in the following way::

            (u'general/enable slide loop',  u'advanced/slide limits', [(SlideLimits.Wrap, True), (SlideLimits.End, False)])

        The first entry is the *old key*; it will be removed.

        The second entry is the *new key*; we will add it to the config.

        The last entry is a list containing two-pair tuples. If the list is empty, no conversion is made. Otherwise each
        pair describes how to convert the old setting's value::

            (SlideLimits.Wrap, True)

        This means, that if the value of ``general/enable slide loop`` is equal (``==``) ``True`` then we set
        ``advanced/slide limits`` to ``SlideLimits.Wrap``. **NOTE**, this means that the rules have to cover all cases!
        So, if the type of the old value is bool, then there must be two rules.
    """
    __default_settings__ = {
        u'advanced/x11 bypass wm': X11_BYPASS_DEFAULT,
        u'advanced/default service enabled': True,
        u'advanced/enable exit confirmation': True,
        u'advanced/save current plugin': False,
        u'advanced/single click preview': False,
        # 7 stands for now, 0 to 6 is Monday to Sunday.
        u'advanced/default service day': 7,
        u'advanced/max recent files': 20,
        u'advanced/is portable': False,
        u'advanced/hide mouse': True,
        u'advanced/current media plugin': -1,
        u'advanced/double click live': False,
        u'advanced/data path': u'',
        u'advanced/default service hour': 11,
        u'advanced/default color': u'#ffffff',
        u'advanced/default image': u':/graphics/openlp-splash-screen.png',
        u'advanced/expand service item': False,
        u'advanced/recent file count': 4,
        u'advanced/default service name': UiStrings().DefaultServiceName,
        u'advanced/default service minute': 0,
        u'advanced/slide limits': SlideLimits.End,
        u'advanced/print slide text': False,
        u'advanced/add page break': False,
        u'advanced/print file meta data': False,
        u'advanced/print notes': False,
        u'advanced/display size': 0,
        u'crashreport/last directory': u'',
        u'displayTags/html_tags': u'',
        u'general/ccli number': u'',
        u'general/has run wizard': False,
        u'general/update check': True,
        u'general/language': u'[en]',
        u'general/songselect password': u'',
        u'general/recent files': [],
        u'general/save prompt': False,
        u'general/auto preview': False,
        u'general/view mode': u'default',
        u'general/auto open': False,
        u'general/enable slide loop': True,
        u'general/show splash': True,
        u'general/screen blank': False,
        # The oder display settings (display position and dimensions) are defined in the ScreenList class due to crycle
        # dependency.
        u'general/override position': False,
        u'general/loop delay': 5,
        u'general/songselect username': u'',
        u'general/audio repeat list': False,
        u'general/auto unblank': False,
        u'general/display on monitor': True,
        u'general/audio start paused': True,
        # This defaults to yesterday in order to force the update check to run when you've never run it before.
        u'general/last version test': datetime.datetime.now().date() - datetime.timedelta(days=1),
        u'general/blank warning': False,
        u'players/background color': u'#000000',
        u'servicemanager/service theme': u'',
        u'servicemanager/last file': u'',
        u'SettingsImport/Make_Changes': u'At_Own_RISK',
        u'SettingsImport/type': u'OpenLP_settings_export',
        u'SettingsImport/file_date_created': datetime.datetime.now().strftime("%Y-%m-%d %H:%M"),
        u'SettingsImport/version': u'',
        u'shortcuts/aboutItem': [QtGui.QKeySequence(u'Ctrl+F1')],
        u'shortcuts/audioPauseItem': [],
        u'shortcuts/displayTagItem': [],
        u'shortcuts/blankScreen': [QtCore.Qt.Key_Period],
        u'shortcuts/collapse': [QtCore.Qt.Key_Minus],
        u'shortcuts/desktopScreen': [QtGui.QKeySequence(u'D')],
        u'shortcuts/down': [QtCore.Qt.Key_Down],
        u'shortcuts/escapeItem': [QtCore.Qt.Key_Escape],
        u'shortcuts/expand': [QtCore.Qt.Key_Plus],
        u'shortcuts/exportThemeItem': [],
        u'shortcuts/fileNewItem': [QtGui.QKeySequence(u'Ctrl+N')],
        u'shortcuts/fileSaveAsItem': [QtGui.QKeySequence(u'Ctrl+Shift+S')],
        u'shortcuts/fileExitItem': [QtGui.QKeySequence(u'Alt+F4')],
        u'shortcuts/fileSaveItem': [QtGui.QKeySequence(u'Ctrl+S')],
        u'shortcuts/fileOpenItem': [QtGui.QKeySequence(u'Ctrl+O')],
        u'shortcuts/importThemeItem': [],
        u'shortcuts/importBibleItem': [],
        u'shortcuts/modeDefaultItem': [],
        u'shortcuts/modeLiveItem': [],
        u'shortcuts/make_live': [QtCore.Qt.Key_Enter, QtCore.Qt.Key_Return],
        u'shortcuts/moveUp': [QtCore.Qt.Key_PageUp],
        u'shortcuts/moveTop': [QtCore.Qt.Key_Home],
        u'shortcuts/modeSetupItem': [],
        u'shortcuts/moveBottom': [QtCore.Qt.Key_End],
        u'shortcuts/moveDown': [QtCore.Qt.Key_PageDown],
        u'shortcuts/nextTrackItem': [],
        u'shortcuts/nextItem_live': [QtCore.Qt.Key_Down, QtCore.Qt.Key_PageDown],
        u'shortcuts/nextService': [QtCore.Qt.Key_Right],
        u'shortcuts/offlineHelpItem': [],
        u'shortcuts/onlineHelpItem': [QtGui.QKeySequence(u'Alt+F1')],
        u'shortcuts/previousItem_live': [QtCore.Qt.Key_Up, QtCore.Qt.Key_PageUp],
        u'shortcuts/playSlidesLoop': [],
        u'shortcuts/playSlidesOnce': [],
        u'shortcuts/previousService': [QtCore.Qt.Key_Left],
        u'shortcuts/printServiceItem': [QtGui.QKeySequence(u'Ctrl+P')],
        u'shortcuts/songExportItem': [],
        u'shortcuts/songUsageStatus': [QtCore.Qt.Key_F4],
        u'shortcuts/settingsShortcutsItem': [],
        u'shortcuts/settingsImportItem': [],
        u'shortcuts/settingsPluginListItem': [QtGui.QKeySequence(u'Alt+F7')],
        u'shortcuts/songUsageDelete': [],
        u'shortcuts/settingsConfigureItem': [],
        u'shortcuts/shortcutAction_B': [QtGui.QKeySequence(u'B')],
        u'shortcuts/shortcutAction_C': [QtGui.QKeySequence(u'C')],
        u'shortcuts/shortcutAction_E': [QtGui.QKeySequence(u'E')],
        u'shortcuts/shortcutAction_I': [QtGui.QKeySequence(u'I')],
        u'shortcuts/shortcutAction_O': [QtGui.QKeySequence(u'O')],
        u'shortcuts/shortcutAction_P': [QtGui.QKeySequence(u'P')],
        u'shortcuts/shortcutAction_V': [QtGui.QKeySequence(u'V')],
        u'shortcuts/settingsExportItem': [],
        u'shortcuts/songUsageReport': [],
        u'shortcuts/songImportItem': [],
        u'shortcuts/themeScreen': [QtGui.QKeySequence(u'T')],
        u'shortcuts/toolsReindexItem': [],
        u'shortcuts/toolsAlertItem': [u'F7'],
        u'shortcuts/toolsFirstTimeWizard': [],
        u'shortcuts/toolsOpenDataFolder': [],
        u'shortcuts/toolsAddToolItem': [],
        u'shortcuts/updateThemeImages': [],
        u'shortcuts/up': [QtCore.Qt.Key_Up],
        u'shortcuts/viewThemeManagerItem': [QtGui.QKeySequence(u'F10')],
        u'shortcuts/viewMediaManagerItem': [QtGui.QKeySequence(u'F8')],
        u'shortcuts/viewPreviewPanel': [QtGui.QKeySequence(u'F11')],
        u'shortcuts/viewLivePanel': [QtGui.QKeySequence(u'F12')],
        u'shortcuts/viewServiceManagerItem': [QtGui.QKeySequence(u'F9')],
        u'shortcuts/webSiteItem': [],
        u'themes/theme level': ThemeLevel.Song,
        u'themes/global theme': u'',
        u'themes/last directory': u'',
        u'themes/last directory export': u'',
        u'themes/last directory import': u'',
        u'user interface/main window position': QtCore.QPoint(0, 0),
        u'user interface/preview panel': True,
        u'user interface/live panel': True,
        u'user interface/main window geometry': QtCore.QByteArray(),
        u'user interface/preview splitter geometry': QtCore.QByteArray(),
        u'user interface/lock panel': False,
        u'user interface/mainwindow splitter geometry': QtCore.QByteArray(),
        u'user interface/live splitter geometry': QtCore.QByteArray(),
        u'user interface/main window state': QtCore.QByteArray(),
        u'media/players': u'webkit',
        u'media/override player': QtCore.Qt.Unchecked,
        # Old settings (not used anymore). Have to be here, so that old setting.config backups can be imported.
        u'advanced/stylesheet fix': u'',
        u'servicemanager/last directory': u''
    }
    __file_path__ = u''
    __obsolete_settings__ = [
        (u'bibles/bookname language', u'bibles/book name language', []),
        (u'general/enable slide loop', u'advanced/slide limits', [(SlideLimits.Wrap, True), (SlideLimits.End, False)]),
        (u'themes/last directory', u'themes/last directory import', []),
        (u'themes/last directory 1', u'themes/last directory export', []),
        (u'servicemanager/last directory', u'', []),
        (u'songs/last directory 1', u'songs/last directory import', []),
        (u'bibles/last directory 1', u'bibles/last directory import', []),
        (u'songusage/last directory 1', u'songusage/last directory export', []),
<<<<<<< HEAD
        (u'shortcuts/makeLive', u'shortcuts/make_live', [])
=======
        (u'advanced/stylesheet fix', u'', []),
        (u'media/background color', u'players/background color', [])
>>>>>>> 665fcd1e
    ]

    @staticmethod
    def extend_default_settings(default_values):
        """
        Static method to merge the given ``default_values`` with the ``Settings.__default_settings__``.

        ``default_values``
            A dict with setting keys and their default values.
        """
        Settings.__default_settings__ = dict(default_values.items() + Settings.__default_settings__.items())

    @staticmethod
    def set_filename(ini_file):
        """
        Sets the complete path to an Ini file to be used by Settings objects.

        Does not affect existing Settings objects.
        """
        Settings.__file_path__ = ini_file

    @staticmethod
    def set_up_default_values():
        """
        This static method is called on start up. It is used to perform any operation on the __default_settings__ dict.
        """
        # Make sure the string is translated (when building the dict the string is not translated because the translate
        # function was not set up as this stage).
        Settings.__default_settings__[u'advanced/default service name'] = UiStrings().DefaultServiceName

    def __init__(self, *args):
        if not args and Settings.__file_path__ and Settings.defaultFormat() == Settings.IniFormat:
            QtCore.QSettings.__init__(self, Settings.__file_path__, Settings.IniFormat)
        else:
            QtCore.QSettings.__init__(self, *args)

    def remove_obsolete_settings(self):
        """
        This method is only called to clean up the config. It removes old settings and it renames settings. See
        ``__obsolete_settings__`` for more details.
        """
        for old_key, new_key, rules in Settings.__obsolete_settings__:
            # Once removed we don't have to do this again.
            if self.contains(old_key):
                if new_key:
                    # Get the value of the old_key.
                    old_value = super(Settings, self).value(old_key)
                    # Iterate over our rules and check what the old_value should be "converted" to.
                    for new, old in rules:
                        # If the value matches with the condition (rule), then use the provided value. This is used to
                        # convert values. E. g. an old value 1 results in True, and 0 in False.
                        if old == old_value:
                            old_value = new
                            break
                    self.setValue(new_key, old_value)
                self.remove(old_key)

    def value(self, key):
        """
        Returns the value for the given ``key``. The returned ``value`` is of the same type as the default value in the
        *Settings.__default_settings__* dict.

        **Note**, this method only converts a few types and might need to be extended if a certain type is missing!

        ``key``
            The key to return the value from.
        """
        # if group() is not empty the group has not been specified together with the key.
        if self.group():
            default_value = Settings.__default_settings__[self.group() + u'/' + key]
        else:
            default_value = Settings.__default_settings__[key]
        setting = super(Settings, self).value(key, default_value)
        # On OS X (and probably on other platforms too) empty value from QSettings is represented as type
        # PyQt4.QtCore.QPyNullVariant. This type has to be converted to proper 'None' Python type.
        if isinstance(setting, QtCore.QPyNullVariant) and setting.isNull():
            setting = None
        # Handle 'None' type (empty value) properly.
        if setting is None:
            # An empty string saved to the settings results in a None type being returned.
            # Convert it to empty unicode string.
            if isinstance(default_value, unicode):
                return u''
            # An empty list saved to the settings results in a None type being returned.
            else:
                return []
        # Convert the setting to the correct type.
        if isinstance(default_value, bool):
            if isinstance(setting, bool):
                return setting
            # Sometimes setting is string instead of a boolean.
            return setting == u'true'
        if isinstance(default_value, int):
            return int(setting)
        return setting
<|MERGE_RESOLUTION|>--- conflicted
+++ resolved
@@ -242,12 +242,9 @@
         (u'songs/last directory 1', u'songs/last directory import', []),
         (u'bibles/last directory 1', u'bibles/last directory import', []),
         (u'songusage/last directory 1', u'songusage/last directory export', []),
-<<<<<<< HEAD
-        (u'shortcuts/makeLive', u'shortcuts/make_live', [])
-=======
+        (u'shortcuts/makeLive', u'shortcuts/make_live', []),
         (u'advanced/stylesheet fix', u'', []),
         (u'media/background color', u'players/background color', [])
->>>>>>> 665fcd1e
     ]
 
     @staticmethod
