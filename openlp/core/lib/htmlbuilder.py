# -*- coding: utf-8 -*-
# vim: autoindent shiftwidth=4 expandtab textwidth=80 tabstop=4 softtabstop=4

###############################################################################
# OpenLP - Open Source Lyrics Projection                                      #
# --------------------------------------------------------------------------- #
# Copyright (c) 2008-2010 Raoul Snyman                                        #
# Portions copyright (c) 2008-2010 Tim Bentley, Jonathan Corwin, Michael      #
# Gorven, Scott Guerrieri, Meinert Jordan, Andreas Preikschat, Christian      #
# Richter, Philip Ridout, Maikel Stuivenberg, Martin Thompson, Jon Tibble,    #
# Carsten Tinggaard, Frode Woldsund                                           #
# --------------------------------------------------------------------------- #
# This program is free software; you can redistribute it and/or modify it     #
# under the terms of the GNU General Public License as published by the Free  #
# Software Foundation; version 2 of the License.                              #
#                                                                             #
# This program is distributed in the hope that it will be useful, but WITHOUT #
# ANY WARRANTY; without even the implied warranty of MERCHANTABILITY or       #
# FITNESS FOR A PARTICULAR PURPOSE. See the GNU General Public License for    #
# more details.                                                               #
#                                                                             #
# You should have received a copy of the GNU General Public License along     #
# with this program; if not, write to the Free Software Foundation, Inc., 59  #
# Temple Place, Suite 330, Boston, MA 02111-1307 USA                          #
###############################################################################

import logging
from PyQt4 import QtWebKit

from openlp.core.lib import image_to_byte

log = logging.getLogger(__name__)

HTMLSRC = u"""
<html>
<head>
<title>OpenLP Display</title>
<style>
*{
    margin: 0;
    padding: 0;
    border: 0;
}
body {
    %s;
}
.size {
    position: absolute;
    left: 0px;
    top: 0px;
    width: %spx;
    height: %spx;
}
#black {
    z-index:8;
    background-color: black;
    display: none;
}
#image {
    z-index:1;
}
#video {
    z-index:2;
}
#alert {
    position: absolute;
    left: 0px;
    top: 0px;
    z-index:10;
    %s
}
#footer {
    position: absolute;
    z-index:5;
    %s
}
/* lyric css */
%s

</style>
<script language="javascript">
    var timer = null;
    var transition = %s;

    function show_video(state, path, volume, loop){
        var vid = document.getElementById('video');
        if(path != null)
            vid.src = path;
        if(loop != null){
            if(loop)
                vid.loop = 'loop';
            else
                vid.loop = '';
        }
        if(volume != null){
            vid.volume = volume;
        }
        switch(state){
            case 'play':
                vid.play();
                vid.style.display = 'block';
                break;
            case 'pause':
                vid.pause();
                vid.style.display = 'block';
                break;
            case 'stop':
                vid.pause();
                vid.style.display = 'none';
                break;
            case 'close':
                vid.pause();
                vid.style.display = 'none';
                vid.src = '';
                break;
        }
    }

    function show_image(src){
        var img = document.getElementById('image');
        img.src = src;
        if(src == '')
            img.style.display = 'none';
        else
            img.style.display = 'block';
    }

    function show_blank(state){
        var black = 'none';
        var lyrics = '';
        var pause = false;
        switch(state){
            case 'theme':
                lyrics = 'hidden';
                pause = true;
                break;
            case 'black':
                black = 'block';
                pause = true;
                break;
            case 'desktop':
                pause = true;
                break;
        }
        document.getElementById('black').style.display = black;
        document.getElementById('lyricsmain').style.visibility = lyrics;
        outline = document.getElementById('lyricsoutline')
        if(outline!=null)
            outline.style.visibility = lyrics;
        shadow = document.getElementById('lyricsshadow')
        if(shadow!=null)
            shadow.style.visibility = lyrics;
        document.getElementById('footer').style.visibility = lyrics;
        var vid = document.getElementById('video');
        if(vid.src != ''){
            if(pause)
                vid.pause();
            else
                vid.play();
        }
    }

    function show_alert(alerttext, position){
        var text = document.getElementById('alert');
        text.innerHTML = alerttext;
        if(alerttext == '') {
            text.style.visibility = 'hidden';
            return 0;
        }
        if(position == ''){
            position = getComputedStyle(text, '').verticalAlign;
        }
        switch(position)
        {
            case 'top':
                text.style.top = '0px';
                break;
            case 'middle':
                text.style.top = ((window.innerHeight - text.clientHeight) / 2)
                    + 'px';
                break;
            case 'bottom':
                text.style.top = (window.innerHeight - text.clientHeight)
                    + 'px';
                break;
        }
        text.style.visibility = 'visible';
        return text.clientHeight;
    }

    function show_footer(footertext){
        document.getElementById('footer').innerHTML = footertext;
    }

    function show_text(newtext){
        if(timer != null)
            clearTimeout(timer);
        text_fade('lyricsmain', newtext);
        text_fade('lyricsoutline', newtext);
        text_fade('lyricsshadow', newtext);
        if(text_opacity()==1) return;
        timer = setTimeout(function(){
            show_text(newtext);
        }, 100);
    }

    function text_fade(id, newtext){
        /*
        Using -webkit-transition: opacity 1s linear; would have been preferred
        but it isn't currently quick enough when animating multiple layers of
        large areas of large text. Therefore do it manually as best we can.
        Hopefully in the future we can revisit and do more interesting
        transitions using -webkit-transition and -webkit-transform.
        However we need to ensure interrupted transitions (quickly change 2
        slides) still looks pretty and is zippy.
        */
        var text = document.getElementById(id);
        if(text==null) return;
        if(!transition){
            text.innerHTML = newtext;
            return;
        }
        if(newtext==text.innerHTML){
            text.style.opacity = parseFloat(text.style.opacity) + 0.3;
            if(text.style.opacity>0.7)
                text.style.opacity = 1;
        } else {
            text.style.opacity = parseFloat(text.style.opacity) - 0.3;
            if(text.style.opacity<=0.1){
                text.innerHTML = newtext;
            }
        }
    }

    function text_opacity(){
        var text = document.getElementById('lyricsmain');
        return getComputedStyle(text, '').opacity;
    }

    function show_text_complete(){
        return (text_opacity()==1);
    }
</script>
</head>
<body>
<img id="image" class="size" src="%s" />
<video id="video" class="size"></video>
%s
<div id="footer" class="footer"></div>
<div id="black" class="size"></div>
<div id="alert" style="visibility:hidden;"></div>
</body>
</html>
    """

def build_html(item, screen, alert, islive):
    """
    Build the full web paged structure for display

    `item`
        Service Item to be displayed
    `screen`
        Current display information
    `alert`
        Alert display display information
    `islive`
        Item is going live, rather than preview/theme building
    """
<<<<<<< HEAD
=======
    try:
        webkitvers = float(QtWebKit.qWebKitVersion())
        log.debug(u'Webkit version = %s' % webkitvers)
    except AttributeError:
        webkitvers = 0
>>>>>>> f9c442d9
    width = screen[u'size'].width()
    height = screen[u'size'].height()
    theme = item.themedata
    webkitvers = webkit_version()
    if item.bg_frame:
        image = u'data:image/png;base64,%s' % image_to_byte(item.bg_frame)
    else:
        image = u''
    html = HTMLSRC % (build_background_css(item, width, height),
        width, height,
        build_alert_css(alert, width),
        build_footer_css(item),
        build_lyrics_css(item, webkitvers),
        u'true' if theme and theme.display_slideTransition and islive \
            else u'false',
        image,
        build_lyrics_html(item, webkitvers))
    return html

<<<<<<< HEAD
def webkit_version():
    try:
        webkitvers = float(QtWebKit.qWebKitVersion())
    except AttributeError:
        webkitvers = 0
    return webkitvers
=======
def build_background_css(item, width, height):
    """
    Build the background css

    `item`
        Service Item containing theme and location information

    """
    width = int(width) / 2
    theme = item.themedata
    background = u'background-color: black'
    if theme:
        if theme.background_type == u'solid':
            background = u'background-color: %s' % theme.background_color
        else:
            if theme.background_direction == u'horizontal':
                background = \
                    u'background: -webkit-gradient(linear, left top, left bottom, ' \
                    'from(%s), to(%s))' % (theme.background_startColor,
                    theme.background_endColor)
            elif theme.background_direction == u'vertical':
                background = \
                    u'background: -webkit-gradient(linear, left top, right top,' \
                    'from(%s), to(%s))' % (theme.background_startColor,
                    theme.background_endColor)
            else:
                background = \
                    u'background: -webkit-gradient(radial, %s 50%%, 100, %s 50%%, %s,' \
                    'from(%s), to(%s))' % (width, width, width, theme.background_startColor,
                    theme.background_endColor)
    return background
>>>>>>> f9c442d9

def build_lyrics_css(item, webkitvers):
    """
    Build the lyrics display css

    `item`
        Service Item containing theme and location information

    `webkitvers`
        The version of qtwebkit we're using

    """
    style = """
.lyricstable {
    z-index:4;
    position: absolute;
    display: table;
    %s
}
<<<<<<< HEAD
.lyricscell { 
    display:table-cell; 
=======
.lyricscell {
    display:table-cell;
    word-wrap: break-word;
>>>>>>> f9c442d9
    %s
}
.lyricsmain {
%s
}
.lyricsoutline {
%s
}
.lyricsshadow {
%s
}
     """
    theme = item.themedata
    lyricstable = u''
    lyrics = u''
    lyricsmain = u''
    outline = u''
    shadow = u''
    if theme:
        lyricstable = u'left: %spx; top: %spx;' % \
            (item.main.x(), item.main.y())
<<<<<<< HEAD
        lyrics = build_lyrics_format_css(theme, item.main.width(), 
            item.main.height())
=======
        if theme.display_horizontalAlign == 2:
            align = u'center'
        elif theme.display_horizontalAlign == 1:
            align = u'right'
        else:
            align = u'left'
        if theme.display_verticalAlign == 2:
            valign = u'bottom'
        elif theme.display_verticalAlign == 1:
            valign = u'middle'
        else:
            valign = u'top'
        lyrics = u'width: %spx; height: %spx; text-align: %s; ' \
            'vertical-align: %s; font-family: %s; font-size: %spt; ' \
            'color: %s; line-height: %d%%;' % \
            (item.main.width(), item.main.height(), align, valign,
            theme.font_main_name, theme.font_main_proportion,
            theme.font_main_color, 100 + int(theme.font_main_line_adjustment))
>>>>>>> f9c442d9
        # For performance reasons we want to show as few DIV's as possible,
        # especially when animating/transitions.
        # However some bugs in older versions of qtwebkit mean we need to
        # perform workarounds and add extra divs. Only do these when needed.
        #
        # Before 533.3 the webkit-text-fill colour wasn't displayed, only the
        # stroke (outline) color. So put stroke layer underneath the main text.
        #
        # Before 534.4 the webkit-text-stroke was sometimes out of alignment
        # with the fill, or normal text. letter-spacing=1 is workaround
        # https://bugs.webkit.org/show_bug.cgi?id=44403
        #
        # Before 534.4 the text-shadow didn't get displayed when
        # webkit-text-stroke was used. So use an offset text layer underneath.
        # https://bugs.webkit.org/show_bug.cgi?id=19728
<<<<<<< HEAD
        if webkitvers >= 533.3:
            lyricsmain += build_lyrics_outline_css(theme)
        else:
            outline = build_lyrics_outline_css(theme) 
        if theme.display_shadow:
            if theme.display_outline and webkitvers < 534.3:
                shadow = u'padding-left: %spx; padding-top: %spx ' % \
                    (theme.display_shadow_size, theme.display_shadow_size)
                shadow += build_lyrics_outline_css(theme, True)
            else:
                lyricsmain += u' text-shadow: %s %spx %spx;' % \
                    (theme.display_shadow_color, theme.display_shadow_size,
                    theme.display_shadow_size)
    lyrics_css = style % (lyricstable, lyrics, lyricsmain, outline, shadow)
    return lyrics_css
    
def build_lyrics_outline_css(theme, is_shadow=False):
    if theme.display_outline:
        size = float(theme.display_outline_size) / 16
        if is_shadow:
            fill_color = theme.display_shadow_color
            outline_color = theme.display_shadow_color
        else:
            fill_color = theme.font_main_color
            outline_color = theme.display_outline_color
        return u' -webkit-text-stroke: %sem %s; ' \
            u'-webkit-text-fill-color: %s; ' % (size, outline_color, fill_color)
    else:
        return u''

def build_lyrics_format_css(theme, width, height):
    """
    Build the css which controls the theme format
    Also used by renderer for splitting verses

    `item`
        Service Item containing theme and location information
    
    `webkitvers`
        The version of qtwebkit we're using

    """
    if theme.display_horizontalAlign == 2:
        align = u'center'
    elif theme.display_horizontalAlign == 1:
        align = u'right'
    else:
        align = u'left'
    if theme.display_verticalAlign == 2:
        valign = u'bottom'
    elif theme.display_verticalAlign == 1:
        valign = u'middle'
    else:
        valign = u'top'
    lyrics = u'white-space:pre-wrap; word-wrap: break-word; ' \
        'text-align: %s; vertical-align: %s; font-family: %s; ' \
        'font-size: %spt; color: %s; line-height: %d%%; ' \
        'margin:0; padding:0; width: %spx; height: %spx; ' % \
        (align, valign, theme.font_main_name, theme.font_main_proportion, 
        theme.font_main_color, 100 + int(theme.font_main_line_adjustment), 
        width, height)
    if theme.display_outline:
        if webkit_version() < 534.3:
            lyrics += u' letter-spacing: 1px;'
    if theme.font_main_italics:
        lyrics += u' font-style:italic; '
    if theme.font_main_weight == u'Bold':
        lyrics += u' font-weight:bold; '
    return lyrics
    
=======
        if theme.display_outline:
            if webkitvers < 534.3:
                lyrics += u' letter-spacing: 1px;'
            outline = u' -webkit-text-stroke: %sem %s; ' \
                '-webkit-text-fill-color: %s; ' % \
                (float(theme.display_outline_size) / 16,
                theme.display_outline_color, theme.font_main_color)
            if webkitvers >= 533.3:
                lyricsmain += outline
            if theme.display_shadow and webkitvers < 534.3:
                shadow = u'-webkit-text-stroke: %sem %s; ' \
                    u'-webkit-text-fill-color: %s; ' \
                    u' padding-left: %spx; padding-top: %spx' % \
                    (float(theme.display_outline_size) / 16,
                    theme.display_shadow_color, theme.display_shadow_color,
                    theme.display_shadow_size, theme.display_shadow_size)
        if theme.display_shadow and \
            (not theme.display_outline or webkitvers >= 534.3):
            lyricsmain += u' text-shadow: %s %spx %spx;' % \
                (theme.display_shadow_color, theme.display_shadow_size,
                theme.display_shadow_size)
    lyrics_css = style % (lyricstable, lyrics, lyricsmain, outline, shadow)
    return lyrics_css

>>>>>>> f9c442d9
def build_lyrics_html(item, webkitvers):
    """
    Build the HTML required to show the lyrics

    `item`
        Service Item containing theme and location information

    `webkitvers`
        The version of qtwebkit we're using
    """
    # Bugs in some versions of QtWebKit mean we sometimes need additional
    # divs for outline and shadow, since the CSS doesn't work.
    # To support vertical alignment middle and bottom, nested div's using
    # display:table/display:table-cell are required for each lyric block.
    lyrics = u''
    theme = item.themedata
    if webkitvers < 534.4 and theme and theme.display_outline:
        lyrics += u'<div class="lyricstable">' \
            u'<div id="lyricsshadow" style="opacity:1" ' \
            u'class="lyricscell lyricsshadow"></div></div>'
        if webkitvers < 533.3:
            lyrics += u'<div class="lyricstable">' \
                u'<div id="lyricsoutline" style="opacity:1" ' \
                u'class="lyricscell lyricsoutline"></div></div>'
    lyrics += u'<div class="lyricstable">' \
        u'<div id="lyricsmain" style="opacity:1" ' \
        u'class="lyricscell lyricsmain"></div></div>'
    return lyrics

def build_footer_css(item):
    """
    Build the display of the item footer

    `item`
        Service Item to be processed.
    """
    style = """
    left: %spx;
    top: %spx;
    width: %spx;
    height: %spx;
    font-family: %s;
    font-size: %spt;
    color: %s;
    text-align: %s;
    """
    theme = item.themedata
    if not theme:
        return u''
    if theme.display_horizontalAlign == 2:
        align = u'center'
    elif theme.display_horizontalAlign == 1:
        align = u'right'
    else:
        align = u'left'
    lyrics_html = style % (item.footer.x(), item.footer.y(),
        item.footer.width(), item.footer.height(), theme.font_footer_name,
        theme.font_footer_proportion, theme.font_footer_color, align)
    return lyrics_html

def build_alert_css(alertTab, width):
    """
    Build the display of the footer

    `alertTab`
        Details from the Alert tab for fonts etc
    """
    style = """
    width: %spx;
    vertical-align: %s;
    font-family: %s;
    font-size: %spt;
    color: %s;
    background-color: %s;
    """
    if not alertTab:
        return u''
    align = u''
    if alertTab.location == 2:
        align = u'bottom'
    elif alertTab.location == 1:
        align = u'middle'
    else:
        align = u'top'
    alert = style % (width, align, alertTab.font_face, alertTab.font_size,
        alertTab.font_color, alertTab.bg_color)
    return alert<|MERGE_RESOLUTION|>--- conflicted
+++ resolved
@@ -266,14 +266,6 @@
     `islive`
         Item is going live, rather than preview/theme building
     """
-<<<<<<< HEAD
-=======
-    try:
-        webkitvers = float(QtWebKit.qWebKitVersion())
-        log.debug(u'Webkit version = %s' % webkitvers)
-    except AttributeError:
-        webkitvers = 0
->>>>>>> f9c442d9
     width = screen[u'size'].width()
     height = screen[u'size'].height()
     theme = item.themedata
@@ -293,14 +285,14 @@
         build_lyrics_html(item, webkitvers))
     return html
 
-<<<<<<< HEAD
 def webkit_version():
     try:
         webkitvers = float(QtWebKit.qWebKitVersion())
+        log.debug(u'Webkit version = %s' % webkitvers)
     except AttributeError:
         webkitvers = 0
     return webkitvers
-=======
+
 def build_background_css(item, width, height):
     """
     Build the background css
@@ -318,21 +310,21 @@
         else:
             if theme.background_direction == u'horizontal':
                 background = \
-                    u'background: -webkit-gradient(linear, left top, left bottom, ' \
+                    u'background: ' \
+                    u'-webkit-gradient(linear, left top, left bottom, ' \
                     'from(%s), to(%s))' % (theme.background_startColor,
                     theme.background_endColor)
             elif theme.background_direction == u'vertical':
                 background = \
-                    u'background: -webkit-gradient(linear, left top, right top,' \
-                    'from(%s), to(%s))' % (theme.background_startColor,
-                    theme.background_endColor)
+                    u'background: -webkit-gradient(linear, left top, ' \
+                    u'right top, from(%s), to(%s))' % \
+                    (theme.background_startColor, theme.background_endColor)
             else:
                 background = \
-                    u'background: -webkit-gradient(radial, %s 50%%, 100, %s 50%%, %s,' \
-                    'from(%s), to(%s))' % (width, width, width, theme.background_startColor,
-                    theme.background_endColor)
+                    u'background: -webkit-gradient(radial, %s 50%%, 100, %s ' \
+                    u'50%%, %s, from(%s), to(%s))' % (width, width, width, 
+                    theme.background_startColor, theme.background_endColor)
     return background
->>>>>>> f9c442d9
 
 def build_lyrics_css(item, webkitvers):
     """
@@ -352,14 +344,9 @@
     display: table;
     %s
 }
-<<<<<<< HEAD
-.lyricscell { 
-    display:table-cell; 
-=======
 .lyricscell {
     display:table-cell;
     word-wrap: break-word;
->>>>>>> f9c442d9
     %s
 }
 .lyricsmain {
@@ -381,29 +368,8 @@
     if theme:
         lyricstable = u'left: %spx; top: %spx;' % \
             (item.main.x(), item.main.y())
-<<<<<<< HEAD
         lyrics = build_lyrics_format_css(theme, item.main.width(), 
             item.main.height())
-=======
-        if theme.display_horizontalAlign == 2:
-            align = u'center'
-        elif theme.display_horizontalAlign == 1:
-            align = u'right'
-        else:
-            align = u'left'
-        if theme.display_verticalAlign == 2:
-            valign = u'bottom'
-        elif theme.display_verticalAlign == 1:
-            valign = u'middle'
-        else:
-            valign = u'top'
-        lyrics = u'width: %spx; height: %spx; text-align: %s; ' \
-            'vertical-align: %s; font-family: %s; font-size: %spt; ' \
-            'color: %s; line-height: %d%%;' % \
-            (item.main.width(), item.main.height(), align, valign,
-            theme.font_main_name, theme.font_main_proportion,
-            theme.font_main_color, 100 + int(theme.font_main_line_adjustment))
->>>>>>> f9c442d9
         # For performance reasons we want to show as few DIV's as possible,
         # especially when animating/transitions.
         # However some bugs in older versions of qtwebkit mean we need to
@@ -419,7 +385,6 @@
         # Before 534.4 the text-shadow didn't get displayed when
         # webkit-text-stroke was used. So use an offset text layer underneath.
         # https://bugs.webkit.org/show_bug.cgi?id=19728
-<<<<<<< HEAD
         if webkitvers >= 533.3:
             lyricsmain += build_lyrics_outline_css(theme)
         else:
@@ -490,32 +455,6 @@
         lyrics += u' font-weight:bold; '
     return lyrics
     
-=======
-        if theme.display_outline:
-            if webkitvers < 534.3:
-                lyrics += u' letter-spacing: 1px;'
-            outline = u' -webkit-text-stroke: %sem %s; ' \
-                '-webkit-text-fill-color: %s; ' % \
-                (float(theme.display_outline_size) / 16,
-                theme.display_outline_color, theme.font_main_color)
-            if webkitvers >= 533.3:
-                lyricsmain += outline
-            if theme.display_shadow and webkitvers < 534.3:
-                shadow = u'-webkit-text-stroke: %sem %s; ' \
-                    u'-webkit-text-fill-color: %s; ' \
-                    u' padding-left: %spx; padding-top: %spx' % \
-                    (float(theme.display_outline_size) / 16,
-                    theme.display_shadow_color, theme.display_shadow_color,
-                    theme.display_shadow_size, theme.display_shadow_size)
-        if theme.display_shadow and \
-            (not theme.display_outline or webkitvers >= 534.3):
-            lyricsmain += u' text-shadow: %s %spx %spx;' % \
-                (theme.display_shadow_color, theme.display_shadow_size,
-                theme.display_shadow_size)
-    lyrics_css = style % (lyricstable, lyrics, lyricsmain, outline, shadow)
-    return lyrics_css
-
->>>>>>> f9c442d9
 def build_lyrics_html(item, webkitvers):
     """
     Build the HTML required to show the lyrics
