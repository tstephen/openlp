# -*- coding: utf-8 -*-
# vim: autoindent shiftwidth=4 expandtab textwidth=80 tabstop=4 softtabstop=4

###############################################################################
# OpenLP - Open Source Lyrics Projection                                      #
# --------------------------------------------------------------------------- #
# Copyright (c) 2008-2011 Raoul Snyman                                        #
# Portions copyright (c) 2008-2011 Tim Bentley, Gerald Britton, Jonathan      #
# Corwin, Michael Gorven, Scott Guerrieri, Matthias Hub, Meinert Jordan,      #
# Armin Köhler, Joshua Miller, Stevan Pettit, Andreas Preikschat, Mattias     #
# Põldaru, Christian Richter, Philip Ridout, Simon Scudder, Jeffrey Smith,    #
# Maikel Stuivenberg, Martin Thompson, Jon Tibble, Frode Woldsund             #
# --------------------------------------------------------------------------- #
# This program is free software; you can redistribute it and/or modify it     #
# under the terms of the GNU General Public License as published by the Free  #
# Software Foundation; version 2 of the License.                              #
#                                                                             #
# This program is distributed in the hope that it will be useful, but WITHOUT #
# ANY WARRANTY; without even the implied warranty of MERCHANTABILITY or       #
# FITNESS FOR A PARTICULAR PURPOSE. See the GNU General Public License for    #
# more details.                                                               #
#                                                                             #
# You should have received a copy of the GNU General Public License along     #
# with this program; if not, write to the Free Software Foundation, Inc., 59  #
# Temple Place, Suite 330, Boston, MA 02111-1307 USA                          #
###############################################################################

import logging

from PyQt4 import QtWebKit

from openlp.core.lib.theme import BackgroundType, BackgroundGradientType, \
    VerticalType, HorizontalType

log = logging.getLogger(__name__)

HTMLSRC = u"""
<!DOCTYPE html>
<html>
<head>
<title>OpenLP Display</title>
<style>
*{
    margin: 0;
    padding: 0;
    border: 0;
    overflow: hidden;
}
body {
    %s;
}
.size {
    position: absolute;
    left: 0px;
    top: 0px;
    width: 100%%;
    height: 100%%;
}
#black {
    z-index: 8;
    background-color: black;
    display: none;
}
#bgimage {
    z-index: 1;
}
#image {
    z-index: 2;
}
<<<<<<< HEAD
%s
#alert {
    position: absolute;
    left: 0px;
    top: 0px;
    z-index: 10;
    %s
}
=======
#video1 {
    z-index: 3;
}
#video2 {
    z-index: 3;
}
%s
>>>>>>> a62b03dc
#footer {
    position: absolute;
    z-index: 6;
    %s
}
/* lyric css */
%s
sup {
    font-size: 0.6em;
    vertical-align: top;
    position: relative;
    top: -0.3em;
}
</style>
<script>
    var timer = null;
    var transition = %s;
<<<<<<< HEAD
    %s

=======

    function show_video(state, path, volume, loop){
        // Note, the preferred method for looping would be to use the
        // video tag loop attribute.
        // But QtWebKit doesn't support this. Neither does it support the
        // onended event, hence the setInterval()
        // In addition, setting the currentTime attribute to zero to restart
        // the video raises an INDEX_SIZE_ERROR: DOM Exception 1
        // To complicate it further, sometimes vid.currentTime stops
        // slightly short of vid.duration and vid.ended is intermittent!
        //
        // Note, currently the background may go black between loops. Not
        // desirable. Need to investigate using two <video>'s, and hiding/
        // preloading one, and toggle between the two when looping.

        if(current_video=='1'){
            var vid = document.getElementById('video1');
            var vid2 = document.getElementById('video2');
        } else {
            var vid = document.getElementById('video2');
            var vid2 = document.getElementById('video1');
        }
        if(volume != null){
            vid.volume = volume;
            vid2.volume = volume;
        }
        switch(state){
            case 'init':
                vid.src = path;
                vid2.src = path;
                if(loop == null) loop = false;
                vid.looping = loop;
                vid2.looping = loop;
                vid.load();
                break;
            case 'load':
                vid2.style.visibility = 'hidden';
                vid2.load();
                break;
            case 'play':
                vid.play();
                vid.style.visibility = 'visible';
                if(vid.looping){
                    video_timer = setInterval(
                        function() {
                            show_video('poll');
                        }, 200);
                }
                break;
            case 'pause':
                if(video_timer!=null){
                    clearInterval(video_timer);
                    video_timer = null;
                }
                vid.pause();
                break;
            case 'stop':
                show_video('pause');
                vid.style.visibility = 'hidden';
                break;
            case 'poll':
                if(vid.ended||vid.currentTime+0.2>vid.duration)
                    show_video('swap');
                break;
            case 'swap':
                show_video('pause');
                if(current_video=='1')
                    current_video = '2';
                else
                    current_video = '1';
                show_video('play');
                show_video('load');
                break;
            case 'close':
                show_video('stop');
                vid.src = '';
                vid2.src = '';
                break;
        }
    }
    %s
>>>>>>> a62b03dc
    function show_image(src){
        var img = document.getElementById('image');
        img.src = src;
        if(src == '')
            img.style.display = 'none';
        else
            img.style.display = 'block';
    }

    function show_blank(state){
        var black = 'none';
        var lyrics = '';
        switch(state){
            case 'theme':
                lyrics = 'hidden';
                break;
            case 'black':
                black = 'block';
                break;
            case 'desktop':
                break;
        }
        document.getElementById('black').style.display = black;
        document.getElementById('lyricsmain').style.visibility = lyrics;
        document.getElementById('image').style.visibility = lyrics;
        outline = document.getElementById('lyricsoutline')
        if(outline!=null)
            outline.style.visibility = lyrics;
        shadow = document.getElementById('lyricsshadow')
        if(shadow!=null)
            shadow.style.visibility = lyrics;
        document.getElementById('footer').style.visibility = lyrics;
    }

    function show_footer(footertext){
        document.getElementById('footer').innerHTML = footertext;
    }

    function show_text(newtext){
        var match = /-webkit-text-fill-color:[^;\"]+/gi;
        if(timer != null)
            clearTimeout(timer);
        text_fade('lyricsmain', newtext);
        text_fade('lyricsoutline', newtext);
        text_fade('lyricsshadow', newtext.replace(match, ""));
        if(text_opacity()==1) return;
        timer = setTimeout(function(){
            show_text(newtext);
        }, 100);
    }

    function text_fade(id, newtext){
        /*
        Using -webkit-transition: opacity 1s linear; would have been preferred
        but it isn't currently quick enough when animating multiple layers of
        large areas of large text. Therefore do it manually as best we can.
        Hopefully in the future we can revisit and do more interesting
        transitions using -webkit-transition and -webkit-transform.
        However we need to ensure interrupted transitions (quickly change 2
        slides) still looks pretty and is zippy.
        */
        var text = document.getElementById(id);
        if(text==null) return;
        if(!transition){
            text.innerHTML = newtext;
            return;
        }
        if(newtext==text.innerHTML){
            text.style.opacity = parseFloat(text.style.opacity) + 0.3;
            if(text.style.opacity>0.7)
                text.style.opacity = 1;
        } else {
            text.style.opacity = parseFloat(text.style.opacity) - 0.3;
            if(text.style.opacity<=0.1){
                text.innerHTML = newtext;
            }
        }
    }

    function text_opacity(){
        var text = document.getElementById('lyricsmain');
        return getComputedStyle(text, '').opacity;
    }

    function show_text_complete(){
        return (text_opacity()==1);
    }
</script>
</head>
<body>
<img id="bgimage" class="size" %s />
<img id="image" class="size" %s />
%s
%s
%s
<div id="footer" class="footer"></div>
<div id="black" class="size"></div>
</body>
</html>
"""

<<<<<<< HEAD
def build_html(item, screen, alert, islive, background, image=None,
=======
def build_html(item, screen, islive, background, image=None,
>>>>>>> a62b03dc
    plugins=None):
    """
    Build the full web paged structure for display

    ``item``
        Service Item to be displayed

    ``screen``
        Current display information

    ``islive``
        Item is going live, rather than preview/theme building

    ``background``
        Theme background image - bytes

    ``image``
        Image media item - bytes

    ``plugins``
        The List of available plugins
    """
    width = screen[u'size'].width()
    height = screen[u'size'].height()
    theme = item.themedata
    webkitvers = webkit_version()
    # Image generated and poked in
    if background:
        bgimage_src = u'src="data:image/png;base64,%s"' % background
    elif item.bg_image_bytes:
        bgimage_src = u'src="data:image/png;base64,%s"' % item.bg_image_bytes
    else:
        bgimage_src = u'style="display:none;"'
    if image:
        image_src = u'src="data:image/png;base64,%s"' % image
    else:
        image_src = u'style="display:none;"'
    css_additions = u''
    js_additions = u''
    html_additions = u''
    if plugins:
        for plugin in plugins:
            css_additions += plugin.getDisplayCss()
            js_additions += plugin.getDisplayJavaScript()
            html_additions += plugin.getDisplayHtml()
    html = HTMLSRC % (build_background_css(item, width, height),
<<<<<<< HEAD
        css_additions,
        build_alert_css(alert),
=======
        width, height,
        css_additions,
>>>>>>> a62b03dc
        build_footer_css(item, height),
        build_lyrics_css(item, webkitvers),
        u'true' if theme and theme.display_slide_transition and islive \
            else u'false',
        js_additions,
        bgimage_src, image_src,
        html_additions,
        build_lyrics_html(item, webkitvers))
    return html

def webkit_version():
    """
    Return the Webkit version in use.
    Note method added relatively recently, so return 0 if prior to this
    """
    try:
        webkitvers = float(QtWebKit.qWebKitVersion())
        log.debug(u'Webkit version = %s' % webkitvers)
    except AttributeError:
        webkitvers = 0
    return webkitvers

def build_background_css(item, width, height):
    """
    Build the background css

    ``item``
        Service Item containing theme and location information

    """
    width = int(width) / 2
    theme = item.themedata
    background = u'background-color: black'
    if theme:
        if theme.background_type == \
            BackgroundType.to_string(BackgroundType.Solid):
            background = u'background-color: %s' % theme.background_color
        else:
            if theme.background_direction == BackgroundGradientType.to_string \
                (BackgroundGradientType.Horizontal):
                background = \
                    u'background: ' \
                    u'-webkit-gradient(linear, left top, left bottom, ' \
                    'from(%s), to(%s)) fixed' % (theme.background_start_color,
                    theme.background_end_color)
            elif theme.background_direction == \
                BackgroundGradientType.to_string( \
                BackgroundGradientType.LeftTop):
                background = \
                    u'background: ' \
                    u'-webkit-gradient(linear, left top, right bottom, ' \
                    'from(%s), to(%s)) fixed' % (theme.background_start_color,
                    theme.background_end_color)
            elif theme.background_direction == \
                BackgroundGradientType.to_string \
                (BackgroundGradientType.LeftBottom):
                background = \
                    u'background: ' \
                    u'-webkit-gradient(linear, left bottom, right top, ' \
                    'from(%s), to(%s)) fixed' % (theme.background_start_color,
                    theme.background_end_color)
            elif theme.background_direction == \
                BackgroundGradientType.to_string \
                (BackgroundGradientType.Vertical):
                background = \
                    u'background: -webkit-gradient(linear, left top, ' \
                    u'right top, from(%s), to(%s)) fixed' % \
                    (theme.background_start_color, theme.background_end_color)
            else:
                background = \
                    u'background: -webkit-gradient(radial, %s 50%%, 100, %s ' \
                    u'50%%, %s, from(%s), to(%s)) fixed' % (width, width,
                    width, theme.background_start_color,
                    theme.background_end_color)
    return background

def build_lyrics_css(item, webkitvers):
    """
    Build the lyrics display css

    ``item``
        Service Item containing theme and location information

    ``webkitvers``
        The version of qtwebkit we're using

    """
    style = u"""
.lyricstable {
    z-index: 5;
    position: absolute;
    display: table;
    %s
}
.lyricscell {
    display: table-cell;
    word-wrap: break-word;
    %s
}
.lyricsmain {
%s
}
.lyricsoutline {
%s
}
.lyricsshadow {
%s
}
    """
    theme = item.themedata
    lyricstable = u''
    lyrics = u''
    lyricsmain = u''
    outline = u''
    shadow = u''
    if theme and item.main:
        lyricstable = u'left: %spx; top: %spx;' % (item.main.x(), item.main.y())
        lyrics = build_lyrics_format_css(theme, item.main.width(),
            item.main.height())
        # For performance reasons we want to show as few DIV's as possible,
        # especially when animating/transitions.
        # However some bugs in older versions of qtwebkit mean we need to
        # perform workarounds and add extra divs. Only do these when needed.
        #
        # Before 533.3 the webkit-text-fill colour wasn't displayed, only the
        # stroke (outline) color. So put stroke layer underneath the main text.
        #
        # Up to 534.3 the webkit-text-stroke was sometimes out of alignment
        # with the fill, or normal text. letter-spacing=1 is workaround
        # https://bugs.webkit.org/show_bug.cgi?id=44403
        #
        # Up to 534.3 the text-shadow didn't get displayed when
        # webkit-text-stroke was used. So use an offset text layer underneath.
        # https://bugs.webkit.org/show_bug.cgi?id=19728
        if webkitvers >= 533.3:
            lyricsmain += build_lyrics_outline_css(theme)
        else:
            outline = build_lyrics_outline_css(theme)
        if theme.font_main_shadow:
            if theme.font_main_outline and webkitvers <= 534.3:
                shadow = u'padding-left: %spx; padding-top: %spx;' % \
                    (int(theme.font_main_shadow_size) +
                    (int(theme.font_main_outline_size) * 2),
                    theme.font_main_shadow_size)
                shadow += build_lyrics_outline_css(theme, True)
            else:
                lyricsmain += u' text-shadow: %s %spx %spx;' % \
                    (theme.font_main_shadow_color, theme.font_main_shadow_size,
                    theme.font_main_shadow_size)
    lyrics_css = style % (lyricstable, lyrics, lyricsmain, outline, shadow)
    return lyrics_css

def build_lyrics_outline_css(theme, is_shadow=False):
    """
    Build the css which controls the theme outline
    Also used by renderer for splitting verses

    ``theme``
        Object containing theme information

    ``is_shadow``
        If true, use the shadow colors instead
    """
    if theme.font_main_outline:
        size = float(theme.font_main_outline_size) / 16
        if is_shadow:
            fill_color = theme.font_main_shadow_color
            outline_color = theme.font_main_shadow_color
        else:
            fill_color = theme.font_main_color
            outline_color = theme.font_main_outline_color
        return u' -webkit-text-stroke: %sem %s; ' \
            u'-webkit-text-fill-color: %s; ' % (size, outline_color, fill_color)
    else:
        return u''

def build_lyrics_format_css(theme, width, height):
    """
    Build the css which controls the theme format
    Also used by renderer for splitting verses

    ``theme``
        Object containing theme information

    ``width``
        Width of the lyrics block

    ``height``
        Height of the lyrics block

    """
    align = HorizontalType.Names[theme.display_horizontal_align]
    valign = VerticalType.Names[theme.display_vertical_align]
    if theme.font_main_outline:
        left_margin = int(theme.font_main_outline_size) * 2
    else:
        left_margin = 0
    justify = u'white-space:pre-wrap;'
    # fix tag incompatibilities
    if theme.display_horizontal_align == HorizontalType.Justify:
        justify = u''
    lyrics = u'%s word-wrap: break-word; ' \
        'text-align: %s; vertical-align: %s; font-family: %s; ' \
        'font-size: %spt; color: %s; line-height: %d%%; margin: 0;' \
        'padding: 0; padding-left: %spx; width: %spx; height: %spx; ' % \
        (justify, align, valign, theme.font_main_name, theme.font_main_size,
        theme.font_main_color, 100 + int(theme.font_main_line_adjustment),
        left_margin, width, height)
    if theme.font_main_outline:
        if webkit_version() <= 534.3:
            lyrics += u' letter-spacing: 1px;'
    if theme.font_main_italics:
        lyrics += u' font-style:italic; '
    if theme.font_main_bold:
        lyrics += u' font-weight:bold; '
    return lyrics

def build_lyrics_html(item, webkitvers):
    """
    Build the HTML required to show the lyrics

    ``item``
        Service Item containing theme and location information

    ``webkitvers``
        The version of qtwebkit we're using
    """
    # Bugs in some versions of QtWebKit mean we sometimes need additional
    # divs for outline and shadow, since the CSS doesn't work.
    # To support vertical alignment middle and bottom, nested div's using
    # display:table/display:table-cell are required for each lyric block.
    lyrics = u''
    theme = item.themedata
    if webkitvers <= 534.3 and theme and theme.font_main_outline:
        lyrics += u'<div class="lyricstable">' \
            u'<div id="lyricsshadow" style="opacity:1" ' \
            u'class="lyricscell lyricsshadow"></div></div>'
        if webkitvers < 533.3:
            lyrics += u'<div class="lyricstable">' \
                u'<div id="lyricsoutline" style="opacity:1" ' \
                u'class="lyricscell lyricsoutline"></div></div>'
    lyrics += u'<div class="lyricstable">' \
        u'<div id="lyricsmain" style="opacity:1" ' \
        u'class="lyricscell lyricsmain"></div></div>'
    return lyrics

def build_footer_css(item, height):
    """
    Build the display of the item footer

    ``item``
        Service Item to be processed.
    """
    style = u"""
    left: %spx;
    bottom: %spx;
    width: %spx;
    font-family: %s;
    font-size: %spt;
    color: %s;
    text-align: left;
    white-space: nowrap;
    """
    theme = item.themedata
    if not theme or not item.footer:
        return u''
    bottom = height - int(item.footer.y()) - int(item.footer.height())
    lyrics_html = style % (item.footer.x(), bottom,
        item.footer.width(), theme.font_footer_name,
        theme.font_footer_size, theme.font_footer_color)
    return lyrics_html

def build_alert_css(alertTab):
    """
    Build the display of the footer

    ``alertTab``
        Details from the Alert tab for fonts etc
    """
    style = u"""
    width: 100%%;
    vertical-align: %s;
    font-family: %s;
    font-size: %spt;
    color: %s;
    background-color: %s;
    """
    if not alertTab:
        return u''
    align = VerticalType.Names[alertTab.location]
    alert = style % (align, alertTab.font_face, alertTab.font_size,
        alertTab.font_color, alertTab.bg_color)
    return alert<|MERGE_RESOLUTION|>--- conflicted
+++ resolved
@@ -67,24 +67,7 @@
 #image {
     z-index: 2;
 }
-<<<<<<< HEAD
-%s
-#alert {
-    position: absolute;
-    left: 0px;
-    top: 0px;
-    z-index: 10;
-    %s
-}
-=======
-#video1 {
-    z-index: 3;
-}
-#video2 {
-    z-index: 3;
-}
-%s
->>>>>>> a62b03dc
+%s
 #footer {
     position: absolute;
     z-index: 6;
@@ -102,92 +85,8 @@
 <script>
     var timer = null;
     var transition = %s;
-<<<<<<< HEAD
     %s
 
-=======
-
-    function show_video(state, path, volume, loop){
-        // Note, the preferred method for looping would be to use the
-        // video tag loop attribute.
-        // But QtWebKit doesn't support this. Neither does it support the
-        // onended event, hence the setInterval()
-        // In addition, setting the currentTime attribute to zero to restart
-        // the video raises an INDEX_SIZE_ERROR: DOM Exception 1
-        // To complicate it further, sometimes vid.currentTime stops
-        // slightly short of vid.duration and vid.ended is intermittent!
-        //
-        // Note, currently the background may go black between loops. Not
-        // desirable. Need to investigate using two <video>'s, and hiding/
-        // preloading one, and toggle between the two when looping.
-
-        if(current_video=='1'){
-            var vid = document.getElementById('video1');
-            var vid2 = document.getElementById('video2');
-        } else {
-            var vid = document.getElementById('video2');
-            var vid2 = document.getElementById('video1');
-        }
-        if(volume != null){
-            vid.volume = volume;
-            vid2.volume = volume;
-        }
-        switch(state){
-            case 'init':
-                vid.src = path;
-                vid2.src = path;
-                if(loop == null) loop = false;
-                vid.looping = loop;
-                vid2.looping = loop;
-                vid.load();
-                break;
-            case 'load':
-                vid2.style.visibility = 'hidden';
-                vid2.load();
-                break;
-            case 'play':
-                vid.play();
-                vid.style.visibility = 'visible';
-                if(vid.looping){
-                    video_timer = setInterval(
-                        function() {
-                            show_video('poll');
-                        }, 200);
-                }
-                break;
-            case 'pause':
-                if(video_timer!=null){
-                    clearInterval(video_timer);
-                    video_timer = null;
-                }
-                vid.pause();
-                break;
-            case 'stop':
-                show_video('pause');
-                vid.style.visibility = 'hidden';
-                break;
-            case 'poll':
-                if(vid.ended||vid.currentTime+0.2>vid.duration)
-                    show_video('swap');
-                break;
-            case 'swap':
-                show_video('pause');
-                if(current_video=='1')
-                    current_video = '2';
-                else
-                    current_video = '1';
-                show_video('play');
-                show_video('load');
-                break;
-            case 'close':
-                show_video('stop');
-                vid.src = '';
-                vid2.src = '';
-                break;
-        }
-    }
-    %s
->>>>>>> a62b03dc
     function show_image(src){
         var img = document.getElementById('image');
         img.src = src;
@@ -282,18 +181,13 @@
 <img id="image" class="size" %s />
 %s
 %s
-%s
 <div id="footer" class="footer"></div>
 <div id="black" class="size"></div>
 </body>
 </html>
 """
 
-<<<<<<< HEAD
-def build_html(item, screen, alert, islive, background, image=None,
-=======
 def build_html(item, screen, islive, background, image=None,
->>>>>>> a62b03dc
     plugins=None):
     """
     Build the full web paged structure for display
@@ -340,13 +234,7 @@
             js_additions += plugin.getDisplayJavaScript()
             html_additions += plugin.getDisplayHtml()
     html = HTMLSRC % (build_background_css(item, width, height),
-<<<<<<< HEAD
         css_additions,
-        build_alert_css(alert),
-=======
-        width, height,
-        css_additions,
->>>>>>> a62b03dc
         build_footer_css(item, height),
         build_lyrics_css(item, webkitvers),
         u'true' if theme and theme.display_slide_transition and islive \
