# -*- coding: utf-8 -*-
# vim: autoindent shiftwidth=4 expandtab textwidth=120 tabstop=4 softtabstop=4

###############################################################################
# OpenLP - Open Source Lyrics Projection                                      #
# --------------------------------------------------------------------------- #
# Copyright (c) 2008-2013 Raoul Snyman                                        #
# Portions copyright (c) 2008-2013 Tim Bentley, Gerald Britton, Jonathan      #
# Corwin, Samuel Findlay, Michael Gorven, Scott Guerrieri, Matthias Hub,      #
# Meinert Jordan, Armin Köhler, Erik Lundin, Edwin Lunando, Brian T. Meyer.   #
# Joshua Miller, Stevan Pettit, Andreas Preikschat, Mattias Põldaru,          #
# Christian Richter, Philip Ridout, Simon Scudder, Jeffrey Smith,             #
# Maikel Stuivenberg, Martin Thompson, Jon Tibble, Dave Warnock,              #
# Frode Woldsund, Martin Zibricky, Patrick Zimmermann                         #
# --------------------------------------------------------------------------- #
# This program is free software; you can redistribute it and/or modify it     #
# under the terms of the GNU General Public License as published by the Free  #
# Software Foundation; version 2 of the License.                              #
#                                                                             #
# This program is distributed in the hope that it will be useful, but WITHOUT #
# ANY WARRANTY; without even the implied warranty of MERCHANTABILITY or       #
# FITNESS FOR A PARTICULAR PURPOSE. See the GNU General Public License for    #
# more details.                                                               #
#                                                                             #
# You should have received a copy of the GNU General Public License along     #
# with this program; if not, write to the Free Software Foundation, Inc., 59  #
# Temple Place, Suite 330, Boston, MA 02111-1307 USA                          #
###############################################################################
"""
The :mod:`advancedtab` provides an advanced settings facility.
"""
from datetime import datetime, timedelta
import logging
import os
import sys

from PyQt4 import QtCore, QtGui

from openlp.core.lib import SettingsTab, Receiver, Settings, UiStrings, translate, build_icon
from openlp.core.utils import get_images_filter, AppLocation, format_time
from openlp.core.lib import SlideLimits

log = logging.getLogger(__name__)


class AdvancedTab(SettingsTab):
    """
    The :class:`AdvancedTab` manages the advanced settings tab including the UI
    and the loading and saving of the displayed settings.
    """
    def __init__(self, parent):
        """
        Initialise the settings tab
        """
        self.displayChanged = False
        self.defaultImage = u':/graphics/openlp-splash-screen.png'
        self.defaultColor = u'#ffffff'
        self.dataExists = False
        self.iconPath = u':/system/system_settings.png'
        advanced_translated = translate('OpenLP.AdvancedTab', 'Advanced')
        SettingsTab.__init__(self, parent, u'Advanced', advanced_translated)

    def setupUi(self):
        """
        Configure the UI elements for the tab.
        """
        self.setObjectName(u'AdvancedTab')
        SettingsTab.setupUi(self)
        self.uiGroupBox = QtGui.QGroupBox(self.leftColumn)
        self.uiGroupBox.setObjectName(u'uiGroupBox')
        self.uiLayout = QtGui.QFormLayout(self.uiGroupBox)
        self.uiLayout.setObjectName(u'uiLayout')
        self.recentLabel = QtGui.QLabel(self.uiGroupBox)
        self.recentLabel.setObjectName(u'recentLabel')
        self.recentSpinBox = QtGui.QSpinBox(self.uiGroupBox)
        self.recentSpinBox.setObjectName(u'recentSpinBox')
        self.recentSpinBox.setMinimum(0)
        self.uiLayout.addRow(self.recentLabel, self.recentSpinBox)
        self.mediaPluginCheckBox = QtGui.QCheckBox(self.uiGroupBox)
        self.mediaPluginCheckBox.setObjectName(u'mediaPluginCheckBox')
        self.uiLayout.addRow(self.mediaPluginCheckBox)
        self.doubleClickLiveCheckBox = QtGui.QCheckBox(self.uiGroupBox)
        self.doubleClickLiveCheckBox.setObjectName(u'doubleClickLiveCheckBox')
        self.uiLayout.addRow(self.doubleClickLiveCheckBox)
        self.singleClickPreviewCheckBox = QtGui.QCheckBox(self.uiGroupBox)
        self.singleClickPreviewCheckBox.setObjectName(u'singleClickPreviewCheckBox')
        self.uiLayout.addRow(self.singleClickPreviewCheckBox)
        self.expandServiceItemCheckBox = QtGui.QCheckBox(self.uiGroupBox)
        self.expandServiceItemCheckBox.setObjectName(u'expandServiceItemCheckBox')
        self.uiLayout.addRow(self.expandServiceItemCheckBox)
        self.enableAutoCloseCheckBox = QtGui.QCheckBox(self.uiGroupBox)
        self.enableAutoCloseCheckBox.setObjectName(u'enableAutoCloseCheckBox')
        self.uiLayout.addRow(self.enableAutoCloseCheckBox)
        self.leftLayout.addWidget(self.uiGroupBox)
        # Default service name
        self.serviceNameGroupBox = QtGui.QGroupBox(self.leftColumn)
        self.serviceNameGroupBox.setObjectName(u'serviceNameGroupBox')
        self.serviceNameLayout = QtGui.QFormLayout(self.serviceNameGroupBox)
        self.serviceNameCheckBox = QtGui.QCheckBox(self.serviceNameGroupBox)
        self.serviceNameCheckBox.setObjectName(u'serviceNameCheckBox')
        self.serviceNameLayout.setObjectName(u'serviceNameLayout')
        self.serviceNameLayout.addRow(self.serviceNameCheckBox)
        self.serviceNameTimeLabel = QtGui.QLabel(self.serviceNameGroupBox)
        self.serviceNameTimeLabel.setObjectName(u'serviceNameTimeLabel')
        self.serviceNameDay = QtGui.QComboBox(self.serviceNameGroupBox)
        self.serviceNameDay.addItems([u'', u'', u'', u'', u'', u'', u'', u''])
        self.serviceNameDay.setObjectName(u'serviceNameDay')
        self.serviceNameTime = QtGui.QTimeEdit(self.serviceNameGroupBox)
        self.serviceNameTime.setObjectName(u'serviceNameTime')
        self.serviceNameTimeHBox = QtGui.QHBoxLayout()
        self.serviceNameTimeHBox.setObjectName(u'serviceNameTimeHBox')
        self.serviceNameTimeHBox.addWidget(self.serviceNameDay)
        self.serviceNameTimeHBox.addWidget(self.serviceNameTime)
        self.serviceNameLayout.addRow(self.serviceNameTimeLabel, self.serviceNameTimeHBox)
        self.serviceNameLabel = QtGui.QLabel(self.serviceNameGroupBox)
        self.serviceNameLabel.setObjectName(u'serviceNameLabel')
        self.serviceNameEdit = QtGui.QLineEdit(self.serviceNameGroupBox)
        self.serviceNameEdit.setObjectName(u'serviceNameEdit')
        self.serviceNameEdit.setValidator(QtGui.QRegExpValidator(QtCore.QRegExp(r'[^/\\?*|<>\[\]":+]+'), self))
        self.serviceNameRevertButton = QtGui.QToolButton(self.serviceNameGroupBox)
        self.serviceNameRevertButton.setObjectName(u'serviceNameRevertButton')
        self.serviceNameRevertButton.setIcon(build_icon(u':/general/general_revert.png'))
        self.serviceNameHBox = QtGui.QHBoxLayout()
        self.serviceNameHBox.setObjectName(u'serviceNameHBox')
        self.serviceNameHBox.addWidget(self.serviceNameEdit)
        self.serviceNameHBox.addWidget(self.serviceNameRevertButton)
        self.serviceNameLayout.addRow(self.serviceNameLabel, self.serviceNameHBox)
        self.serviceNameExampleLabel = QtGui.QLabel(self.serviceNameGroupBox)
        self.serviceNameExampleLabel.setObjectName(u'serviceNameExampleLabel')
        self.serviceNameExample = QtGui.QLabel(self.serviceNameGroupBox)
        self.serviceNameExample.setObjectName(u'serviceNameExample')
        self.serviceNameLayout.addRow(self.serviceNameExampleLabel, self.serviceNameExample)
        self.leftLayout.addWidget(self.serviceNameGroupBox)
        # Data Directory
        self.dataDirectoryGroupBox = QtGui.QGroupBox(self.leftColumn)
        self.dataDirectoryGroupBox.setObjectName(u'dataDirectoryGroupBox')
        self.dataDirectoryLayout = QtGui.QFormLayout(self.dataDirectoryGroupBox)
        self.dataDirectoryLayout.setObjectName(u'dataDirectoryLayout')
        self.dataDirectoryCurrentLabel = QtGui.QLabel(self.dataDirectoryGroupBox)
        self.dataDirectoryCurrentLabel.setObjectName(u'dataDirectoryCurrentLabel')
        self.dataDirectoryLabel = QtGui.QLabel(self.dataDirectoryGroupBox)
        self.dataDirectoryLabel.setObjectName(u'dataDirectoryLabel')
        self.dataDirectoryNewLabel = QtGui.QLabel(self.dataDirectoryGroupBox)
        self.dataDirectoryNewLabel.setObjectName(u'dataDirectoryCurrentLabel')
        self.newDataDirectoryEdit = QtGui.QLineEdit(self.dataDirectoryGroupBox)
        self.newDataDirectoryEdit.setObjectName(u'newDataDirectoryEdit')
        self.newDataDirectoryEdit.setReadOnly(True)
        self.newDataDirectoryHasFilesLabel = QtGui.QLabel(self.dataDirectoryGroupBox)
        self.newDataDirectoryHasFilesLabel.setObjectName(u'newDataDirectoryHasFilesLabel')
        self.newDataDirectoryHasFilesLabel.setWordWrap(True)
        self.dataDirectoryBrowseButton = QtGui.QToolButton(self.dataDirectoryGroupBox)
        self.dataDirectoryBrowseButton.setObjectName(u'dataDirectoryBrowseButton')
        self.dataDirectoryBrowseButton.setIcon(build_icon(u':/general/general_open.png'))
        self.dataDirectoryDefaultButton = QtGui.QToolButton(self.dataDirectoryGroupBox)
        self.dataDirectoryDefaultButton.setObjectName(u'dataDirectoryDefaultButton')
        self.dataDirectoryDefaultButton.setIcon(build_icon(u':/general/general_revert.png'))
        self.dataDirectoryCancelButton = QtGui.QToolButton(self.dataDirectoryGroupBox)
        self.dataDirectoryCancelButton.setObjectName(u'dataDirectoryCancelButton')
        self.dataDirectoryCancelButton.setIcon(build_icon(u':/general/general_delete.png'))
        self.newDataDirectoryLabelHBox = QtGui.QHBoxLayout()
        self.newDataDirectoryLabelHBox.setObjectName(u'newDataDirectoryLabelHBox')
        self.newDataDirectoryLabelHBox.addWidget(self.newDataDirectoryEdit)
        self.newDataDirectoryLabelHBox.addWidget(self.dataDirectoryBrowseButton)
        self.newDataDirectoryLabelHBox.addWidget(self.dataDirectoryDefaultButton)
        self.dataDirectoryCopyCheckHBox = QtGui.QHBoxLayout()
        self.dataDirectoryCopyCheckHBox.setObjectName(u'dataDirectoryCopyCheckHBox')
        self.dataDirectoryCopyCheckBox = QtGui.QCheckBox(self.dataDirectoryGroupBox)
        self.dataDirectoryCopyCheckBox.setObjectName(u'dataDirectoryCopyCheckBox')
        self.dataDirectoryCopyCheckHBox.addWidget(self.dataDirectoryCopyCheckBox)
        self.dataDirectoryCopyCheckHBox.addStretch()
        self.dataDirectoryCopyCheckHBox.addWidget(self.dataDirectoryCancelButton)
        self.dataDirectoryLayout.addRow(self.dataDirectoryCurrentLabel, self.dataDirectoryLabel)
        self.dataDirectoryLayout.addRow(self.dataDirectoryNewLabel, self.newDataDirectoryLabelHBox)
        self.dataDirectoryLayout.addRow(self.dataDirectoryCopyCheckHBox)
        self.dataDirectoryLayout.addRow(self.newDataDirectoryHasFilesLabel)
        self.leftLayout.addWidget(self.dataDirectoryGroupBox)
        self.leftLayout.addStretch()
        # Default Image
        self.defaultImageGroupBox = QtGui.QGroupBox(self.rightColumn)
        self.defaultImageGroupBox.setObjectName(u'defaultImageGroupBox')
        self.defaultImageLayout = QtGui.QFormLayout(self.defaultImageGroupBox)
        self.defaultImageLayout.setObjectName(u'defaultImageLayout')
        self.defaultColorLabel = QtGui.QLabel(self.defaultImageGroupBox)
        self.defaultColorLabel.setObjectName(u'defaultColorLabel')
        self.defaultColorButton = QtGui.QPushButton(self.defaultImageGroupBox)
        self.defaultColorButton.setObjectName(u'defaultColorButton')
        self.defaultImageLayout.addRow(self.defaultColorLabel, self.defaultColorButton)
        self.defaultFileLabel = QtGui.QLabel(self.defaultImageGroupBox)
        self.defaultFileLabel.setObjectName(u'defaultFileLabel')
        self.defaultFileEdit = QtGui.QLineEdit(self.defaultImageGroupBox)
        self.defaultFileEdit.setObjectName(u'defaultFileEdit')
        self.defaultBrowseButton = QtGui.QToolButton(self.defaultImageGroupBox)
        self.defaultBrowseButton.setObjectName(u'defaultBrowseButton')
        self.defaultBrowseButton.setIcon(build_icon(u':/general/general_open.png'))
        self.defaultRevertButton = QtGui.QToolButton(self.defaultImageGroupBox)
        self.defaultRevertButton.setObjectName(u'defaultRevertButton')
        self.defaultRevertButton.setIcon(build_icon(u':/general/general_revert.png'))
        self.defaultFileLayout = QtGui.QHBoxLayout()
        self.defaultFileLayout.setObjectName(u'defaultFileLayout')
        self.defaultFileLayout.addWidget(self.defaultFileEdit)
        self.defaultFileLayout.addWidget(self.defaultBrowseButton)
        self.defaultFileLayout.addWidget(self.defaultRevertButton)
        self.defaultImageLayout.addRow(self.defaultFileLabel, self.defaultFileLayout)
        self.rightLayout.addWidget(self.defaultImageGroupBox)
        # Hide mouse
        self.hideMouseGroupBox = QtGui.QGroupBox(self.rightColumn)
        self.hideMouseGroupBox.setObjectName(u'hideMouseGroupBox')
        self.hideMouseLayout = QtGui.QVBoxLayout(self.hideMouseGroupBox)
        self.hideMouseLayout.setObjectName(u'hideMouseLayout')
        self.hideMouseCheckBox = QtGui.QCheckBox(self.hideMouseGroupBox)
        self.hideMouseCheckBox.setObjectName(u'hideMouseCheckBox')
        self.hideMouseLayout.addWidget(self.hideMouseCheckBox)
        self.rightLayout.addWidget(self.hideMouseGroupBox)
        # Service Item Slide Limits
        self.slideGroupBox = QtGui.QGroupBox(self.rightColumn)
        self.slideGroupBox.setObjectName(u'slideGroupBox')
        self.slideLayout = QtGui.QVBoxLayout(self.slideGroupBox)
        self.slideLayout.setObjectName(u'slideLayout')
        self.slideLabel = QtGui.QLabel(self.slideGroupBox)
        self.slideLabel.setWordWrap(True)
        self.slideLayout.addWidget(self.slideLabel)
        self.endSlideRadioButton = QtGui.QRadioButton(self.slideGroupBox)
        self.endSlideRadioButton.setObjectName(u'endSlideRadioButton')
        self.slideLayout.addWidget(self.endSlideRadioButton)
        self.wrapSlideRadioButton = QtGui.QRadioButton(self.slideGroupBox)
        self.wrapSlideRadioButton.setObjectName(u'wrapSlideRadioButton')
        self.slideLayout.addWidget(self.wrapSlideRadioButton)
        self.nextItemRadioButton = QtGui.QRadioButton(self.slideGroupBox)
        self.nextItemRadioButton.setObjectName(u'nextItemRadioButton')
        self.slideLayout.addWidget(self.nextItemRadioButton)
        self.rightLayout.addWidget(self.slideGroupBox)
        # Display Workarounds
        self.displayWorkaroundGroupBox = QtGui.QGroupBox(self.leftColumn)
        self.displayWorkaroundGroupBox.setObjectName(u'displayWorkaroundGroupBox')
        self.displayWorkaroundLayout = QtGui.QVBoxLayout(self.displayWorkaroundGroupBox)
        self.displayWorkaroundLayout.setObjectName(u'displayWorkaroundLayout')
        self.x11BypassCheckBox = QtGui.QCheckBox(self.displayWorkaroundGroupBox)
        self.x11BypassCheckBox.setObjectName(u'x11BypassCheckBox')
        self.displayWorkaroundLayout.addWidget(self.x11BypassCheckBox)
        self.alternateRowsCheckBox = QtGui.QCheckBox(self.displayWorkaroundGroupBox)
        self.alternateRowsCheckBox.setObjectName(u'alternateRowsCheckBox')
        self.displayWorkaroundLayout.addWidget(self.alternateRowsCheckBox)
        self.rightLayout.addWidget(self.displayWorkaroundGroupBox)
        self.rightLayout.addStretch()
        self.shouldUpdateServiceNameExample = False
        QtCore.QObject.connect(self.serviceNameCheckBox, QtCore.SIGNAL(u'toggled(bool)'),
            self.serviceNameCheckBoxToggled)
        QtCore.QObject.connect(self.serviceNameDay, QtCore.SIGNAL(u'currentIndexChanged(int)'),
            self.onServiceNameDayChanged)
        QtCore.QObject.connect(self.serviceNameTime, QtCore.SIGNAL(u'timeChanged(QTime)'),
            self.updateServiceNameExample)
        QtCore.QObject.connect(self.serviceNameEdit, QtCore.SIGNAL(u'textChanged(QString)'),
            self.updateServiceNameExample)
        QtCore.QObject.connect(self.serviceNameRevertButton, QtCore.SIGNAL(u'clicked()'),
            self.onServiceNameRevertButtonClicked)
        QtCore.QObject.connect(self.defaultColorButton, QtCore.SIGNAL(u'clicked()'), self.onDefaultColorButtonClicked)
        QtCore.QObject.connect(self.defaultBrowseButton, QtCore.SIGNAL(u'clicked()'), self.onDefaultBrowseButtonClicked)
        QtCore.QObject.connect(self.defaultRevertButton, QtCore.SIGNAL(u'clicked()'), self.onDefaultRevertButtonClicked)
        QtCore.QObject.connect(self.x11BypassCheckBox, QtCore.SIGNAL(u'toggled(bool)'), self.onX11BypassCheckBoxToggled)
        QtCore.QObject.connect(self.alternateRowsCheckBox,
            QtCore.SIGNAL(u'toggled(bool)'), self.onAlternateRowsCheckBoxToggled)
        QtCore.QObject.connect(self.dataDirectoryBrowseButton, QtCore.SIGNAL(u'clicked()'),
            self.onDataDirectoryBrowseButtonClicked)
        QtCore.QObject.connect(self.dataDirectoryDefaultButton, QtCore.SIGNAL(u'clicked()'),
            self.onDataDirectoryDefaultButtonClicked)
        QtCore.QObject.connect(self.dataDirectoryCancelButton, QtCore.SIGNAL(u'clicked()'),
            self.onDataDirectoryCancelButtonClicked)
        QtCore.QObject.connect(self.dataDirectoryCopyCheckBox, QtCore.SIGNAL(u'toggled(bool)'),
            self.onDataDirectoryCopyCheckBoxToggled)
        QtCore.QObject.connect(self.endSlideRadioButton, QtCore.SIGNAL(u'clicked()'), self.onEndSlideButtonClicked)
        QtCore.QObject.connect(self.wrapSlideRadioButton, QtCore.SIGNAL(u'clicked()'), self.onWrapSlideButtonClicked)
        QtCore.QObject.connect(self.nextItemRadioButton, QtCore.SIGNAL(u'clicked()'), self.onnextItemButtonClicked)

    def retranslateUi(self):
        """
        Setup the interface translation strings.
        """
        self.tabTitleVisible = UiStrings().Advanced
        self.uiGroupBox.setTitle(translate('OpenLP.AdvancedTab', 'UI Settings'))
        self.dataDirectoryGroupBox.setTitle(translate('OpenLP.AdvancedTab', 'Data Location'))
        self.recentLabel.setText(translate('OpenLP.AdvancedTab', 'Number of recent files to display:'))
        self.mediaPluginCheckBox.setText(translate('OpenLP.AdvancedTab',
            'Remember active media manager tab on startup'))
        self.doubleClickLiveCheckBox.setText(translate('OpenLP.AdvancedTab',
            'Double-click to send items straight to live'))
        self.singleClickPreviewCheckBox.setText(translate('OpenLP.AdvancedTab',
            'Preview items when clicked in Media Manager'))
        self.expandServiceItemCheckBox.setText(translate('OpenLP.AdvancedTab',
            'Expand new service items on creation'))
        self.enableAutoCloseCheckBox.setText(translate('OpenLP.AdvancedTab',
            'Enable application exit confirmation'))
        self.serviceNameGroupBox.setTitle(translate('OpenLP.AdvancedTab', 'Default Service Name'))
        self.serviceNameCheckBox.setText(translate('OpenLP.AdvancedTab', 'Enable default service name'))
        self.serviceNameTimeLabel.setText(translate('OpenLP.AdvancedTab', 'Date and Time:'))
        self.serviceNameDay.setItemText(0, translate('OpenLP.AdvancedTab', 'Monday'))
        self.serviceNameDay.setItemText(1, translate('OpenLP.AdvancedTab', 'Tuesday'))
        self.serviceNameDay.setItemText(2, translate('OpenLP.AdvancedTab', 'Wednesday'))
        self.serviceNameDay.setItemText(3, translate('OpenLP.AdvancedTab', 'Thurdsday'))
        self.serviceNameDay.setItemText(4, translate('OpenLP.AdvancedTab', 'Friday'))
        self.serviceNameDay.setItemText(5, translate('OpenLP.AdvancedTab', 'Saturday'))
        self.serviceNameDay.setItemText(6, translate('OpenLP.AdvancedTab', 'Sunday'))
        self.serviceNameDay.setItemText(7, translate('OpenLP.AdvancedTab', 'Now'))
        self.serviceNameTime.setToolTip(translate('OpenLP.AdvancedTab',
            'Time when usual service starts.'))
        self.serviceNameLabel.setText(translate('OpenLP.AdvancedTab', 'Name:'))
        self.serviceNameEdit.setToolTip(translate('OpenLP.AdvancedTab', 'Consult the OpenLP manual for usage.'))
        self.serviceNameRevertButton.setToolTip(
            translate('OpenLP.AdvancedTab', 'Revert to the default service name "%s".') %
                UiStrings().DefaultServiceName)
        self.serviceNameExampleLabel.setText(translate('OpenLP.AdvancedTab', 'Example:'))
        self.hideMouseGroupBox.setTitle(translate('OpenLP.AdvancedTab', 'Mouse Cursor'))
        self.hideMouseCheckBox.setText(translate('OpenLP.AdvancedTab', 'Hide mouse cursor when over display window'))
        self.defaultImageGroupBox.setTitle(translate('OpenLP.AdvancedTab', 'Default Image'))
        self.defaultColorLabel.setText(translate('OpenLP.AdvancedTab', 'Background color:'))
        self.defaultColorButton.setToolTip(translate('OpenLP.AdvancedTab', 'Click to select a color.'))
        self.defaultFileLabel.setText(translate('OpenLP.AdvancedTab', 'Image file:'))
        self.defaultBrowseButton.setToolTip(translate('OpenLP.AdvancedTab', 'Browse for an image file to display.'))
        self.defaultRevertButton.setToolTip(translate('OpenLP.AdvancedTab', 'Revert to the default OpenLP logo.'))
        self.dataDirectoryCurrentLabel.setText(translate('OpenLP.AdvancedTab', 'Current path:'))
        self.dataDirectoryNewLabel.setText(translate('OpenLP.AdvancedTab', 'Custom path:'))
        self.dataDirectoryBrowseButton.setToolTip(translate('OpenLP.AdvancedTab', 'Browse for new data file location.'))
        self.dataDirectoryDefaultButton.setToolTip(
            translate('OpenLP.AdvancedTab', 'Set the data location to the default.'))
        self.dataDirectoryCancelButton.setText(translate('OpenLP.AdvancedTab', 'Cancel'))
        self.dataDirectoryCancelButton.setToolTip(
            translate('OpenLP.AdvancedTab', 'Cancel OpenLP data directory location change.'))
        self.dataDirectoryCopyCheckBox.setText(translate('OpenLP.AdvancedTab', 'Copy data to new location.'))
        self.dataDirectoryCopyCheckBox.setToolTip(translate(
            'OpenLP.AdvancedTab', 'Copy the OpenLP data files to the new location.'))
        self.newDataDirectoryHasFilesLabel.setText(
            translate('OpenLP.AdvancedTab', '<strong>WARNING:</strong> New data directory location contains '
                'OpenLP data files.  These files WILL be replaced during a copy.'))
<<<<<<< HEAD
        self.x11GroupBox.setTitle(translate('OpenLP.AdvancedTab', 'X11'))
        self.x11BypassCheckBox.setText(translate('OpenLP.AdvancedTab', 'Bypass X11 Window Manager'))
=======
        self.displayWorkaroundGroupBox.setTitle(translate('OpenLP.AdvancedTab', 'Display Workarounds'))
        self.x11BypassCheckBox.setText(translate('OpenLP.AdvancedTab','Bypass X11 Window Manager'))
        self.alternateRowsCheckBox.setText(translate('OpenLP.AdvancedTab', 'Use alternating row colours in lists'))
>>>>>>> 04e289ca
        # Slide Limits
        self.slideGroupBox.setTitle(translate('OpenLP.GeneralTab', 'Service Item Slide Limits'))
        self.slideLabel.setText(translate('OpenLP.GeneralTab', 'Behavior of next/previous on the last/first slide:'))
        self.endSlideRadioButton.setText(translate('OpenLP.GeneralTab', '&Remain on Slide'))
        self.wrapSlideRadioButton.setText(translate('OpenLP.GeneralTab', '&Wrap around'))
        self.nextItemRadioButton.setText(translate('OpenLP.GeneralTab', '&Move to next/previous service item'))

    def load(self):
        """
        Load settings from disk.
        """
        settings = Settings()
        settings.beginGroup(self.settingsSection)
        # The max recent files value does not have an interface and so never
        # gets actually stored in the settings therefore the default value of
        # 20 will always be used.
        self.recentSpinBox.setMaximum(settings.value(u'max recent files'))
        self.recentSpinBox.setValue(settings.value(u'recent file count'))
        self.mediaPluginCheckBox.setChecked(settings.value(u'save current plugin'))
        self.doubleClickLiveCheckBox.setChecked(settings.value(u'double click live'))
        self.singleClickPreviewCheckBox.setChecked(settings.value(u'single click preview'))
        self.expandServiceItemCheckBox.setChecked(settings.value(u'expand service item'))
        self.enableAutoCloseCheckBox.setChecked(settings.value(u'enable exit confirmation'))
        self.hideMouseCheckBox.setChecked(settings.value(u'hide mouse'))
        self.serviceNameDay.setCurrentIndex(settings.value(u'default service day'))
        self.serviceNameTime.setTime(QtCore.QTime(settings.value(u'default service hour'),
            settings.value(u'default service minute')))
        self.shouldUpdateServiceNameExample = True
        self.serviceNameEdit.setText(settings.value(u'default service name'))
        default_service_enabled = settings.value(u'default service enabled')
        self.serviceNameCheckBox.setChecked(default_service_enabled)
        self.serviceNameCheckBoxToggled(default_service_enabled)
        self.x11BypassCheckBox.setChecked(settings.value(u'x11 bypass wm'))
        self.defaultColor = settings.value(u'default color')
        self.defaultFileEdit.setText(settings.value(u'default image'))
        self.slide_limits = settings.value(u'slide limits')
        # Prevent the dialog displayed by the alternateRowsCheckBox to display.
        self.alternateRowsCheckBox.blockSignals(True)
        self.alternateRowsCheckBox.setChecked(settings.value(u'alternate rows'))
        self.alternateRowsCheckBox.blockSignals(False)
        if self.slide_limits == SlideLimits.End:
            self.endSlideRadioButton.setChecked(True)
        elif self.slide_limits == SlideLimits.Wrap:
            self.wrapSlideRadioButton.setChecked(True)
        else:
            self.nextItemRadioButton.setChecked(True)
        settings.endGroup()
        self.dataDirectoryCopyCheckBox.hide()
        self.newDataDirectoryHasFilesLabel.hide()
        self.dataDirectoryCancelButton.hide()
        # Since data location can be changed, make sure the path is present.
        self.currentDataPath = AppLocation.get_data_path()
        if not os.path.exists(self.currentDataPath):
            log.error(u'Data path not found %s' % self.currentDataPath)
            answer = QtGui.QMessageBox.critical(self,
                translate('OpenLP.AdvancedTab',
                'Data Directory Error'),
                translate('OpenLP.AdvancedTab',
                'OpenLP data directory was not found\n\n%s\n\n'
                'This data directory was previously changed from the OpenLP '
                'default location.  If the new location was on removable '
                'media, that media needs to be made available.\n\n'
                'Click "No" to stop loading OpenLP. allowing you to fix '
                'the the problem.\n\n'
                'Click "Yes" to reset the data directory to the default '
                'location.').replace('%s', self.currentDataPath),
                QtGui.QMessageBox.StandardButtons(
                QtGui.QMessageBox.Yes |
                QtGui.QMessageBox.No),
                QtGui.QMessageBox.No)
            if answer == QtGui.QMessageBox.No:
                log.info(u'User requested termination')
                Receiver.send_message(u'cleanup')
                sys.exit()
            # Set data location to default.
            settings.remove(u'advanced/data path')
            self.currentDataPath = AppLocation.get_data_path()
            log.warning(u'User requested data path set to default %s' % self.currentDataPath)
        self.dataDirectoryLabel.setText(os.path.abspath(self.currentDataPath))
        self.defaultColorButton.setStyleSheet(u'background-color: %s' % self.defaultColor)
        # Don't allow data directory move if running portable.
        if settings.value(u'advanced/is portable'):
            self.dataDirectoryGroupBox.hide()

    def save(self):
        """
        Save settings to disk.
        """
        settings = Settings()
        settings.beginGroup(self.settingsSection)
        settings.setValue(u'default service enabled', self.serviceNameCheckBox.isChecked())
        service_name = self.serviceNameEdit.text()
        preset_is_valid = self.generateServiceNameExample()[0]
        if service_name == UiStrings().DefaultServiceName or not preset_is_valid:
            settings.remove(u'default service name')
            self.serviceNameEdit.setText(service_name)
        else:
            settings.setValue(u'default service name', service_name)
        settings.setValue(u'default service day', self.serviceNameDay.currentIndex())
        settings.setValue(u'default service hour', self.serviceNameTime.time().hour())
        settings.setValue(u'default service minute', self.serviceNameTime.time().minute())
        settings.setValue(u'recent file count', self.recentSpinBox.value())
        settings.setValue(u'save current plugin', self.mediaPluginCheckBox.isChecked())
        settings.setValue(u'double click live', self.doubleClickLiveCheckBox.isChecked())
        settings.setValue(u'single click preview', self.singleClickPreviewCheckBox.isChecked())
        settings.setValue(u'expand service item', self.expandServiceItemCheckBox.isChecked())
        settings.setValue(u'enable exit confirmation', self.enableAutoCloseCheckBox.isChecked())
        settings.setValue(u'hide mouse', self.hideMouseCheckBox.isChecked())
        settings.setValue(u'x11 bypass wm', self.x11BypassCheckBox.isChecked())
        settings.setValue(u'alternate rows', self.alternateRowsCheckBox.isChecked())
        settings.setValue(u'default color', self.defaultColor)
        settings.setValue(u'default image', self.defaultFileEdit.text())
        settings.setValue(u'slide limits', self.slide_limits)
        settings.endGroup()
        if self.displayChanged:
            Receiver.send_message(u'config_screen_changed')
            self.displayChanged = False
        Receiver.send_message(u'slidecontroller_update_slide_limits')

    def cancel(self):
        """
        Dialogue was cancelled, remove any pending data path change.
        """
        self.onDataDirectoryCancelButtonClicked()
        SettingsTab.cancel(self)

    def serviceNameCheckBoxToggled(self, default_service_enabled):
        """
        Toggle the service name check box.
        """
        self.serviceNameDay.setEnabled(default_service_enabled)
        time_enabled = default_service_enabled and self.serviceNameDay.currentIndex() is not 7
        self.serviceNameTime.setEnabled(time_enabled)
        self.serviceNameEdit.setEnabled(default_service_enabled)
        self.serviceNameRevertButton.setEnabled(default_service_enabled)

    def generateServiceNameExample(self):
        """
        Generate an example service name.
        """
        preset_is_valid = True
        if self.serviceNameDay.currentIndex() == 7:
            local_time = datetime.now()
        else:
            now = datetime.now()
            day_delta = self.serviceNameDay.currentIndex() - now.weekday()
            if day_delta < 0:
                day_delta += 7
            time = now + timedelta(days=day_delta)
            local_time = time.replace(
                hour=self.serviceNameTime.time().hour(),
                minute=self.serviceNameTime.time().minute()
            )
        try:
            service_name_example = format_time(unicode(self.serviceNameEdit.text()), local_time)
        except ValueError:
            preset_is_valid = False
            service_name_example = translate('OpenLP.AdvancedTab', 'Syntax error.')
        return preset_is_valid, service_name_example

    def updateServiceNameExample(self, returned_value):
        """
        Update the example service name.
        """
        if not self.shouldUpdateServiceNameExample:
            return
        name_example = self.generateServiceNameExample()[1]
        self.serviceNameExample.setText(name_example)

    def onServiceNameDayChanged(self, service_day):
        """
        React to the day of the service name changing.
        """
        self.serviceNameTime.setEnabled(service_day is not 7)
        self.updateServiceNameExample(None)

    def onServiceNameRevertButtonClicked(self):
        """
        Revert to the default service name.
        """
        self.serviceNameEdit.setText(UiStrings().DefaultServiceName)
        self.serviceNameEdit.setFocus()

    def onDefaultColorButtonClicked(self):
        """
        Select the background colour of the default display screen.
        """
        new_color = QtGui.QColorDialog.getColor(
            QtGui.QColor(self.defaultColor), self)
        if new_color.isValid():
            self.defaultColor = new_color.name()
            self.defaultColorButton.setStyleSheet(u'background-color: %s' % self.defaultColor)

    def onDefaultBrowseButtonClicked(self):
        """
        Select an image for the default display screen.
        """
        file_filters = u'%s;;%s (*.*) (*)' % (get_images_filter(),
            UiStrings().AllFiles)
        filename = QtGui.QFileDialog.getOpenFileName(self,
            translate('OpenLP.AdvancedTab', 'Open File'), '', file_filters)
        if filename:
            self.defaultFileEdit.setText(filename)
        self.defaultFileEdit.setFocus()

    def onDataDirectoryBrowseButtonClicked(self):
        """
        Browse for a new data directory location.
        """
        old_root_path = unicode(self.dataDirectoryLabel.text())
        # Get the new directory location.
        new_data_path = QtGui.QFileDialog.getExistingDirectory(
            self, translate('OpenLP.AdvancedTab', 'Select Data Directory Location'), old_root_path,
            options=QtGui.QFileDialog.ShowDirsOnly)
        # Set the new data path.
        if new_data_path:
            new_data_path = os.path.normpath(new_data_path)
            if self.currentDataPath.lower() == new_data_path.lower():
                self.onDataDirectoryCancelButtonClicked()
                return
        else:
            return
        # Make sure they want to change the data.
        answer = QtGui.QMessageBox.question(self,
            translate('OpenLP.AdvancedTab', 'Confirm Data Directory Change'),
            translate('OpenLP.AdvancedTab', 'Are you sure you want to change the location of the OpenLP '
                'data directory to:\n\n%s\n\n '
                'The data directory will be changed when OpenLP is closed.').replace('%s', new_data_path),
            QtGui.QMessageBox.StandardButtons(QtGui.QMessageBox.Yes | QtGui.QMessageBox.No), QtGui.QMessageBox.No)
        if answer != QtGui.QMessageBox.Yes:
            return
        # Check if data already exists here.
        self.checkDataOverwrite(new_data_path)
        # Save the new location.
        Receiver.send_message(u'set_new_data_path', new_data_path)
        self.newDataDirectoryEdit.setText(new_data_path)
        self.dataDirectoryCancelButton.show()

    def onDataDirectoryDefaultButtonClicked(self):
        """
        Re-set the data directory location to the 'default' location.
        """
        new_data_path = AppLocation.get_directory(AppLocation.DataDir)
        if self.currentDataPath.lower() != new_data_path.lower():
            # Make sure they want to change the data location back to the
            # default.
            answer = QtGui.QMessageBox.question(self,
                translate('OpenLP.AdvancedTab', 'Reset Data Directory'),
                translate('OpenLP.AdvancedTab', 'Are you sure you want to change the location of the OpenLP '
                'data directory to the default location?\n\nThis location will be used after OpenLP is closed.'),
                QtGui.QMessageBox.StandardButtons(QtGui.QMessageBox.Yes | QtGui.QMessageBox.No), QtGui.QMessageBox.No)
            if answer != QtGui.QMessageBox.Yes:
                return
            self.checkDataOverwrite(new_data_path)
            # Save the new location.
            Receiver.send_message(u'set_new_data_path', new_data_path)
            self.newDataDirectoryEdit.setText(os.path.abspath(new_data_path))
            self.dataDirectoryCancelButton.show()
        else:
            # We cancel the change in case user changed their mind.
            self.onDataDirectoryCancelButtonClicked()

    def onDataDirectoryCopyCheckBoxToggled(self):
        """
        Copy existing data when you change your data directory.
        """
        Receiver.send_message(u'set_copy_data',
            self.dataDirectoryCopyCheckBox.isChecked())
        if self.dataExists:
            if self.dataDirectoryCopyCheckBox.isChecked():
                self.newDataDirectoryHasFilesLabel.show()
            else:
                self.newDataDirectoryHasFilesLabel.hide()

    def checkDataOverwrite(self, data_path):
        """
        Check if there's already data in the target directory.
        """
        test_path = os.path.join(data_path, u'songs')
        self.dataDirectoryCopyCheckBox.show()
        if os.path.exists(test_path):
            self.dataExists = True
            # Check is they want to replace existing data.
            answer = QtGui.QMessageBox.warning(self,
                translate('OpenLP.AdvancedTab', 'Overwrite Existing Data'),
                translate('OpenLP.AdvancedTab', 'WARNING: \n\nThe location you have selected \n\n%s\n\n'
                'appears to contain OpenLP data files. Do you wish to replace these files with the current data files?'
                ).replace('%s', os.path.abspath(data_path,)),
                QtGui.QMessageBox.StandardButtons(QtGui.QMessageBox.Yes | QtGui.QMessageBox.No), QtGui.QMessageBox.No)
            if answer == QtGui.QMessageBox.Yes:
                self.dataDirectoryCopyCheckBox.setChecked(True)
                self.newDataDirectoryHasFilesLabel.show()
            else:
                self.dataDirectoryCopyCheckBox.setChecked(False)
                self.newDataDirectoryHasFilesLabel.hide()
        else:
            self.dataExists = False
            self.dataDirectoryCopyCheckBox.setChecked(True)
            self.newDataDirectoryHasFilesLabel.hide()

    def onDataDirectoryCancelButtonClicked(self):
        """
        Cancel the data directory location change
        """
        self.newDataDirectoryEdit.clear()
        self.dataDirectoryCopyCheckBox.setChecked(False)
        Receiver.send_message(u'set_new_data_path', u'')
        Receiver.send_message(u'set_copy_data', False)
        self.dataDirectoryCopyCheckBox.hide()
        self.dataDirectoryCancelButton.hide()
        self.newDataDirectoryHasFilesLabel.hide()

    def onDefaultRevertButtonClicked(self):
        """
        Revert the default screen back to the default settings.
        """
        self.defaultFileEdit.setText(u':/graphics/openlp-splash-screen.png')
        self.defaultFileEdit.setFocus()

    def onX11BypassCheckBoxToggled(self, checked):
        """
        Toggle X11 bypass flag on maindisplay depending on check box state.

        ``checked``
            The state of the check box (boolean).
        """
        self.displayChanged = True
        
    def onAlternateRowsCheckBoxToggled(self, checked):
        """
        Notify user about required restart.

        ``checked``
            The state of the check box (boolean).
        """
        QtGui.QMessageBox.information(self,
            translate('OpenLP.AdvancedTab', 'Restart Required'),
            translate('OpenLP.AdvancedTab', 'This change will only take effect once OpenLP has been restarted.'))

    def onEndSlideButtonClicked(self):
        """
        Set the slide wrap option.
        """
        self.slide_limits = SlideLimits.End

    def onWrapSlideButtonClicked(self):
        """
        Set the slide wrap option.
        """
        self.slide_limits = SlideLimits.Wrap

    def onnextItemButtonClicked(self):
        """
        Set the slide wrap option.
        """
        self.slide_limits = SlideLimits.Next<|MERGE_RESOLUTION|>--- conflicted
+++ resolved
@@ -330,14 +330,9 @@
         self.newDataDirectoryHasFilesLabel.setText(
             translate('OpenLP.AdvancedTab', '<strong>WARNING:</strong> New data directory location contains '
                 'OpenLP data files.  These files WILL be replaced during a copy.'))
-<<<<<<< HEAD
-        self.x11GroupBox.setTitle(translate('OpenLP.AdvancedTab', 'X11'))
+        self.displayWorkaroundGroupBox.setTitle(translate('OpenLP.AdvancedTab', 'Display Workarounds'))
         self.x11BypassCheckBox.setText(translate('OpenLP.AdvancedTab', 'Bypass X11 Window Manager'))
-=======
-        self.displayWorkaroundGroupBox.setTitle(translate('OpenLP.AdvancedTab', 'Display Workarounds'))
-        self.x11BypassCheckBox.setText(translate('OpenLP.AdvancedTab','Bypass X11 Window Manager'))
         self.alternateRowsCheckBox.setText(translate('OpenLP.AdvancedTab', 'Use alternating row colours in lists'))
->>>>>>> 04e289ca
         # Slide Limits
         self.slideGroupBox.setTitle(translate('OpenLP.GeneralTab', 'Service Item Slide Limits'))
         self.slideLabel.setText(translate('OpenLP.GeneralTab', 'Behavior of next/previous on the last/first slide:'))
