# -*- coding: utf-8 -*-
# vim: autoindent shiftwidth=4 expandtab textwidth=120 tabstop=4 softtabstop=4

###############################################################################
# OpenLP - Open Source Lyrics Projection                                      #
# --------------------------------------------------------------------------- #
# Copyright (c) 2008-2013 Raoul Snyman                                        #
# Portions copyright (c) 2008-2013 Tim Bentley, Gerald Britton, Jonathan      #
# Corwin, Samuel Findlay, Michael Gorven, Scott Guerrieri, Matthias Hub,      #
# Meinert Jordan, Armin Köhler, Erik Lundin, Edwin Lunando, Brian T. Meyer.   #
# Joshua Miller, Stevan Pettit, Andreas Preikschat, Mattias Põldaru,          #
# Christian Richter, Philip Ridout, Simon Scudder, Jeffrey Smith,             #
# Maikel Stuivenberg, Martin Thompson, Jon Tibble, Dave Warnock,              #
# Frode Woldsund, Martin Zibricky, Patrick Zimmermann                         #
# --------------------------------------------------------------------------- #
# This program is free software; you can redistribute it and/or modify it     #
# under the terms of the GNU General Public License as published by the Free  #
# Software Foundation; version 2 of the License.                              #
#                                                                             #
# This program is distributed in the hope that it will be useful, but WITHOUT #
# ANY WARRANTY; without even the implied warranty of MERCHANTABILITY or       #
# FITNESS FOR A PARTICULAR PURPOSE. See the GNU General Public License for    #
# more details.                                                               #
#                                                                             #
# You should have received a copy of the GNU General Public License along     #
# with this program; if not, write to the Free Software Foundation, Inc., 59  #
# Temple Place, Suite 330, Boston, MA 02111-1307 USA                          #
###############################################################################
"""
The :mod:`advancedtab` provides an advanced settings facility.
"""
from datetime import datetime, timedelta
import logging
import os
import sys

from PyQt4 import QtCore, QtGui

from openlp.core.lib import SettingsTab, translate, build_icon,  Receiver, Settings, UiStrings
from openlp.core.utils import get_images_filter, AppLocation, format_time
from openlp.core.lib import SlideLimits

log = logging.getLogger(__name__)


class AdvancedTab(SettingsTab):
    """
    The :class:`AdvancedTab` manages the advanced settings tab including the UI
    and the loading and saving of the displayed settings.
    """
    def __init__(self, parent):
        """
        Initialise the settings tab
        """
        self.displayChanged = False
        self.defaultImage = u':/graphics/openlp-splash-screen.png'
        self.defaultColor = u'#ffffff'
        self.dataExists = False
        self.iconPath = u':/system/system_settings.png'
        advanced_translated = translate('OpenLP.AdvancedTab', 'Advanced')
        SettingsTab.__init__(self, parent, u'Advanced', advanced_translated)

    def setupUi(self):
        """
        Configure the UI elements for the tab.
        """
        self.setObjectName(u'AdvancedTab')
        SettingsTab.setupUi(self)
        self.uiGroupBox = QtGui.QGroupBox(self.leftColumn)
        self.uiGroupBox.setObjectName(u'uiGroupBox')
        self.uiLayout = QtGui.QFormLayout(self.uiGroupBox)
        self.uiLayout.setObjectName(u'uiLayout')
        self.recentLabel = QtGui.QLabel(self.uiGroupBox)
        self.recentLabel.setObjectName(u'recentLabel')
        self.recentSpinBox = QtGui.QSpinBox(self.uiGroupBox)
        self.recentSpinBox.setObjectName(u'recentSpinBox')
        self.recentSpinBox.setMinimum(0)
        self.uiLayout.addRow(self.recentLabel, self.recentSpinBox)
        self.mediaPluginCheckBox = QtGui.QCheckBox(self.uiGroupBox)
        self.mediaPluginCheckBox.setObjectName(u'mediaPluginCheckBox')
        self.uiLayout.addRow(self.mediaPluginCheckBox)
        self.doubleClickLiveCheckBox = QtGui.QCheckBox(self.uiGroupBox)
        self.doubleClickLiveCheckBox.setObjectName(u'doubleClickLiveCheckBox')
        self.uiLayout.addRow(self.doubleClickLiveCheckBox)
        self.singleClickPreviewCheckBox = QtGui.QCheckBox(self.uiGroupBox)
        self.singleClickPreviewCheckBox.setObjectName(u'singleClickPreviewCheckBox')
        self.uiLayout.addRow(self.singleClickPreviewCheckBox)
        self.expandServiceItemCheckBox = QtGui.QCheckBox(self.uiGroupBox)
        self.expandServiceItemCheckBox.setObjectName(u'expandServiceItemCheckBox')
        self.uiLayout.addRow(self.expandServiceItemCheckBox)
        self.enableAutoCloseCheckBox = QtGui.QCheckBox(self.uiGroupBox)
        self.enableAutoCloseCheckBox.setObjectName(u'enableAutoCloseCheckBox')
        self.uiLayout.addRow(self.enableAutoCloseCheckBox)
        self.leftLayout.addWidget(self.uiGroupBox)
        # Default service name
        self.serviceNameGroupBox = QtGui.QGroupBox(self.leftColumn)
        self.serviceNameGroupBox.setObjectName(u'serviceNameGroupBox')
        self.serviceNameLayout = QtGui.QFormLayout(self.serviceNameGroupBox)
        self.serviceNameCheckBox = QtGui.QCheckBox(self.serviceNameGroupBox)
        self.serviceNameCheckBox.setObjectName(u'serviceNameCheckBox')
        self.serviceNameLayout.setObjectName(u'serviceNameLayout')
        self.serviceNameLayout.addRow(self.serviceNameCheckBox)
        self.serviceNameTimeLabel = QtGui.QLabel(self.serviceNameGroupBox)
        self.serviceNameTimeLabel.setObjectName(u'serviceNameTimeLabel')
        self.serviceNameDay = QtGui.QComboBox(self.serviceNameGroupBox)
        self.serviceNameDay.addItems([u'', u'', u'', u'', u'', u'', u'', u''])
        self.serviceNameDay.setObjectName(u'serviceNameDay')
        self.serviceNameTime = QtGui.QTimeEdit(self.serviceNameGroupBox)
        self.serviceNameTime.setObjectName(u'serviceNameTime')
        self.serviceNameTimeHBox = QtGui.QHBoxLayout()
        self.serviceNameTimeHBox.setObjectName(u'serviceNameTimeHBox')
        self.serviceNameTimeHBox.addWidget(self.serviceNameDay)
        self.serviceNameTimeHBox.addWidget(self.serviceNameTime)
        self.serviceNameLayout.addRow(self.serviceNameTimeLabel, self.serviceNameTimeHBox)
        self.serviceNameLabel = QtGui.QLabel(self.serviceNameGroupBox)
        self.serviceNameLabel.setObjectName(u'serviceNameLabel')
        self.serviceNameEdit = QtGui.QLineEdit(self.serviceNameGroupBox)
        self.serviceNameEdit.setObjectName(u'serviceNameEdit')
        self.serviceNameEdit.setValidator(QtGui.QRegExpValidator(QtCore.QRegExp(r'[^/\\?*|<>\[\]":+]+'), self))
        self.serviceNameRevertButton = QtGui.QToolButton(self.serviceNameGroupBox)
        self.serviceNameRevertButton.setObjectName(u'serviceNameRevertButton')
        self.serviceNameRevertButton.setIcon(build_icon(u':/general/general_revert.png'))
        self.serviceNameHBox = QtGui.QHBoxLayout()
        self.serviceNameHBox.setObjectName(u'serviceNameHBox')
        self.serviceNameHBox.addWidget(self.serviceNameEdit)
        self.serviceNameHBox.addWidget(self.serviceNameRevertButton)
        self.serviceNameLayout.addRow(self.serviceNameLabel, self.serviceNameHBox)
        self.serviceNameExampleLabel = QtGui.QLabel(self.serviceNameGroupBox)
        self.serviceNameExampleLabel.setObjectName(u'serviceNameExampleLabel')
        self.serviceNameExample = QtGui.QLabel(self.serviceNameGroupBox)
        self.serviceNameExample.setObjectName(u'serviceNameExample')
        self.serviceNameLayout.addRow(self.serviceNameExampleLabel, self.serviceNameExample)
        self.leftLayout.addWidget(self.serviceNameGroupBox)
        # Data Directory
        self.dataDirectoryGroupBox = QtGui.QGroupBox(self.leftColumn)
        self.dataDirectoryGroupBox.setObjectName(u'dataDirectoryGroupBox')
        self.dataDirectoryLayout = QtGui.QFormLayout(self.dataDirectoryGroupBox)
        self.dataDirectoryLayout.setObjectName(u'dataDirectoryLayout')
        self.dataDirectoryCurrentLabel = QtGui.QLabel(self.dataDirectoryGroupBox)
        self.dataDirectoryCurrentLabel.setObjectName(            u'dataDirectoryCurrentLabel')
        self.dataDirectoryLabel = QtGui.QLabel(self.dataDirectoryGroupBox)
        self.dataDirectoryLabel.setObjectName(u'dataDirectoryLabel')
        self.dataDirectoryNewLabel = QtGui.QLabel(self.dataDirectoryGroupBox)
        self.dataDirectoryNewLabel.setObjectName(u'dataDirectoryCurrentLabel')
        self.newDataDirectoryEdit = QtGui.QLineEdit(self.dataDirectoryGroupBox)
        self.newDataDirectoryEdit.setObjectName(u'newDataDirectoryEdit')
        self.newDataDirectoryEdit.setReadOnly(True)
        self.newDataDirectoryHasFilesLabel = QtGui.QLabel(self.dataDirectoryGroupBox)
        self.newDataDirectoryHasFilesLabel.setObjectName(u'newDataDirectoryHasFilesLabel')
        self.newDataDirectoryHasFilesLabel.setWordWrap(True)
        self.dataDirectoryBrowseButton = QtGui.QToolButton(self.dataDirectoryGroupBox)
        self.dataDirectoryBrowseButton.setObjectName(u'dataDirectoryBrowseButton')
        self.dataDirectoryBrowseButton.setIcon(build_icon(u':/general/general_open.png'))
        self.dataDirectoryDefaultButton = QtGui.QToolButton(self.dataDirectoryGroupBox)
        self.dataDirectoryDefaultButton.setObjectName(u'dataDirectoryDefaultButton')
        self.dataDirectoryDefaultButton.setIcon(build_icon(u':/general/general_revert.png'))
        self.dataDirectoryCancelButton = QtGui.QToolButton(self.dataDirectoryGroupBox)
        self.dataDirectoryCancelButton.setObjectName(u'dataDirectoryCancelButton')
        self.dataDirectoryCancelButton.setIcon(build_icon(u':/general/general_delete.png'))
        self.newDataDirectoryLabelHBox = QtGui.QHBoxLayout()
        self.newDataDirectoryLabelHBox.setObjectName(u'newDataDirectoryLabelHBox')
        self.newDataDirectoryLabelHBox.addWidget(self.newDataDirectoryEdit)
        self.newDataDirectoryLabelHBox.addWidget(self.dataDirectoryBrowseButton)
        self.newDataDirectoryLabelHBox.addWidget(self.dataDirectoryDefaultButton)
        self.dataDirectoryCopyCheckHBox = QtGui.QHBoxLayout()
        self.dataDirectoryCopyCheckHBox.setObjectName(u'dataDirectoryCopyCheckHBox')
        self.dataDirectoryCopyCheckBox = QtGui.QCheckBox(self.dataDirectoryGroupBox)
        self.dataDirectoryCopyCheckBox.setObjectName(u'dataDirectoryCopyCheckBox')
        self.dataDirectoryCopyCheckHBox.addWidget(self.dataDirectoryCopyCheckBox)
        self.dataDirectoryCopyCheckHBox.addStretch()
        self.dataDirectoryCopyCheckHBox.addWidget(self.dataDirectoryCancelButton)
        self.dataDirectoryLayout.addRow(self.dataDirectoryCurrentLabel, self.dataDirectoryLabel)
        self.dataDirectoryLayout.addRow(self.dataDirectoryNewLabel, self.newDataDirectoryLabelHBox)
        self.dataDirectoryLayout.addRow(self.dataDirectoryCopyCheckHBox)
        self.dataDirectoryLayout.addRow(self.newDataDirectoryHasFilesLabel)
        self.leftLayout.addWidget(self.dataDirectoryGroupBox)
        self.leftLayout.addStretch()
        # Default Image
        self.defaultImageGroupBox = QtGui.QGroupBox(self.rightColumn)
        self.defaultImageGroupBox.setObjectName(u'defaultImageGroupBox')
        self.defaultImageLayout = QtGui.QFormLayout(self.defaultImageGroupBox)
        self.defaultImageLayout.setObjectName(u'defaultImageLayout')
        self.defaultColorLabel = QtGui.QLabel(self.defaultImageGroupBox)
        self.defaultColorLabel.setObjectName(u'defaultColorLabel')
        self.defaultColorButton = QtGui.QPushButton(self.defaultImageGroupBox)
        self.defaultColorButton.setObjectName(u'defaultColorButton')
        self.defaultImageLayout.addRow(self.defaultColorLabel, self.defaultColorButton)
        self.defaultFileLabel = QtGui.QLabel(self.defaultImageGroupBox)
        self.defaultFileLabel.setObjectName(u'defaultFileLabel')
        self.defaultFileEdit = QtGui.QLineEdit(self.defaultImageGroupBox)
        self.defaultFileEdit.setObjectName(u'defaultFileEdit')
        self.defaultBrowseButton = QtGui.QToolButton(self.defaultImageGroupBox)
        self.defaultBrowseButton.setObjectName(u'defaultBrowseButton')
        self.defaultBrowseButton.setIcon(build_icon(u':/general/general_open.png'))
        self.defaultRevertButton = QtGui.QToolButton(self.defaultImageGroupBox)
        self.defaultRevertButton.setObjectName(u'defaultRevertButton')
        self.defaultRevertButton.setIcon(build_icon(u':/general/general_revert.png'))
        self.defaultFileLayout = QtGui.QHBoxLayout()
        self.defaultFileLayout.setObjectName(u'defaultFileLayout')
        self.defaultFileLayout.addWidget(self.defaultFileEdit)
        self.defaultFileLayout.addWidget(self.defaultBrowseButton)
        self.defaultFileLayout.addWidget(self.defaultRevertButton)
        self.defaultImageLayout.addRow(self.defaultFileLabel, self.defaultFileLayout)
        self.rightLayout.addWidget(self.defaultImageGroupBox)
        # Hide mouse
        self.hideMouseGroupBox = QtGui.QGroupBox(self.rightColumn)
        self.hideMouseGroupBox.setObjectName(u'hideMouseGroupBox')
        self.hideMouseLayout = QtGui.QVBoxLayout(self.hideMouseGroupBox)
        self.hideMouseLayout.setObjectName(u'hideMouseLayout')
        self.hideMouseCheckBox = QtGui.QCheckBox(self.hideMouseGroupBox)
        self.hideMouseCheckBox.setObjectName(u'hideMouseCheckBox')
        self.hideMouseLayout.addWidget(self.hideMouseCheckBox)
        self.rightLayout.addWidget(self.hideMouseGroupBox)
        # Service Item Slide Limits
        self.slideGroupBox = QtGui.QGroupBox(self.rightColumn)
        self.slideGroupBox.setObjectName(u'slideGroupBox')
        self.slideLayout = QtGui.QVBoxLayout(self.slideGroupBox)
        self.slideLayout.setObjectName(u'slideLayout')
        self.slideLabel = QtGui.QLabel(self.slideGroupBox)
        self.slideLabel.setWordWrap(True)
        self.slideLayout.addWidget(self.slideLabel)
        self.endSlideRadioButton = QtGui.QRadioButton(self.slideGroupBox)
        self.endSlideRadioButton.setObjectName(u'endSlideRadioButton')
        self.slideLayout.addWidget(self.endSlideRadioButton)
        self.wrapSlideRadioButton = QtGui.QRadioButton(self.slideGroupBox)
        self.wrapSlideRadioButton.setObjectName(u'wrapSlideRadioButton')
        self.slideLayout.addWidget(self.wrapSlideRadioButton)
        self.nextItemRadioButton = QtGui.QRadioButton(self.slideGroupBox)
        self.nextItemRadioButton.setObjectName(u'nextItemRadioButton')
        self.slideLayout.addWidget(self.nextItemRadioButton)
        self.rightLayout.addWidget(self.slideGroupBox)
        # Display Workarounds
        self.displayWorkaroundGroupBox = QtGui.QGroupBox(self.leftColumn)
        self.displayWorkaroundGroupBox.setObjectName(u'displayWorkaroundGroupBox')
        self.displayWorkaroundLayout = QtGui.QVBoxLayout(self.displayWorkaroundGroupBox)
        self.displayWorkaroundLayout.setObjectName(u'displayWorkaroundLayout')
        self.x11BypassCheckBox = QtGui.QCheckBox(self.displayWorkaroundGroupBox)
        self.x11BypassCheckBox.setObjectName(u'x11BypassCheckBox')
        self.displayWorkaroundLayout.addWidget(self.x11BypassCheckBox)
        self.alternateRowsCheckBox = QtGui.QCheckBox(self.displayWorkaroundGroupBox)
        self.alternateRowsCheckBox.setObjectName(u'alternateRowsCheckBox')
        self.displayWorkaroundLayout.addWidget(self.alternateRowsCheckBox)
        self.rightLayout.addWidget(self.displayWorkaroundGroupBox)
        self.rightLayout.addStretch()
        self.shouldUpdateServiceNameExample = False
        QtCore.QObject.connect(self.serviceNameCheckBox, QtCore.SIGNAL(u'toggled(bool)'),
            self.serviceNameCheckBoxToggled)
        QtCore.QObject.connect(self.serviceNameDay, QtCore.SIGNAL(u'currentIndexChanged(int)'),
            self.onServiceNameDayChanged)
        QtCore.QObject.connect(self.serviceNameTime, QtCore.SIGNAL(u'timeChanged(QTime)'),
            self.updateServiceNameExample)
        QtCore.QObject.connect(self.serviceNameEdit, QtCore.SIGNAL(u'textChanged(QString)'),
            self.updateServiceNameExample)
        QtCore.QObject.connect(self.serviceNameRevertButton, QtCore.SIGNAL(u'clicked()'),
            self.onServiceNameRevertButtonClicked)
        QtCore.QObject.connect(self.defaultColorButton, QtCore.SIGNAL(u'clicked()'), self.onDefaultColorButtonClicked)
        QtCore.QObject.connect(self.defaultBrowseButton, QtCore.SIGNAL(u'clicked()'), self.onDefaultBrowseButtonClicked)
        QtCore.QObject.connect(self.defaultRevertButton, QtCore.SIGNAL(u'clicked()'), self.onDefaultRevertButtonClicked)
        QtCore.QObject.connect(self.x11BypassCheckBox, QtCore.SIGNAL(u'toggled(bool)'), self.onX11BypassCheckBoxToggled)
        QtCore.QObject.connect(self.alternateRowsCheckBox,
            QtCore.SIGNAL(u'toggled(bool)'), self.onAlternateRowsCheckBoxToggled)
        QtCore.QObject.connect(self.dataDirectoryBrowseButton, QtCore.SIGNAL(u'clicked()'),
            self.onDataDirectoryBrowseButtonClicked)
        QtCore.QObject.connect(self.dataDirectoryDefaultButton, QtCore.SIGNAL(u'clicked()'),
            self.onDataDirectoryDefaultButtonClicked)
        QtCore.QObject.connect(self.dataDirectoryCancelButton, QtCore.SIGNAL(u'clicked()'),
            self.onDataDirectoryCancelButtonClicked)
        QtCore.QObject.connect(self.dataDirectoryCopyCheckBox, QtCore.SIGNAL(u'toggled(bool)'),
            self.onDataDirectoryCopyCheckBoxToggled)
        QtCore.QObject.connect(self.endSlideRadioButton, QtCore.SIGNAL(u'clicked()'), self.onEndSlideButtonClicked)
        QtCore.QObject.connect(self.wrapSlideRadioButton, QtCore.SIGNAL(u'clicked()'), self.onWrapSlideButtonClicked)
        QtCore.QObject.connect(self.nextItemRadioButton, QtCore.SIGNAL(u'clicked()'), self.onnextItemButtonClicked)

    def retranslateUi(self):
        """
        Setup the interface translation strings.
        """
        self.tabTitleVisible = UiStrings().Advanced
        self.uiGroupBox.setTitle(translate('OpenLP.AdvancedTab', 'UI Settings'))
        self.dataDirectoryGroupBox.setTitle(translate('OpenLP.AdvancedTab', 'Data Location'))
        self.recentLabel.setText(translate('OpenLP.AdvancedTab', 'Number of recent files to display:'))
        self.mediaPluginCheckBox.setText(translate('OpenLP.AdvancedTab',
            'Remember active media manager tab on startup'))
        self.doubleClickLiveCheckBox.setText(translate('OpenLP.AdvancedTab',
            'Double-click to send items straight to live'))
        self.singleClickPreviewCheckBox.setText(translate('OpenLP.AdvancedTab',
            'Preview items when clicked in Media Manager'))
        self.expandServiceItemCheckBox.setText(translate('OpenLP.AdvancedTab',
            'Expand new service items on creation'))
        self.enableAutoCloseCheckBox.setText(translate('OpenLP.AdvancedTab',
            'Enable application exit confirmation'))
        self.serviceNameGroupBox.setTitle(translate('OpenLP.AdvancedTab', 'Default Service Name'))
        self.serviceNameCheckBox.setText(translate('OpenLP.AdvancedTab', 'Enable default service name'))
        self.serviceNameTimeLabel.setText(translate('OpenLP.AdvancedTab', 'Date and Time:'))
        self.serviceNameDay.setItemText(0, translate('OpenLP.AdvancedTab', 'Monday'))
        self.serviceNameDay.setItemText(1, translate('OpenLP.AdvancedTab', 'Tuesday'))
        self.serviceNameDay.setItemText(2, translate('OpenLP.AdvancedTab', 'Wednesday'))
        self.serviceNameDay.setItemText(3, translate('OpenLP.AdvancedTab', 'Thurdsday'))
        self.serviceNameDay.setItemText(4, translate('OpenLP.AdvancedTab', 'Friday'))
        self.serviceNameDay.setItemText(5, translate('OpenLP.AdvancedTab', 'Saturday'))
        self.serviceNameDay.setItemText(6, translate('OpenLP.AdvancedTab', 'Sunday'))
        self.serviceNameDay.setItemText(7, translate('OpenLP.AdvancedTab', 'Now'))
        self.serviceNameTime.setToolTip(translate('OpenLP.AdvancedTab',
            'Time when usual service starts.'))
        self.serviceNameLabel.setText(translate('OpenLP.AdvancedTab', 'Name:'))
        self.serviceNameEdit.setToolTip(translate('OpenLP.AdvancedTab', 'Consult the OpenLP manual for usage.'))
        self.serviceNameRevertButton.setToolTip(
            translate('OpenLP.AdvancedTab', 'Revert to the default service name "%s".') % UiStrings().DefaultServiceName)
        self.serviceNameExampleLabel.setText(translate('OpenLP.AdvancedTab', 'Example:'))
        self.hideMouseGroupBox.setTitle(translate('OpenLP.AdvancedTab', 'Mouse Cursor'))
        self.hideMouseCheckBox.setText(translate('OpenLP.AdvancedTab', 'Hide mouse cursor when over display window'))
        self.defaultImageGroupBox.setTitle(translate('OpenLP.AdvancedTab', 'Default Image'))
        self.defaultColorLabel.setText(translate('OpenLP.AdvancedTab', 'Background color:'))
        self.defaultColorButton.setToolTip(translate('OpenLP.AdvancedTab', 'Click to select a color.'))
        self.defaultFileLabel.setText(translate('OpenLP.AdvancedTab', 'Image file:'))
        self.defaultBrowseButton.setToolTip(translate('OpenLP.AdvancedTab', 'Browse for an image file to display.'))
        self.defaultRevertButton.setToolTip(translate('OpenLP.AdvancedTab', 'Revert to the default OpenLP logo.'))
        self.dataDirectoryCurrentLabel.setText(translate('OpenLP.AdvancedTab', 'Current path:'))
        self.dataDirectoryNewLabel.setText(translate('OpenLP.AdvancedTab', 'Custom path:'))
        self.dataDirectoryBrowseButton.setToolTip(translate('OpenLP.AdvancedTab', 'Browse for new data file location.'))
        self.dataDirectoryDefaultButton.setToolTip(
            translate('OpenLP.AdvancedTab', 'Set the data location to the default.'))
        self.dataDirectoryCancelButton.setText(translate('OpenLP.AdvancedTab', 'Cancel'))
        self.dataDirectoryCancelButton.setToolTip(
            translate('OpenLP.AdvancedTab', 'Cancel OpenLP data directory location change.'))
        self.dataDirectoryCopyCheckBox.setText(translate('OpenLP.AdvancedTab', 'Copy data to new location.'))
        self.dataDirectoryCopyCheckBox.setToolTip(translate(
            'OpenLP.AdvancedTab', 'Copy the OpenLP data files to the new location.'))
        self.newDataDirectoryHasFilesLabel.setText(
            translate('OpenLP.AdvancedTab', '<strong>WARNING:</strong> New data directory location contains '
                'OpenLP data files.  These files WILL be replaced during a copy.'))
        self.displayWorkaroundGroupBox.setTitle(translate('OpenLP.AdvancedTab', 'Display Workarounds'))
        self.x11BypassCheckBox.setText(translate('OpenLP.AdvancedTab','Bypass X11 Window Manager'))
        self.alternateRowsCheckBox.setText(translate('OpenLP.AdvancedTab', 'Enable alternating row colors in lists'))
        # Slide Limits
        self.slideGroupBox.setTitle(translate('OpenLP.GeneralTab', 'Service Item Slide Limits'))
        self.slideLabel.setText(translate('OpenLP.GeneralTab', 'Behavior of next/previous on the last/first slide:'))
        self.endSlideRadioButton.setText(translate('OpenLP.GeneralTab', '&Remain on Slide'))
        self.wrapSlideRadioButton.setText(translate('OpenLP.GeneralTab', '&Wrap around'))
        self.nextItemRadioButton.setText(translate('OpenLP.GeneralTab', '&Move to next/previous service item'))

    def load(self):
        """
        Load settings from disk.
        """
        settings = Settings()
        settings.beginGroup(self.settingsSection)
        # The max recent files value does not have an interface and so never
        # gets actually stored in the settings therefore the default value of
        # 20 will always be used.
        self.recentSpinBox.setMaximum(settings.value(u'max recent files'))
        self.recentSpinBox.setValue(settings.value(u'recent file count'))
        self.mediaPluginCheckBox.setChecked(settings.value(u'save current plugin'))
        self.doubleClickLiveCheckBox.setChecked(settings.value(u'double click live'))
        self.singleClickPreviewCheckBox.setChecked(settings.value(u'single click preview'))
        self.expandServiceItemCheckBox.setChecked(settings.value(u'expand service item'))
        self.enableAutoCloseCheckBox.setChecked(settings.value(u'enable exit confirmation'))
        self.hideMouseCheckBox.setChecked(settings.value(u'hide mouse'))
        self.serviceNameDay.setCurrentIndex(settings.value(u'default service day'))
        self.serviceNameTime.setTime(QtCore.QTime(settings.value(u'default service hour'),
            settings.value(u'default service minute')))
        self.shouldUpdateServiceNameExample = True
        self.serviceNameEdit.setText(settings.value(u'default service name'))
        default_service_enabled = settings.value(u'default service enabled')
        self.serviceNameCheckBox.setChecked(default_service_enabled)
        self.serviceNameCheckBoxToggled(default_service_enabled)
<<<<<<< HEAD
        # Fix for bug #1014422.
        x11_bypass_default = True
        if sys.platform.startswith(u'linux'):
            # Default to False on Gnome.
            x11_bypass_default = bool(not
                os.environ.get(u'GNOME_DESKTOP_SESSION_ID'))
            # Default to False on XFce
            if os.environ.get(u'DESKTOP_SESSION') == u'xfce':
                x11_bypass_default = False
        self.x11BypassCheckBox.setChecked(settings.value(u'x11 bypass wm', x11_bypass_default))
        # Fix for bug #936281.
        # Prevent the dialog displayed by the alternateRowsCheckBox to display.
        self.alternateRowsCheckBox.blockSignals(True)
        self.alternateRowsCheckBox.setChecked(settings.value(u'alternate rows', not sys.platform.startswith(u'win')))
        self.alternateRowsCheckBox.blockSignals(False)
        self.defaultColor = settings.value(u'default color', u'#ffffff')
        self.defaultFileEdit.setText(settings.value(u'default image', u':/graphics/openlp-splash-screen.png'))
        self.slide_limits = settings.value(u'slide limits', SlideLimits.End)
=======
        self.x11BypassCheckBox.setChecked(settings.value(u'x11 bypass wm'))
        self.defaultColor = settings.value(u'default color')
        self.defaultFileEdit.setText(settings.value(u'default image'))
        self.slide_limits = settings.value(u'slide limits')
>>>>>>> 770c851e
        if self.slide_limits == SlideLimits.End:
            self.endSlideRadioButton.setChecked(True)
        elif self.slide_limits == SlideLimits.Wrap:
            self.wrapSlideRadioButton.setChecked(True)
        else:
            self.nextItemRadioButton.setChecked(True)
        settings.endGroup()
        self.dataDirectoryCopyCheckBox.hide()
        self.newDataDirectoryHasFilesLabel.hide()
        self.dataDirectoryCancelButton.hide()
        # Since data location can be changed, make sure the path is present.
        self.currentDataPath = AppLocation.get_data_path()
        if not os.path.exists(self.currentDataPath):
            log.error(u'Data path not found %s' % self.currentDataPath)
            answer = QtGui.QMessageBox.critical(self,
                translate('OpenLP.AdvancedTab',
                'Data Directory Error'),
                translate('OpenLP.AdvancedTab',
                'OpenLP data directory was not found\n\n%s\n\n'
                'This data directory was previously changed from the OpenLP '
                'default location.  If the new location was on removable '
                'media, that media needs to be made available.\n\n'
                'Click "No" to stop loading OpenLP. allowing you to fix '
                'the the problem.\n\n'
                'Click "Yes" to reset the data directory to the default '
                'location.').replace('%s', self.currentDataPath),
                QtGui.QMessageBox.StandardButtons(
                QtGui.QMessageBox.Yes |
                QtGui.QMessageBox.No),
                QtGui.QMessageBox.No)
            if answer == QtGui.QMessageBox.No:
                log.info(u'User requested termination')
                Receiver.send_message(u'cleanup')
                sys.exit()
            # Set data location to default.
            settings.remove(u'advanced/data path')
            self.currentDataPath = AppLocation.get_data_path()
            log.warning(u'User requested data path set to default %s' % self.currentDataPath)
        self.dataDirectoryLabel.setText(os.path.abspath(self.currentDataPath))
        self.defaultColorButton.setStyleSheet(u'background-color: %s' % self.defaultColor)
        # Don't allow data directory move if running portable.
        if settings.value(u'advanced/is portable'):
            self.dataDirectoryGroupBox.hide()

    def save(self):
        """
        Save settings to disk.
        """
        settings = Settings()
        settings.beginGroup(self.settingsSection)
        settings.setValue(u'default service enabled', self.serviceNameCheckBox.isChecked())
        service_name = self.serviceNameEdit.text()
        preset_is_valid = self.generateServiceNameExample()[0]
        if service_name == UiStrings().DefaultServiceName or not preset_is_valid:
            settings.remove(u'default service name')
            self.serviceNameEdit.setText(service_name)
        else:
            settings.setValue(u'default service name', service_name)
        settings.setValue(u'default service day', self.serviceNameDay.currentIndex())
        settings.setValue(u'default service hour', self.serviceNameTime.time().hour())
        settings.setValue(u'default service minute', self.serviceNameTime.time().minute())
        settings.setValue(u'recent file count', self.recentSpinBox.value())
        settings.setValue(u'save current plugin', self.mediaPluginCheckBox.isChecked())
        settings.setValue(u'double click live', self.doubleClickLiveCheckBox.isChecked())
        settings.setValue(u'single click preview', self.singleClickPreviewCheckBox.isChecked())
        settings.setValue(u'expand service item', self.expandServiceItemCheckBox.isChecked())
        settings.setValue(u'enable exit confirmation', self.enableAutoCloseCheckBox.isChecked())
        settings.setValue(u'hide mouse', self.hideMouseCheckBox.isChecked())
        settings.setValue(u'x11 bypass wm', self.x11BypassCheckBox.isChecked())
        settings.setValue(u'alternate rows', self.alternateRowsCheckBox.isChecked())
        settings.setValue(u'default color', self.defaultColor)
        settings.setValue(u'default image', self.defaultFileEdit.text())
        settings.setValue(u'slide limits', self.slide_limits)
        settings.endGroup()
        if self.displayChanged:
            Receiver.send_message(u'config_screen_changed')
            self.displayChanged = False
        Receiver.send_message(u'slidecontroller_update_slide_limits')

    def cancel(self):
        # Dialogue was cancelled, remove any pending data path change.
        self.onDataDirectoryCancelButtonClicked()
        SettingsTab.cancel(self)

    def serviceNameCheckBoxToggled(self, default_service_enabled):
        self.serviceNameDay.setEnabled(default_service_enabled)
        time_enabled = default_service_enabled and self.serviceNameDay.currentIndex() is not 7
        self.serviceNameTime.setEnabled(time_enabled)
        self.serviceNameEdit.setEnabled(default_service_enabled)
        self.serviceNameRevertButton.setEnabled(default_service_enabled)

    def generateServiceNameExample(self):
        preset_is_valid = True
        if self.serviceNameDay.currentIndex() == 7:
            local_time = datetime.now()
        else:
            now = datetime.now()
            day_delta = self.serviceNameDay.currentIndex() - now.weekday()
            if day_delta < 0:
                day_delta += 7
            time = now + timedelta(days=day_delta)
            local_time = time.replace(hour = self.serviceNameTime.time().hour(),
                minute = self.serviceNameTime.time().minute())
        try:
            service_name_example = format_time(unicode(self.serviceNameEdit.text()), local_time)
        except ValueError:
            preset_is_valid = False
            service_name_example = translate('OpenLP.AdvancedTab', 'Syntax error.')
        return preset_is_valid, service_name_example

    def updateServiceNameExample(self, returned_value):
        if not self.shouldUpdateServiceNameExample:
            return
        name_example = self.generateServiceNameExample()[1]
        self.serviceNameExample.setText(name_example)

    def onServiceNameDayChanged(self, service_day):
        self.serviceNameTime.setEnabled(service_day is not 7)
        self.updateServiceNameExample(None)

    def onServiceNameRevertButtonClicked(self):
        self.serviceNameEdit.setText(UiStrings().DefaultServiceName)
        self.serviceNameEdit.setFocus()

    def onDefaultColorButtonClicked(self):
        new_color = QtGui.QColorDialog.getColor(
            QtGui.QColor(self.defaultColor), self)
        if new_color.isValid():
            self.defaultColor = new_color.name()
            self.defaultColorButton.setStyleSheet(u'background-color: %s' % self.defaultColor)

    def onDefaultBrowseButtonClicked(self):
        file_filters = u'%s;;%s (*.*) (*)' % (get_images_filter(),
            UiStrings().AllFiles)
        filename = QtGui.QFileDialog.getOpenFileName(self,
            translate('OpenLP.AdvancedTab', 'Open File'), '', file_filters)
        if filename:
            self.defaultFileEdit.setText(filename)
        self.defaultFileEdit.setFocus()

    def onDataDirectoryBrowseButtonClicked(self):
        """
        Browse for a new data directory location.
        """
        old_root_path = unicode(self.dataDirectoryLabel.text())
        # Get the new directory location.
        new_data_path = QtGui.QFileDialog.getExistingDirectory(self,
            translate('OpenLP.AdvancedTab', 'Select Data Directory Location'), old_root_path,
            options = QtGui.QFileDialog.ShowDirsOnly)
        # Set the new data path.
        if new_data_path:
            new_data_path = os.path.normpath(new_data_path)
            if self.currentDataPath.lower() == new_data_path.lower():
                self.onDataDirectoryCancelButtonClicked()
                return
        else:
            return
        # Make sure they want to change the data.
        answer = QtGui.QMessageBox.question(self,
            translate('OpenLP.AdvancedTab', 'Confirm Data Directory Change'),
            translate('OpenLP.AdvancedTab', 'Are you sure you want to change the location of the OpenLP '
                'data directory to:\n\n%s\n\n '
                'The data directory will be changed when OpenLP is closed.').replace('%s', new_data_path),
            QtGui.QMessageBox.StandardButtons(QtGui.QMessageBox.Yes | QtGui.QMessageBox.No), QtGui.QMessageBox.No)
        if answer != QtGui.QMessageBox.Yes:
            return
        # Check if data already exists here.
        self.checkDataOverwrite(new_data_path)
        # Save the new location.
        Receiver.send_message(u'set_new_data_path', new_data_path)
        self.newDataDirectoryEdit.setText(new_data_path)
        self.dataDirectoryCancelButton.show()

    def onDataDirectoryDefaultButtonClicked(self):
        """
        Re-set the data directory location to the 'default' location.
        """
        new_data_path = AppLocation.get_directory(AppLocation.DataDir)
        if self.currentDataPath.lower() != new_data_path.lower():
            # Make sure they want to change the data location back to the
            # default.
            answer = QtGui.QMessageBox.question(self,
                translate('OpenLP.AdvancedTab', 'Reset Data Directory'),
                translate('OpenLP.AdvancedTab', 'Are you sure you want to change the location of the OpenLP '
                'data directory to the default location?\n\nThis location will be used after OpenLP is closed.'),
                QtGui.QMessageBox.StandardButtons(QtGui.QMessageBox.Yes | QtGui.QMessageBox.No), QtGui.QMessageBox.No)
            if answer != QtGui.QMessageBox.Yes:
                return
            self.checkDataOverwrite(new_data_path)
            # Save the new location.
            Receiver.send_message(u'set_new_data_path', new_data_path)
            self.newDataDirectoryEdit.setText(os.path.abspath(new_data_path))
            self.dataDirectoryCancelButton.show()
        else:
            # We cancel the change in case user changed their mind.
            self.onDataDirectoryCancelButtonClicked()

    def onDataDirectoryCopyCheckBoxToggled(self):
        Receiver.send_message(u'set_copy_data',
            self.dataDirectoryCopyCheckBox.isChecked())
        if self.dataExists:
            if self.dataDirectoryCopyCheckBox.isChecked():
                self.newDataDirectoryHasFilesLabel.show()
            else:
                self.newDataDirectoryHasFilesLabel.hide()

    def checkDataOverwrite(self, data_path ):
        test_path = os.path.join(data_path, u'songs')
        self.dataDirectoryCopyCheckBox.show()
        if os.path.exists(test_path):
            self.dataExists = True
            # Check is they want to replace existing data.
            answer = QtGui.QMessageBox.warning(self,
                translate('OpenLP.AdvancedTab', 'Overwrite Existing Data'),
                translate('OpenLP.AdvancedTab', 'WARNING: \n\nThe location you have selected \n\n%s\n\n'
                'appears to contain OpenLP data files. Do you wish to replace these files with the current data files?'
                ).replace('%s', os.path.abspath(data_path,)),
                QtGui.QMessageBox.StandardButtons(QtGui.QMessageBox.Yes | QtGui.QMessageBox.No), QtGui.QMessageBox.No)
            if answer == QtGui.QMessageBox.Yes:
                self.dataDirectoryCopyCheckBox.setChecked(True)
                self.newDataDirectoryHasFilesLabel.show()
            else:
                self.dataDirectoryCopyCheckBox.setChecked(False)
                self.newDataDirectoryHasFilesLabel.hide()
        else:
            self.dataExists = False
            self.dataDirectoryCopyCheckBox.setChecked(True)
            self.newDataDirectoryHasFilesLabel.hide()

    def onDataDirectoryCancelButtonClicked(self):
        """
        Cancel the data directory location change
        """
        self.newDataDirectoryEdit.clear()
        self.dataDirectoryCopyCheckBox.setChecked(False)
        Receiver.send_message(u'set_new_data_path', u'')
        Receiver.send_message(u'set_copy_data', False)
        self.dataDirectoryCopyCheckBox.hide()
        self.dataDirectoryCancelButton.hide()
        self.newDataDirectoryHasFilesLabel.hide()

    def onDefaultRevertButtonClicked(self):
        self.defaultFileEdit.setText(u':/graphics/openlp-splash-screen.png')
        self.defaultFileEdit.setFocus()

    def onX11BypassCheckBoxToggled(self, checked):
        """
        Toggle X11 bypass flag on maindisplay depending on check box state.

        ``checked``
            The state of the check box (boolean).
        """
        self.displayChanged = True
        
    def onAlternateRowsCheckBoxToggled(self, checked):
        """
        Notify user about required restart.

        ``checked``
            The state of the check box (boolean).
        """
        QtGui.QMessageBox.information(self,
            translate('OpenLP.AdvancedTab', 'Restart Required'),
            translate('OpenLP.AdvancedTab', 'This change will only take effect once OpenLP has been restarted.'))

    def onEndSlideButtonClicked(self):
        self.slide_limits = SlideLimits.End

    def onWrapSlideButtonClicked(self):
        self.slide_limits = SlideLimits.Wrap

    def onnextItemButtonClicked(self):
        self.slide_limits = SlideLimits.Next<|MERGE_RESOLUTION|>--- conflicted
+++ resolved
@@ -364,31 +364,15 @@
         default_service_enabled = settings.value(u'default service enabled')
         self.serviceNameCheckBox.setChecked(default_service_enabled)
         self.serviceNameCheckBoxToggled(default_service_enabled)
-<<<<<<< HEAD
-        # Fix for bug #1014422.
-        x11_bypass_default = True
-        if sys.platform.startswith(u'linux'):
-            # Default to False on Gnome.
-            x11_bypass_default = bool(not
-                os.environ.get(u'GNOME_DESKTOP_SESSION_ID'))
-            # Default to False on XFce
-            if os.environ.get(u'DESKTOP_SESSION') == u'xfce':
-                x11_bypass_default = False
-        self.x11BypassCheckBox.setChecked(settings.value(u'x11 bypass wm', x11_bypass_default))
+        self.x11BypassCheckBox.setChecked(settings.value(u'x11 bypass wm'))
+        self.defaultColor = settings.value(u'default color')
+        self.defaultFileEdit.setText(settings.value(u'default image'))
+        self.slide_limits = settings.value(u'slide limits')
         # Fix for bug #936281.
         # Prevent the dialog displayed by the alternateRowsCheckBox to display.
         self.alternateRowsCheckBox.blockSignals(True)
         self.alternateRowsCheckBox.setChecked(settings.value(u'alternate rows', not sys.platform.startswith(u'win')))
         self.alternateRowsCheckBox.blockSignals(False)
-        self.defaultColor = settings.value(u'default color', u'#ffffff')
-        self.defaultFileEdit.setText(settings.value(u'default image', u':/graphics/openlp-splash-screen.png'))
-        self.slide_limits = settings.value(u'slide limits', SlideLimits.End)
-=======
-        self.x11BypassCheckBox.setChecked(settings.value(u'x11 bypass wm'))
-        self.defaultColor = settings.value(u'default color')
-        self.defaultFileEdit.setText(settings.value(u'default image'))
-        self.slide_limits = settings.value(u'slide limits')
->>>>>>> 770c851e
         if self.slide_limits == SlideLimits.End:
             self.endSlideRadioButton.setChecked(True)
         elif self.slide_limits == SlideLimits.Wrap:
