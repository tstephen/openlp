--- conflicted
+++ resolved
@@ -126,12 +126,8 @@
 try:
     _Ints = (int, long)
 except NameError:  # no long in Python 3+
-<<<<<<< HEAD
     _Ints = int
-=======
-    _Ints =  int
 _Seqs = (list, tuple)
->>>>>>> 499f51bd
 
 # Default instance. It is used to instanciate classes directly in the
 # OO-wrapper.
@@ -787,7 +783,7 @@
 
     @note: Only a single notification can be registered
     for each event type in an EventManager instance.
-    
+
     '''
 
     _callback_handler = None
@@ -864,7 +860,7 @@
       - a string
       - a list of strings as first parameters
       - the parameters given as the constructor parameters (must be strings)
-    
+
     '''
 
     def __new__(cls, *args):
@@ -1327,7 +1323,7 @@
 
 class Log(_Ctype):
     '''Create a new VLC log instance.
-    
+
     '''
 
     def __new__(cls, ptr=_internal_guard):
@@ -1372,7 +1368,7 @@
 
 class LogIterator(_Ctype):
     '''Create a new VLC log iterator.
-    
+
     '''
 
     def __new__(cls, ptr=_internal_guard):
@@ -1405,11 +1401,11 @@
 
 class Media(_Ctype):
     '''Create a new Media instance.
-    
+
     Usage: Media(MRL, *options)
 
     See vlc.Instance.media_new documentation for details.
-    
+
     '''
 
     def __new__(cls, *args):
@@ -1686,11 +1682,11 @@
 
 class MediaList(_Ctype):
     '''Create a new MediaList instance.
-    
+
     Usage: MediaList(list_of_MRLs)
 
     See vlc.Instance.media_list_new documentation for details.
-    
+
     '''
 
     def __new__(cls, *args):
@@ -1706,10 +1702,10 @@
 
     def get_instance(self):
         return getattr(self, '_instance', None)
-    
+
     def add_media(self, mrl):
         """Add media instance to media list.
-        
+
         The L{lock} should be held upon entering this function.
         @param p_md: a media instance or a MRL.
         @return: 0 on success, -1 if the media list is read-only.
@@ -1826,7 +1822,7 @@
     It may take as parameter either:
       - a vlc.Instance
       - nothing
-    
+
     '''
 
     def __new__(cls, arg=None):
@@ -1952,13 +1948,13 @@
     It may take as parameter either:
       - a string (media URI), options... In this case, a vlc.Instance will be created.
       - a vlc.Instance, a string (media URI), options...
-    
+
     '''
 
     def __new__(cls, *args):
         if len(args) == 1 and isinstance(args[0], _Ints):
             return _Constructor(cls, args[0])
-        
+
         if args and isinstance(args[0], Instance):
             instance = args[0]
             args = args[1:]
@@ -2030,13 +2026,13 @@
         Specify where the media player should render its video
         output. If LibVLC was built without Win32/Win64 API output
         support, then this has no effects.
-           
+
         @param drawable: windows handle of the drawable.
         """
         if not isinstance(drawable, ctypes.c_void_p):
             drawable = ctypes.c_void_p(int(drawable))
         libvlc_media_player_set_hwnd(self, drawable)
-            
+
     def video_get_width(self, num=0):
         """Get the width of a video in pixels.
 
@@ -2167,12 +2163,12 @@
         If you want to use it along with Qt4 see the QMacCocoaViewContainer. Then
         the following code should work:
         @begincode
-        
+
             NSView *video = [[NSView alloc] init];
             QMacCocoaViewContainer *container = new QMacCocoaViewContainer(video, parent);
             L{set_nsobject}(mp, video);
             [video release];
-        
+
         @endcode
         You can find a live example in VLCVideoView in VLCKit.framework.
         @param drawable: the drawable that is either an NSView or an object following the VLCOpenGLVideoViewEmbedding protocol.
@@ -3980,12 +3976,12 @@
     If you want to use it along with Qt4 see the QMacCocoaViewContainer. Then
     the following code should work:
     @begincode
-    
+
         NSView *video = [[NSView alloc] init];
         QMacCocoaViewContainer *container = new QMacCocoaViewContainer(video, parent);
         L{libvlc_media_player_set_nsobject}(mp, video);
         [video release];
-    
+
     @endcode
     You can find a live example in VLCVideoView in VLCKit.framework.
     @param p_mi: the Media Player.
