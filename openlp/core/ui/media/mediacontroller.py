--- conflicted
+++ resolved
@@ -451,19 +451,9 @@
             critical_error_message_box(translate('MediaPlugin.MediaItem', 'Unsupported File'),
                                        translate('MediaPlugin.MediaItem', 'Unsupported File'))
             return False
-<<<<<<< HEAD
-        if not self.media_play(controller):
-            critical_error_message_box(translate('MediaPlugin.MediaItem', 'Unsupported File'),
-                                       translate('MediaPlugin.MediaItem', 'Unsupported File'))
-            return False
-        print("media_length " + str(controller.media_info.length))
-        service_item.set_media_length(controller.media_info.length)
-        self.media_stop(controller)
-=======
         media_data = MediaInfoWrapper.parse(service_item.get_frame_path())
         # duration returns in nano seconds
         service_item.set_media_length(media_data.tracks[0].duration // 1000)
->>>>>>> 4a0330f1
         log.debug('use %s controller' % self.current_media_players[controller.controller_type])
         return True
 
