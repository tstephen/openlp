# -*- coding: utf-8 -*-
# vim: autoindent shiftwidth=4 expandtab textwidth=80 tabstop=4 softtabstop=4

###############################################################################
# OpenLP - Open Source Lyrics Projection                                      #
# --------------------------------------------------------------------------- #
# Copyright (c) 2008-2011 Raoul Snyman                                        #
# Portions copyright (c) 2008-2011 Tim Bentley, Gerald Britton, Jonathan      #
# Corwin, Samuel Findlay, Michael Gorven, Scott Guerrieri, Matthias Hub,      #
# Meinert Jordan, Armin Köhler, Edwin Lunando, Joshua Miller, Stevan Pettit,  #
# Andreas Preikschat, Mattias Põldaru, Christian Richter, Philip Ridout,      #
# Simon Scudder, Jeffrey Smith, Maikel Stuivenberg, Martin Thompson, Jon      #
# Tibble, Dave Warnock, Frode Woldsund                                        #
# --------------------------------------------------------------------------- #
# This program is free software; you can redistribute it and/or modify it     #
# under the terms of the GNU General Public License as published by the Free  #
# Software Foundation; version 2 of the License.                              #
#                                                                             #
# This program is distributed in the hope that it will be useful, but WITHOUT #
# ANY WARRANTY; without even the implied warranty of MERCHANTABILITY or       #
# FITNESS FOR A PARTICULAR PURPOSE. See the GNU General Public License for    #
# more details.                                                               #
#                                                                             #
# You should have received a copy of the GNU General Public License along     #
# with this program; if not, write to the Free Software Foundation, Inc., 59  #
# Temple Place, Suite 330, Boston, MA 02111-1307 USA                          #
###############################################################################

from datetime import datetime
from distutils.version import LooseVersion
import logging
import os
import sys

from PyQt4 import QtCore, QtGui

<<<<<<< HEAD
from openlp.core.lib import Receiver, Settings
=======
from openlp.core.lib import Receiver
from openlp.core.lib.settings import Settings
>>>>>>> b1cfabc4
from openlp.core.lib.mediaplayer import MediaPlayer
from openlp.core.ui.media import MediaState

log = logging.getLogger(__name__)

VLC_AVAILABLE = False
try:
    import vlc
    VLC_AVAILABLE = bool(vlc.get_default_instance())
except (ImportError, NameError, NotImplementedError):
    pass
except OSError, e:
    if sys.platform.startswith('win'):
        if not isinstance(e, WindowsError) and e.winerror != 126:
            raise
    else:
        raise

if VLC_AVAILABLE:
    try:
        version = vlc.libvlc_get_version()
    except:
        version = u'0.0.0'
    if LooseVersion(version) < LooseVersion('1.1.0'):
        VLC_AVAILABLE = False
        log.debug(u'VLC could not be loaded: %s' % version)

AUDIO_EXT = [u'*.mp3', u'*.wav', u'*.wma', u'*.ogg']

VIDEO_EXT = [
    u'*.3gp',
    u'*.asf', u'*.wmv',
    u'*.au',
    u'*.avi',
    u'*.flv',
    u'*.mov',
    u'*.mp4',
    u'*.ogm', u'*.ogv',
    u'*.mkv', u'*.mka',
    u'*.ts', u'*.mpg',
    u'*.mpg', u'*.mp2',
    u'*.nsc',
    u'*.nsv',
    u'*.nut',
    u'*.ra', u'*.ram', u'*.rm', u'*.rv' ,u'*.rmbv',
    u'*.a52', u'*.dts', u'*.aac', u'*.flac' ,u'*.dv', u'*.vid',
    u'*.tta', u'*.tac',
    u'*.ty',
    u'*.dts',
    u'*.xa',
    u'*.iso',
    u'*.vob'
]


class VlcPlayer(MediaPlayer):
    """
    A specialised version of the MediaPlayer class, which provides a VLC
    display.
    """

    def __init__(self, parent):
        MediaPlayer.__init__(self, parent, u'vlc')
        self.original_name = u'VLC'
        self.display_name = u'&VLC'
        self.parent = parent
        self.canFolder = True
        self.audio_extensions_list = AUDIO_EXT
        self.video_extensions_list = VIDEO_EXT

    def setup(self, display):
        display.vlcWidget = QtGui.QFrame(display)
        # creating a basic vlc instance
        command_line_options = u'--no-video-title-show'
        if not display.hasAudio:
            command_line_options += u' --no-audio --no-video-title-show'
<<<<<<< HEAD
        if Settings().value(u'advanced/hide mouse', False) and \
=======
        if Settings().value(u'advanced/hide mouse',
            QtCore.QVariant(False)).toBool() and \
>>>>>>> b1cfabc4
            display.controller.isLive:
            command_line_options += u' --mouse-hide-timeout=0'
        display.vlcInstance = vlc.Instance(command_line_options)
        display.vlcInstance.set_log_verbosity(2)
        # creating an empty vlc media player
        display.vlcMediaPlayer = display.vlcInstance.media_player_new()
        display.vlcWidget.resize(display.size())
        display.vlcWidget.raise_()
        display.vlcWidget.hide()
        # the media player has to be 'connected' to the QFrame
        # (otherwise a video would be displayed in it's own window)
        # this is platform specific!
        # you have to give the id of the QFrame (or similar object) to
        # vlc, different platforms have different functions for this
        if sys.platform == "win32":
            display.vlcMediaPlayer.set_hwnd(int(display.vlcWidget.winId()))
        elif sys.platform == "darwin":
            display.vlcMediaPlayer.set_agl(int(display.vlcWidget.winId()))
        else:
            # for Linux using the X Server
            display.vlcMediaPlayer.set_xwindow(int(display.vlcWidget.winId()))
        self.hasOwnWidget = True

    def check_available(self):
        return VLC_AVAILABLE

    def load(self, display):
        log.debug(u'load vid in Vlc Controller')
        controller = display.controller
        volume = controller.media_info.volume
        file_path = str(controller.media_info.file_info.absoluteFilePath())
        path = os.path.normcase(file_path)
        # create the media
        display.vlcMedia = display.vlcInstance.media_new_path(path)
        # put the media in the media player
        display.vlcMediaPlayer.set_media(display.vlcMedia)
        # parse the metadata of the file
        display.vlcMedia.parse()
        self.volume(display, volume)
        return True

    def media_state_wait(self, display, mediaState):
        """
        Wait for the video to change its state
        Wait no longer than 60 seconds. (loading an iso file needs a long time)
        """
        start = datetime.now()
        while not mediaState == display.vlcMedia.get_state():
            if display.vlcMedia.get_state() == vlc.State.Error:
                return False
            Receiver.send_message(u'openlp_process_events')
            if (datetime.now() - start).seconds > 60:
                return False
        return True

    def resize(self, display):
        display.vlcWidget.resize(display.size())

    def play(self, display):
        controller = display.controller
        start_time = 0
        if controller.media_info.start_time > 0:
            start_time = controller.media_info.start_time
        display.vlcMediaPlayer.play()
        if not self.media_state_wait(display, vlc.State.Playing):
            return False
        if start_time > 0:
            self.seek(display, controller.media_info.start_time * 1000)
        controller.media_info.length = \
            int(display.vlcMediaPlayer.get_media().get_duration() / 1000)
        controller.seekSlider.setMaximum(controller.media_info.length * 1000)
        self.state = MediaState.Playing
        display.vlcWidget.raise_()
        return True

    def pause(self, display):
        if display.vlcMedia.get_state() != vlc.State.Playing:
            return
        display.vlcMediaPlayer.pause()
        if self.media_state_wait(display, vlc.State.Paused):
            self.state = MediaState.Paused

    def stop(self, display):
        display.vlcMediaPlayer.stop()
        self.state = MediaState.Stopped

    def volume(self, display, vol):
        if display.hasAudio:
            display.vlcMediaPlayer.audio_set_volume(vol)

    def seek(self, display, seekVal):
        if display.vlcMediaPlayer.is_seekable():
            display.vlcMediaPlayer.set_time(seekVal)

    def reset(self, display):
        display.vlcMediaPlayer.stop()
        display.vlcWidget.setVisible(False)
        self.state = MediaState.Off

    def set_visible(self, display, status):
        if self.hasOwnWidget:
            display.vlcWidget.setVisible(status)

    def update_ui(self, display):
        if display.vlcMedia.get_state() == vlc.State.Ended:
            self.stop(display)
        controller = display.controller
        if controller.media_info.end_time > 0:
            if display.vlcMediaPlayer.get_time() > \
                controller.media_info.end_time * 1000:
                self.stop(display)
                self.set_visible(display, False)
        if not controller.seekSlider.isSliderDown():
            controller.seekSlider.setSliderPosition( \
                display.vlcMediaPlayer.get_time())
<|MERGE_RESOLUTION|>--- conflicted
+++ resolved
@@ -34,12 +34,7 @@
 
 from PyQt4 import QtCore, QtGui
 
-<<<<<<< HEAD
 from openlp.core.lib import Receiver, Settings
-=======
-from openlp.core.lib import Receiver
-from openlp.core.lib.settings import Settings
->>>>>>> b1cfabc4
 from openlp.core.lib.mediaplayer import MediaPlayer
 from openlp.core.ui.media import MediaState
 
@@ -116,12 +111,7 @@
         command_line_options = u'--no-video-title-show'
         if not display.hasAudio:
             command_line_options += u' --no-audio --no-video-title-show'
-<<<<<<< HEAD
         if Settings().value(u'advanced/hide mouse', False) and \
-=======
-        if Settings().value(u'advanced/hide mouse',
-            QtCore.QVariant(False)).toBool() and \
->>>>>>> b1cfabc4
             display.controller.isLive:
             command_line_options += u' --mouse-hide-timeout=0'
         display.vlcInstance = vlc.Instance(command_line_options)
