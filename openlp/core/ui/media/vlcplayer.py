--- conflicted
+++ resolved
@@ -161,15 +161,8 @@
         :return:
         """
         vlc = get_vlc()
-<<<<<<< HEAD
-        if not vlc:
-            return
-        display.vlc_widget = QtWidgets.QFrame(display)
-        display.vlc_widget.setFrameStyle(QtWidgets.QFrame.NoFrame)
-=======
         output_display.vlc_widget = QtWidgets.QFrame(output_display)
         output_display.vlc_widget.setFrameStyle(QtWidgets.QFrame.NoFrame)
->>>>>>> b4d54258
         # creating a basic vlc instance
         command_line_options = '--no-video-title-show '
         if Settings().value('advanced/hide mouse') and live_display:
