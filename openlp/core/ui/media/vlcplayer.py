# -*- coding: utf-8 -*-
# vim: autoindent shiftwidth=4 expandtab textwidth=120 tabstop=4 softtabstop=4

###############################################################################
# OpenLP - Open Source Lyrics Projection                                      #
# --------------------------------------------------------------------------- #
# Copyright (c) 2008-2012 Raoul Snyman                                        #
# Portions copyright (c) 2008-2012 Tim Bentley, Gerald Britton, Jonathan      #
# Corwin, Samuel Findlay, Michael Gorven, Scott Guerrieri, Matthias Hub,      #
# Meinert Jordan, Armin Köhler, Erik Lundin, Edwin Lunando, Brian T. Meyer.   #
# Joshua Miller, Stevan Pettit, Andreas Preikschat, Mattias Põldaru,          #
# Christian Richter, Philip Ridout, Simon Scudder, Jeffrey Smith,             #
# Maikel Stuivenberg, Martin Thompson, Jon Tibble, Dave Warnock,              #
# Frode Woldsund, Martin Zibricky, Patrick Zimmermann                         #
# --------------------------------------------------------------------------- #
# This program is free software; you can redistribute it and/or modify it     #
# under the terms of the GNU General Public License as published by the Free  #
# Software Foundation; version 2 of the License.                              #
#                                                                             #
# This program is distributed in the hope that it will be useful, but WITHOUT #
# ANY WARRANTY; without even the implied warranty of MERCHANTABILITY or       #
# FITNESS FOR A PARTICULAR PURPOSE. See the GNU General Public License for    #
# more details.                                                               #
#                                                                             #
# You should have received a copy of the GNU General Public License along     #
# with this program; if not, write to the Free Software Foundation, Inc., 59  #
# Temple Place, Suite 330, Boston, MA 02111-1307 USA                          #
###############################################################################

from datetime import datetime
from distutils.version import LooseVersion
import logging
import os
import sys

from PyQt4 import QtCore, QtGui

<<<<<<< HEAD
from openlp.core.lib import Receiver, Settings
from openlp.core.lib.mediaplayer import MediaPlayer
=======
from openlp.core.lib import Receiver, translate
from openlp.core.lib.settings import Settings
>>>>>>> 9d45c724
from openlp.core.ui.media import MediaState
from openlp.core.ui.media.mediaplayer import MediaPlayer

log = logging.getLogger(__name__)

VLC_AVAILABLE = False
try:
    from openlp.core.ui.media.vendor import vlc
    VLC_AVAILABLE = bool(vlc.get_default_instance())
except (ImportError, NameError, NotImplementedError):
    pass
except OSError, e:
    if sys.platform.startswith('win'):
        if not isinstance(e, WindowsError) and e.winerror != 126:
            raise
    else:
        raise

if VLC_AVAILABLE:
    try:
        version = vlc.libvlc_get_version()
    except:
        version = u'0.0.0'
    if LooseVersion(version) < LooseVersion('1.1.0'):
        VLC_AVAILABLE = False
        log.debug(u'VLC could not be loaded: %s' % version)

AUDIO_EXT = [u'*.mp3', u'*.wav', u'*.wma', u'*.ogg']

VIDEO_EXT = [
    u'*.3gp',
    u'*.asf', u'*.wmv',
    u'*.au',
    u'*.avi',
    u'*.flv',
    u'*.mov',
    u'*.mp4', u'*.m4v',
    u'*.ogm', u'*.ogv',
    u'*.mkv', u'*.mka',
    u'*.ts', u'*.mpg',
    u'*.mpg', u'*.mp2',
    u'*.nsc',
    u'*.nsv',
    u'*.nut',
    u'*.ra', u'*.ram', u'*.rm', u'*.rv' ,u'*.rmbv',
    u'*.a52', u'*.dts', u'*.aac', u'*.flac' ,u'*.dv', u'*.vid',
    u'*.tta', u'*.tac',
    u'*.ty',
    u'*.dts',
    u'*.xa',
    u'*.iso',
    u'*.vob',
    u'*.webm'
]


class VlcPlayer(MediaPlayer):
    """
    A specialised version of the MediaPlayer class, which provides a VLC
    display.
    """

    def __init__(self, parent):
        MediaPlayer.__init__(self, parent, u'vlc')
        self.original_name = u'VLC'
        self.display_name = u'&VLC'
        self.parent = parent
        self.canFolder = True
        self.audio_extensions_list = AUDIO_EXT
        self.video_extensions_list = VIDEO_EXT

    def setup(self, display):
        display.vlcWidget = QtGui.QFrame(display)
        # creating a basic vlc instance
        command_line_options = u'--no-video-title-show'
        if not display.hasAudio:
            command_line_options += u' --no-audio --no-video-title-show'
<<<<<<< HEAD
        if Settings().value(u'advanced/hide mouse', True) and \
            display.controller.isLive:
=======
        if Settings().value(u'advanced/hide mouse', QtCore.QVariant(True)).toBool() and display.controller.isLive:
>>>>>>> 9d45c724
            command_line_options += u' --mouse-hide-timeout=0'
        display.vlcInstance = vlc.Instance(command_line_options)
        display.vlcInstance.set_log_verbosity(2)
        # creating an empty vlc media player
        display.vlcMediaPlayer = display.vlcInstance.media_player_new()
        display.vlcWidget.resize(display.size())
        display.vlcWidget.raise_()
        display.vlcWidget.hide()
        # The media player has to be 'connected' to the QFrame.
        # (otherwise a video would be displayed in it's own window)
        # This is platform specific!
        # You have to give the id of the QFrame (or similar object)
        # to vlc, different platforms have different functions for this.
        win_id = int(display.vlcWidget.winId())
        if sys.platform == "win32":
            display.vlcMediaPlayer.set_hwnd(win_id)
        elif sys.platform == "darwin":
            # We have to use 'set_nsobject' since Qt4 on OSX uses Cocoa
            # framework and not the old Carbon.
            display.vlcMediaPlayer.set_nsobject(win_id)
        else:
            # for Linux using the X Server
            display.vlcMediaPlayer.set_xwindow(win_id)
        self.hasOwnWidget = True

    def check_available(self):
        return VLC_AVAILABLE

    def load(self, display):
        log.debug(u'load vid in Vlc Controller')
        controller = display.controller
        volume = controller.media_info.volume
<<<<<<< HEAD
        file_path = str(controller.media_info.file_info.absoluteFilePath())
=======
        file_path = str(controller.media_info.file_info.absoluteFilePath().toUtf8())
>>>>>>> 9d45c724
        path = os.path.normcase(file_path)
        # create the media
        display.vlcMedia = display.vlcInstance.media_new_path(path)
        # put the media in the media player
        display.vlcMediaPlayer.set_media(display.vlcMedia)
        # parse the metadata of the file
        display.vlcMedia.parse()
        self.volume(display, volume)
        # We need to set media_info.length during load because we want
        # to avoid start and stop the video twice. Once for real playback
        # and once to just get media length.
        #
        # Media plugin depends on knowing media length before playback.
        controller.media_info.length = int(display.vlcMediaPlayer.get_media().get_duration() / 1000)
        return True

    def media_state_wait(self, display, mediaState):
        """
        Wait for the video to change its state
        Wait no longer than 60 seconds. (loading an iso file needs a long time)
        """
        start = datetime.now()
        while not mediaState == display.vlcMedia.get_state():
            if display.vlcMedia.get_state() == vlc.State.Error:
                return False
            Receiver.send_message(u'openlp_process_events')
            if (datetime.now() - start).seconds > 60:
                return False
        return True

    def resize(self, display):
        display.vlcWidget.resize(display.size())

    def play(self, display):
        controller = display.controller
        start_time = 0
        if self.state != MediaState.Paused and controller.media_info.start_time > 0:
            start_time = controller.media_info.start_time
        display.vlcMediaPlayer.play()
        if not self.media_state_wait(display, vlc.State.Playing):
            return False
        if start_time > 0:
            self.seek(display, controller.media_info.start_time * 1000)
        controller.media_info.length = int(display.vlcMediaPlayer.get_media().get_duration() / 1000)
        controller.seekSlider.setMaximum(controller.media_info.length * 1000)
        self.state = MediaState.Playing
        display.vlcWidget.raise_()
        return True

    def pause(self, display):
        if display.vlcMedia.get_state() != vlc.State.Playing:
            return
        display.vlcMediaPlayer.pause()
        if self.media_state_wait(display, vlc.State.Paused):
            self.state = MediaState.Paused

    def stop(self, display):
        display.vlcMediaPlayer.stop()
        self.state = MediaState.Stopped

    def volume(self, display, vol):
        if display.hasAudio:
            display.vlcMediaPlayer.audio_set_volume(vol)

    def seek(self, display, seekVal):
        if display.vlcMediaPlayer.is_seekable():
            display.vlcMediaPlayer.set_time(seekVal)

    def reset(self, display):
        display.vlcMediaPlayer.stop()
        display.vlcWidget.setVisible(False)
        self.state = MediaState.Off

    def set_visible(self, display, status):
        if self.hasOwnWidget:
            display.vlcWidget.setVisible(status)

    def update_ui(self, display):
        # Stop video if playback is finished.
        if display.vlcMedia.get_state() == vlc.State.Ended:
            self.stop(display)
        controller = display.controller
        if controller.media_info.end_time > 0:
            if display.vlcMediaPlayer.get_time() > controller.media_info.end_time * 1000:
                self.stop(display)
                self.set_visible(display, False)
        if not controller.seekSlider.isSliderDown():
            controller.seekSlider.setSliderPosition(display.vlcMediaPlayer.get_time())

    def get_info(self):
        return(translate('Media.player', 'VLC is an external player which '
            'supports a number of different formats.') +
            u'<br/> <strong>' + translate('Media.player', 'Audio') +
            u'</strong><br/>' + unicode(AUDIO_EXT) + u'<br/><strong>' +
            translate('Media.player', 'Video') + u'</strong><br/>' +
            unicode(VIDEO_EXT) + u'<br/>')<|MERGE_RESOLUTION|>--- conflicted
+++ resolved
@@ -35,13 +35,7 @@
 
 from PyQt4 import QtCore, QtGui
 
-<<<<<<< HEAD
-from openlp.core.lib import Receiver, Settings
-from openlp.core.lib.mediaplayer import MediaPlayer
-=======
-from openlp.core.lib import Receiver, translate
-from openlp.core.lib.settings import Settings
->>>>>>> 9d45c724
+from openlp.core.lib import Receiver, translate, Settings
 from openlp.core.ui.media import MediaState
 from openlp.core.ui.media.mediaplayer import MediaPlayer
 
@@ -119,12 +113,7 @@
         command_line_options = u'--no-video-title-show'
         if not display.hasAudio:
             command_line_options += u' --no-audio --no-video-title-show'
-<<<<<<< HEAD
-        if Settings().value(u'advanced/hide mouse', True) and \
-            display.controller.isLive:
-=======
-        if Settings().value(u'advanced/hide mouse', QtCore.QVariant(True)).toBool() and display.controller.isLive:
->>>>>>> 9d45c724
+        if Settings().value(u'advanced/hide mouse', True) and display.controller.isLive:
             command_line_options += u' --mouse-hide-timeout=0'
         display.vlcInstance = vlc.Instance(command_line_options)
         display.vlcInstance.set_log_verbosity(2)
@@ -157,11 +146,7 @@
         log.debug(u'load vid in Vlc Controller')
         controller = display.controller
         volume = controller.media_info.volume
-<<<<<<< HEAD
         file_path = str(controller.media_info.file_info.absoluteFilePath())
-=======
-        file_path = str(controller.media_info.file_info.absoluteFilePath().toUtf8())
->>>>>>> 9d45c724
         path = os.path.normcase(file_path)
         # create the media
         display.vlcMedia = display.vlcInstance.media_new_path(path)
