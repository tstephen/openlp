--- conflicted
+++ resolved
@@ -580,16 +580,12 @@
         # Call the hook method to pull in export menus.
         self.pluginManager.hook_export_menu(self.fileExportMenu)
         # Call the hook method to pull in tools menus.
-<<<<<<< HEAD
-        self.pluginManager.hook_tools_menu(self.ToolsMenu)
+        self.pluginManager.hook_tools_menu(self.toolsMenu)
         # Call the hook method to pull in plugin Controller items
         self.pluginManager.hook_controller_items(
             self.previewController, self.previewController.getControlPanel())
         self.pluginManager.hook_controller_items(
             self.liveController, self.liveController.getControlPanel())
-=======
-        self.pluginManager.hook_tools_menu(self.toolsMenu)
->>>>>>> e82a4e09
         # Call the initialise method to setup plugins.
         log.info(u'initialise plugins')
         self.pluginManager.initialise_plugins()
