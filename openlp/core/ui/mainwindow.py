# -*- coding: utf-8 -*-
# vim: autoindent shiftwidth=4 expandtab textwidth=80 tabstop=4 softtabstop=4

###############################################################################
# OpenLP - Open Source Lyrics Projection                                      #
# --------------------------------------------------------------------------- #
# Copyright (c) 2008-2011 Raoul Snyman                                        #
# Portions copyright (c) 2008-2011 Tim Bentley, Gerald Britton, Jonathan      #
# Corwin, Michael Gorven, Scott Guerrieri, Matthias Hub, Meinert Jordan,      #
# Armin Köhler, Joshua Miller, Stevan Pettit, Andreas Preikschat, Mattias     #
# Põldaru, Christian Richter, Philip Ridout, Simon Scudder, Jeffrey Smith,    #
# Maikel Stuivenberg, Martin Thompson, Jon Tibble, Frode Woldsund             #
# --------------------------------------------------------------------------- #
# This program is free software; you can redistribute it and/or modify it     #
# under the terms of the GNU General Public License as published by the Free  #
# Software Foundation; version 2 of the License.                              #
#                                                                             #
# This program is distributed in the hope that it will be useful, but WITHOUT #
# ANY WARRANTY; without even the implied warranty of MERCHANTABILITY or       #
# FITNESS FOR A PARTICULAR PURPOSE. See the GNU General Public License for    #
# more details.                                                               #
#                                                                             #
# You should have received a copy of the GNU General Public License along     #
# with this program; if not, write to the Free Software Foundation, Inc., 59  #
# Temple Place, Suite 330, Boston, MA 02111-1307 USA                          #
###############################################################################

import logging
import os
<<<<<<< HEAD
import sys, string
=======
import sys
import shutil
>>>>>>> 2cf07432
from tempfile import gettempdir
from datetime import datetime

from PyQt4 import QtCore, QtGui

from openlp.core.lib import Renderer, build_icon, OpenLPDockWidget, \
    PluginManager, Receiver, translate, ImageManager, PluginStatus, \
    SettingsManager
from openlp.core.lib.ui import UiStrings, base_action, checkable_action, \
    icon_action, shortcut_action
from openlp.core.ui import AboutForm, SettingsForm, ServiceManager, \
    ThemeManager, SlideController, PluginForm, MediaDockManager, \
    ShortcutListForm, FormattingTagForm
from openlp.core.utils import AppLocation, add_actions, LanguageManager, \
    get_application_version, delete_file
from openlp.core.utils.actions import ActionList, CategoryOrder
from openlp.core.ui.firsttimeform import FirstTimeForm
from openlp.core.ui import ScreenList

log = logging.getLogger(__name__)

MEDIA_MANAGER_STYLE = """
  QToolBox {
    padding-bottom: 2px;
  }
  QToolBox::tab {
    background: qlineargradient(x1: 0, y1: 0, x2: 0, y2: 1,
        stop: 0 palette(button), stop: 0.5 palette(button),
        stop: 1.0 palette(mid));
    border: 1px groove palette(mid);
    border-radius: 5px;
  }
  QToolBox::tab:selected {
    background: qlineargradient(x1: 0, y1: 0, x2: 0, y2: 1,
        stop: 0 palette(light), stop: 0.5 palette(midlight),
        stop: 1.0 palette(dark));
    border: 1px groove palette(dark);
    font-weight: bold;
  }
"""

PROGRESSBAR_STYLE = """
    QProgressBar{
       height: 10px;
    }
"""

class Ui_MainWindow(object):
    def setupUi(self, mainWindow):
        """
        Set up the user interface
        """
        mainWindow.setObjectName(u'MainWindow')
        mainWindow.setWindowIcon(build_icon(u':/icon/openlp-logo-64x64.png'))
        mainWindow.setDockNestingEnabled(True)
        # Set up the main container, which contains all the other form widgets.
        self.mainContent = QtGui.QWidget(mainWindow)
        self.mainContent.setObjectName(u'mainContent')
        self.mainContentLayout = QtGui.QHBoxLayout(self.mainContent)
        self.mainContentLayout.setSpacing(0)
        self.mainContentLayout.setMargin(0)
        self.mainContentLayout.setObjectName(u'mainContentLayout')
        mainWindow.setCentralWidget(self.mainContent)
        self.controlSplitter = QtGui.QSplitter(self.mainContent)
        self.controlSplitter.setOrientation(QtCore.Qt.Horizontal)
        self.controlSplitter.setObjectName(u'controlSplitter')
        self.mainContentLayout.addWidget(self.controlSplitter)
        # Create slide controllers
        self.previewController = SlideController(self)
        self.liveController = SlideController(self, True)
        previewVisible = QtCore.QSettings().value(
            u'user interface/preview panel', QtCore.QVariant(True)).toBool()
        self.previewController.panel.setVisible(previewVisible)
        liveVisible = QtCore.QSettings().value(u'user interface/live panel',
            QtCore.QVariant(True)).toBool()
        panelLocked = QtCore.QSettings().value(u'user interface/lock panel',
            QtCore.QVariant(False)).toBool()
        self.liveController.panel.setVisible(liveVisible)
        # Create menu
        self.menuBar = QtGui.QMenuBar(mainWindow)
        self.menuBar.setObjectName(u'menuBar')
        self.fileMenu = QtGui.QMenu(self.menuBar)
        self.fileMenu.setObjectName(u'fileMenu')
        self.recentFilesMenu = QtGui.QMenu(self.fileMenu)
        self.recentFilesMenu.setObjectName(u'recentFilesMenu')
        self.fileImportMenu = QtGui.QMenu(self.fileMenu)
        self.fileImportMenu.setObjectName(u'fileImportMenu')
        self.fileExportMenu = QtGui.QMenu(self.fileMenu)
        self.fileExportMenu.setObjectName(u'fileExportMenu')
        # View Menu
        self.viewMenu = QtGui.QMenu(self.menuBar)
        self.viewMenu.setObjectName(u'viewMenu')
        self.viewModeMenu = QtGui.QMenu(self.viewMenu)
        self.viewModeMenu.setObjectName(u'viewModeMenu')
        # Tools Menu
        self.toolsMenu = QtGui.QMenu(self.menuBar)
        self.toolsMenu.setObjectName(u'toolsMenu')
        # Settings Menu
        self.settingsMenu = QtGui.QMenu(self.menuBar)
        self.settingsMenu.setObjectName(u'settingsMenu')
        self.settingsLanguageMenu = QtGui.QMenu(self.settingsMenu)
        self.settingsLanguageMenu.setObjectName(u'settingsLanguageMenu')
        # Help Menu
        self.helpMenu = QtGui.QMenu(self.menuBar)
        self.helpMenu.setObjectName(u'helpMenu')
        mainWindow.setMenuBar(self.menuBar)
        self.statusBar = QtGui.QStatusBar(mainWindow)
        self.statusBar.setObjectName(u'statusBar')
        mainWindow.setStatusBar(self.statusBar)
        self.loadProgressBar = QtGui.QProgressBar(self.statusBar)
        self.loadProgressBar.setObjectName(u'loadProgressBar')
        self.statusBar.addPermanentWidget(self.loadProgressBar)
        self.loadProgressBar.hide()
        self.loadProgressBar.setValue(0)
        self.loadProgressBar.setStyleSheet(PROGRESSBAR_STYLE)
        self.defaultThemeLabel = QtGui.QLabel(self.statusBar)
        self.defaultThemeLabel.setObjectName(u'defaultThemeLabel')
        self.statusBar.addPermanentWidget(self.defaultThemeLabel)
        # Create the MediaManager
        self.mediaManagerDock = OpenLPDockWidget(mainWindow,
            u'mediaManagerDock', u':/system/system_mediamanager.png')
        self.mediaManagerDock.setStyleSheet(MEDIA_MANAGER_STYLE)
        # Create the media toolbox
        self.mediaToolBox = QtGui.QToolBox(self.mediaManagerDock)
        self.mediaToolBox.setObjectName(u'mediaToolBox')
        self.mediaManagerDock.setWidget(self.mediaToolBox)
        mainWindow.addDockWidget(QtCore.Qt.LeftDockWidgetArea,
            self.mediaManagerDock)
        # Create the service manager
        self.serviceManagerDock = OpenLPDockWidget(mainWindow,
            u'serviceManagerDock', u':/system/system_servicemanager.png')
        self.serviceManagerContents = ServiceManager(mainWindow,
            self.serviceManagerDock)
        self.serviceManagerDock.setWidget(self.serviceManagerContents)
        mainWindow.addDockWidget(QtCore.Qt.RightDockWidgetArea,
            self.serviceManagerDock)
        # Create the theme manager
        self.themeManagerDock = OpenLPDockWidget(mainWindow,
            u'themeManagerDock', u':/system/system_thememanager.png')
        self.themeManagerContents = ThemeManager(mainWindow,
            self.themeManagerDock)
        self.themeManagerContents.setObjectName(u'themeManagerContents')
        self.themeManagerDock.setWidget(self.themeManagerContents)
        mainWindow.addDockWidget(QtCore.Qt.RightDockWidgetArea,
            self.themeManagerDock)
        # Create the menu items
        action_list = ActionList.get_instance()
        action_list.add_category(UiStrings().File, CategoryOrder.standardMenu)
        self.fileNewItem = shortcut_action(mainWindow, u'fileNewItem',
            [QtGui.QKeySequence(u'Ctrl+N')],
            self.serviceManagerContents.onNewServiceClicked,
            u':/general/general_new.png', category=UiStrings().File)
        self.fileOpenItem = shortcut_action(mainWindow, u'fileOpenItem',
            [QtGui.QKeySequence(u'Ctrl+O')],
            self.serviceManagerContents.onLoadServiceClicked,
            u':/general/general_open.png', category=UiStrings().File)
        self.fileSaveItem = shortcut_action(mainWindow, u'fileSaveItem',
            [QtGui.QKeySequence(u'Ctrl+S')],
            self.serviceManagerContents.saveFile,
            u':/general/general_save.png', category=UiStrings().File)
        self.fileSaveAsItem = shortcut_action(mainWindow, u'fileSaveAsItem',
            [QtGui.QKeySequence(u'Ctrl+Shift+S')],
            self.serviceManagerContents.saveFileAs, category=UiStrings().File)
        self.printServiceOrderItem = shortcut_action(mainWindow,
            u'printServiceItem', [QtGui.QKeySequence(u'Ctrl+P')],
            self.serviceManagerContents.printServiceOrder,
            category=UiStrings().File)
        self.fileExitItem = shortcut_action(mainWindow, u'fileExitItem',
            [QtGui.QKeySequence(u'Alt+F4')], mainWindow.close,
            u':/system/system_exit.png', category=UiStrings().File)
        action_list.add_category(UiStrings().Import, CategoryOrder.standardMenu)
        self.importThemeItem = base_action(
            mainWindow, u'importThemeItem', UiStrings().Import)
        self.importLanguageItem = base_action(
            mainWindow, u'importLanguageItem')#, UiStrings().Import)
        action_list.add_category(UiStrings().Export, CategoryOrder.standardMenu)
        self.exportThemeItem = base_action(
            mainWindow, u'exportThemeItem', UiStrings().Export)
        self.exportLanguageItem = base_action(
            mainWindow, u'exportLanguageItem')#, UiStrings().Export)
        action_list.add_category(UiStrings().View, CategoryOrder.standardMenu)
        self.viewMediaManagerItem = shortcut_action(mainWindow,
            u'viewMediaManagerItem', [QtGui.QKeySequence(u'F8')],
            self.toggleMediaManager, u':/system/system_mediamanager.png',
            self.mediaManagerDock.isVisible(), UiStrings().View)
        self.viewThemeManagerItem = shortcut_action(mainWindow,
            u'viewThemeManagerItem', [QtGui.QKeySequence(u'F10')],
            self.toggleThemeManager, u':/system/system_thememanager.png',
            self.themeManagerDock.isVisible(), UiStrings().View)
        self.viewServiceManagerItem = shortcut_action(mainWindow,
            u'viewServiceManagerItem', [QtGui.QKeySequence(u'F9')],
            self.toggleServiceManager, u':/system/system_servicemanager.png',
            self.serviceManagerDock.isVisible(), UiStrings().View)
        self.viewPreviewPanel = shortcut_action(mainWindow,
            u'viewPreviewPanel', [QtGui.QKeySequence(u'F11')],
            self.setPreviewPanelVisibility, checked=previewVisible,
            category=UiStrings().View)
        self.viewLivePanel = shortcut_action(mainWindow, u'viewLivePanel',
            [QtGui.QKeySequence(u'F12')], self.setLivePanelVisibility,
            checked=liveVisible, category=UiStrings().View)
        self.lockPanel = shortcut_action(mainWindow, u'lockPanel',
            None, self.setLockPanel,
            checked=panelLocked, category=None)
        action_list.add_category(UiStrings().ViewMode,
            CategoryOrder.standardMenu)
        self.modeDefaultItem = checkable_action(
            mainWindow, u'modeDefaultItem', category=UiStrings().ViewMode)
        self.modeSetupItem = checkable_action(
            mainWindow, u'modeSetupItem', category=UiStrings().ViewMode)
        self.modeLiveItem = checkable_action(
            mainWindow, u'modeLiveItem', True, UiStrings().ViewMode)
        self.modeGroup = QtGui.QActionGroup(mainWindow)
        self.modeGroup.addAction(self.modeDefaultItem)
        self.modeGroup.addAction(self.modeSetupItem)
        self.modeGroup.addAction(self.modeLiveItem)
        self.modeDefaultItem.setChecked(True)
        action_list.add_category(UiStrings().Tools, CategoryOrder.standardMenu)
        self.toolsAddToolItem = icon_action(mainWindow, u'toolsAddToolItem',
            u':/tools/tools_add.png', category=UiStrings().Tools)
        self.toolsOpenDataFolder = icon_action(mainWindow,
            u'toolsOpenDataFolder', u':/general/general_open.png',
            category=UiStrings().Tools)
        self.toolsFirstTimeWizard = icon_action(mainWindow,
            u'toolsFirstTimeWizard', u':/general/general_revert.png',
            category=UiStrings().Tools)
        self.updateThemeImages = base_action(mainWindow,
            u'updateThemeImages', category=UiStrings().Tools)
        action_list.add_category(UiStrings().Settings,
            CategoryOrder.standardMenu)
        self.settingsPluginListItem = shortcut_action(mainWindow,
            u'settingsPluginListItem', [QtGui.QKeySequence(u'Alt+F7')],
            self.onPluginItemClicked, u':/system/settings_plugin_list.png',
            category=UiStrings().Settings)
        # i18n Language Items
        self.autoLanguageItem = checkable_action(mainWindow,
            u'autoLanguageItem', LanguageManager.auto_language)
        self.languageGroup = QtGui.QActionGroup(mainWindow)
        self.languageGroup.setExclusive(True)
        self.languageGroup.setObjectName(u'languageGroup')
        add_actions(self.languageGroup, [self.autoLanguageItem])
        qmList = LanguageManager.get_qm_list()
        savedLanguage = LanguageManager.get_language()
        for key in sorted(qmList.keys()):
            languageItem = checkable_action(
                mainWindow, key, qmList[key] == savedLanguage)
            add_actions(self.languageGroup, [languageItem])
        self.settingsShortcutsItem = icon_action(mainWindow,
            u'settingsShortcutsItem',
            u':/system/system_configure_shortcuts.png',
            category=UiStrings().Settings)
        # Formatting Tags were also known as display tags.
        self.formattingTagItem = icon_action(mainWindow,
            u'displayTagItem', u':/system/tag_editor.png',
            category=UiStrings().Settings)
        self.settingsConfigureItem = icon_action(mainWindow,
            u'settingsConfigureItem', u':/system/system_settings.png',
            category=UiStrings().Settings)
        self.settingsImportItem = base_action(mainWindow,
           u'settingsImportItem', category=UiStrings().Settings)
        self.settingsExportItem = base_action(mainWindow,
           u'settingsExportItem', category=UiStrings().Settings)    
        action_list.add_category(UiStrings().Help, CategoryOrder.standardMenu)
        self.aboutItem = shortcut_action(mainWindow, u'aboutItem',
            [QtGui.QKeySequence(u'Ctrl+F1')], self.onAboutItemClicked,
            u':/system/system_about.png', category=UiStrings().Help)
        if os.name == u'nt':
            self.localHelpFile = os.path.join(
                AppLocation.get_directory(AppLocation.AppDir), 'OpenLP.chm')
            self.offlineHelpItem = shortcut_action(
                mainWindow, u'offlineHelpItem', [QtGui.QKeySequence(u'F1')],
                self.onOfflineHelpClicked,
                u':/system/system_help_contents.png', category=UiStrings().Help)
        self.onlineHelpItem = shortcut_action(
            mainWindow, u'onlineHelpItem',
            [QtGui.QKeySequence(u'Alt+F1')], self.onOnlineHelpClicked,
            u':/system/system_online_help.png', category=UiStrings().Help)
        self.webSiteItem = base_action(
            mainWindow, u'webSiteItem', category=UiStrings().Help)
        add_actions(self.fileImportMenu, (self.settingsImportItem, None,
            self.importThemeItem, self.importLanguageItem))
        add_actions(self.fileExportMenu, (self.settingsExportItem, None,
            self.exportThemeItem, self.exportLanguageItem))
        add_actions(self.fileMenu, (self.fileNewItem, self.fileOpenItem,
            self.fileSaveItem, self.fileSaveAsItem,
            self.recentFilesMenu.menuAction(), None,
            self.fileImportMenu.menuAction(), self.fileExportMenu.menuAction(),
            None, self.printServiceOrderItem, self.fileExitItem))
        add_actions(self.viewModeMenu, (self.modeDefaultItem,
            self.modeSetupItem, self.modeLiveItem))
        add_actions(self.viewMenu, (self.viewModeMenu.menuAction(),
            None, self.viewMediaManagerItem, self.viewServiceManagerItem,
            self.viewThemeManagerItem, None, self.viewPreviewPanel,
            self.viewLivePanel, None, self.lockPanel))
        # i18n add Language Actions
        add_actions(self.settingsLanguageMenu, (self.autoLanguageItem, None))
        add_actions(self.settingsLanguageMenu, self.languageGroup.actions())
        # Order things differently in OS X so that Preferences menu item in the
        # app menu is correct (this gets picked up automatically by Qt).
        if sys.platform == u'darwin':
            add_actions(self.settingsMenu, (self.settingsPluginListItem,
                self.settingsLanguageMenu.menuAction(), None,
                self.settingsConfigureItem, self.settingsShortcutsItem,
                self.formattingTagItem))
        else:
            add_actions(self.settingsMenu, (self.settingsPluginListItem,
                self.settingsLanguageMenu.menuAction(), None,
                self.formattingTagItem, self.settingsShortcutsItem,
                self.settingsConfigureItem))
        add_actions(self.toolsMenu, (self.toolsAddToolItem, None))
        add_actions(self.toolsMenu, (self.toolsOpenDataFolder, None))
        add_actions(self.toolsMenu, (self.toolsFirstTimeWizard, None))
        add_actions(self.toolsMenu, [self.updateThemeImages])
        if os.name == u'nt':
            add_actions(self.helpMenu, (self.offlineHelpItem,
            self.onlineHelpItem, None, self.webSiteItem,
            self.aboutItem))
        else:
            add_actions(self.helpMenu, (self.onlineHelpItem, None,
                self.webSiteItem, self.aboutItem))
        add_actions(self.menuBar, (self.fileMenu.menuAction(),
            self.viewMenu.menuAction(), self.toolsMenu.menuAction(),
            self.settingsMenu.menuAction(), self.helpMenu.menuAction()))
        # Initialise the translation
        self.retranslateUi(mainWindow)
        self.mediaToolBox.setCurrentIndex(0)
        # Connect up some signals and slots
        QtCore.QObject.connect(self.fileMenu,
            QtCore.SIGNAL(u'aboutToShow()'), self.updateRecentFilesMenu)
        QtCore.QMetaObject.connectSlotsByName(mainWindow)
        # Hide the entry, as it does not have any functionality yet.
        self.toolsAddToolItem.setVisible(False)
        self.importLanguageItem.setVisible(False)
        self.exportLanguageItem.setVisible(False)
        self.setLockPanel(panelLocked)
        self.settingsImported = False

    def retranslateUi(self, mainWindow):
        """
        Set up the translation system
        """
        mainWindow.mainTitle = UiStrings().OLPV2
        mainWindow.setWindowTitle(mainWindow.mainTitle)
        self.fileMenu.setTitle(translate('OpenLP.MainWindow', '&File'))
        self.fileImportMenu.setTitle(translate('OpenLP.MainWindow', '&Import'))
        self.fileExportMenu.setTitle(translate('OpenLP.MainWindow', '&Export'))
        self.recentFilesMenu.setTitle(
            translate('OpenLP.MainWindow', '&Recent Files'))
        self.viewMenu.setTitle(translate('OpenLP.MainWindow', '&View'))
        self.viewModeMenu.setTitle(translate('OpenLP.MainWindow', 'M&ode'))
        self.toolsMenu.setTitle(translate('OpenLP.MainWindow', '&Tools'))
        self.settingsMenu.setTitle(translate('OpenLP.MainWindow', '&Settings'))
        self.settingsLanguageMenu.setTitle(translate('OpenLP.MainWindow',
            '&Language'))
        self.helpMenu.setTitle(translate('OpenLP.MainWindow', '&Help'))
        self.mediaManagerDock.setWindowTitle(
            translate('OpenLP.MainWindow', 'Media Manager'))
        self.serviceManagerDock.setWindowTitle(
            translate('OpenLP.MainWindow', 'Service Manager'))
        self.themeManagerDock.setWindowTitle(
            translate('OpenLP.MainWindow', 'Theme Manager'))
        self.fileNewItem.setText(translate('OpenLP.MainWindow', '&New'))
        self.fileNewItem.setToolTip(UiStrings().NewService)
        self.fileNewItem.setStatusTip(UiStrings().CreateService)
        self.fileOpenItem.setText(translate('OpenLP.MainWindow', '&Open'))
        self.fileOpenItem.setToolTip(UiStrings().OpenService)
        self.fileOpenItem.setStatusTip(
            translate('OpenLP.MainWindow', 'Open an existing service.'))
        self.fileSaveItem.setText(translate('OpenLP.MainWindow', '&Save'))
        self.fileSaveItem.setToolTip(UiStrings().SaveService)
        self.fileSaveItem.setStatusTip(
            translate('OpenLP.MainWindow', 'Save the current service to disk.'))
        self.fileSaveAsItem.setText(
            translate('OpenLP.MainWindow', 'Save &As...'))
        self.fileSaveAsItem.setToolTip(
            translate('OpenLP.MainWindow', 'Save Service As'))
        self.fileSaveAsItem.setStatusTip(translate('OpenLP.MainWindow',
            'Save the current service under a new name.'))
        self.printServiceOrderItem.setText(UiStrings().PrintService)
        self.printServiceOrderItem.setStatusTip(translate('OpenLP.MainWindow',
            'Print the current service.'))
        self.fileExitItem.setText(
            translate('OpenLP.MainWindow', 'E&xit'))
        self.fileExitItem.setStatusTip(
            translate('OpenLP.MainWindow', 'Quit OpenLP'))
        self.importThemeItem.setText(
            translate('OpenLP.MainWindow', '&Theme'))
        self.importLanguageItem.setText(
            translate('OpenLP.MainWindow', '&Language'))
        self.exportThemeItem.setText(
            translate('OpenLP.MainWindow', '&Theme'))
        self.exportLanguageItem.setText(
            translate('OpenLP.MainWindow', '&Language'))
        self.settingsShortcutsItem.setText(
            translate('OpenLP.MainWindow', 'Configure &Shortcuts...'))
        self.formattingTagItem.setText(
            translate('OpenLP.MainWindow', 'Configure &Formatting Tags...'))
        self.settingsConfigureItem.setText(
            translate('OpenLP.MainWindow', '&Configure OpenLP...'))
        self.settingsExportItem.setStatusTip(translate('OpenLP.MainWindow',
            'Export OpenLP settings to a specified Ini file'))
        self.settingsExportItem.setText(
            translate('OpenLP.MainWindow', 'Settings'))
        self.settingsImportItem.setStatusTip(translate('OpenLP.MainWindow',
            'Import OpenLP settings from a specified Ini file previously '
            'exported on this or another machine'))
        self.settingsImportItem.setText(
            translate('OpenLP.MainWindow', 'Settings'))
        self.viewMediaManagerItem.setText(
            translate('OpenLP.MainWindow', '&Media Manager'))
        self.viewMediaManagerItem.setToolTip(
            translate('OpenLP.MainWindow', 'Toggle Media Manager'))
        self.viewMediaManagerItem.setStatusTip(translate('OpenLP.MainWindow',
            'Toggle the visibility of the media manager.'))
        self.viewThemeManagerItem.setText(
            translate('OpenLP.MainWindow', '&Theme Manager'))
        self.viewThemeManagerItem.setToolTip(
            translate('OpenLP.MainWindow', 'Toggle Theme Manager'))
        self.viewThemeManagerItem.setStatusTip(translate('OpenLP.MainWindow',
            'Toggle the visibility of the theme manager.'))
        self.viewServiceManagerItem.setText(
            translate('OpenLP.MainWindow', '&Service Manager'))
        self.viewServiceManagerItem.setToolTip(
            translate('OpenLP.MainWindow', 'Toggle Service Manager'))
        self.viewServiceManagerItem.setStatusTip(translate('OpenLP.MainWindow',
            'Toggle the visibility of the service manager.'))
        self.viewPreviewPanel.setText(
            translate('OpenLP.MainWindow', '&Preview Panel'))
        self.viewPreviewPanel.setToolTip(
            translate('OpenLP.MainWindow', 'Toggle Preview Panel'))
        self.viewPreviewPanel.setStatusTip(translate('OpenLP.MainWindow',
            'Toggle the visibility of the preview panel.'))
        self.viewLivePanel.setText(
            translate('OpenLP.MainWindow', '&Live Panel'))
        self.viewLivePanel.setToolTip(
            translate('OpenLP.MainWindow', 'Toggle Live Panel'))
        self.lockPanel.setText(
            translate('OpenLP.MainWindow', 'L&ock Panels'))
        self.lockPanel.setStatusTip(
            translate('OpenLP.MainWindow', 'Prevent the panels being moved.'))
        self.viewLivePanel.setStatusTip(translate('OpenLP.MainWindow',
            'Toggle the visibility of the live panel.'))
        self.settingsPluginListItem.setText(translate('OpenLP.MainWindow',
            '&Plugin List'))
        self.settingsPluginListItem.setStatusTip(
            translate('OpenLP.MainWindow', 'List the Plugins'))
        self.aboutItem.setText(translate('OpenLP.MainWindow', '&About'))
        self.aboutItem.setStatusTip(
            translate('OpenLP.MainWindow', 'More information about OpenLP'))
        if os.name == u'nt':
            self.offlineHelpItem.setText(
                translate('OpenLP.MainWindow', '&User Guide'))
        self.onlineHelpItem.setText(
            translate('OpenLP.MainWindow', '&Online Help'))
        self.webSiteItem.setText(
            translate('OpenLP.MainWindow', '&Web Site'))
        for item in self.languageGroup.actions():
            item.setText(item.objectName())
            item.setStatusTip(unicode(translate('OpenLP.MainWindow',
                'Set the interface language to %s')) % item.objectName())
        self.autoLanguageItem.setText(
            translate('OpenLP.MainWindow', '&Autodetect'))
        self.autoLanguageItem.setStatusTip(translate('OpenLP.MainWindow',
            'Use the system language, if available.'))
        self.toolsAddToolItem.setText(
            translate('OpenLP.MainWindow', 'Add &Tool...'))
        self.toolsAddToolItem.setStatusTip(translate('OpenLP.MainWindow',
            'Add an application to the list of tools.'))
        self.toolsOpenDataFolder.setText(
            translate('OpenLP.MainWindow', 'Open &Data Folder...'))
        self.toolsOpenDataFolder.setStatusTip(translate('OpenLP.MainWindow',
            'Open the folder where songs, bibles and other data resides.'))
        self.toolsFirstTimeWizard.setText(
            translate('OpenLP.MainWindow', 'Re-run First Time Wizard'))
        self.toolsFirstTimeWizard.setStatusTip(translate('OpenLP.MainWindow',
            'Re-run the First Time Wizard, importing songs, Bibles and themes.'))
        self.updateThemeImages.setText(
            translate('OpenLP.MainWindow', 'Update Theme Images'))
        self.updateThemeImages.setStatusTip(
            translate('OpenLP.MainWindow', 'Update the preview images for all '
                'themes.'))
        self.modeDefaultItem.setText(
            translate('OpenLP.MainWindow', '&Default'))
        self.modeDefaultItem.setStatusTip(translate('OpenLP.MainWindow',
            'Set the view mode back to the default.'))
        self.modeSetupItem.setText(translate('OpenLP.MainWindow', '&Setup'))
        self.modeSetupItem.setStatusTip(
            translate('OpenLP.MainWindow', 'Set the view mode to Setup.'))
        self.modeLiveItem.setText(translate('OpenLP.MainWindow', '&Live'))
        self.modeLiveItem.setStatusTip(
            translate('OpenLP.MainWindow', 'Set the view mode to Live.'))


class MainWindow(QtGui.QMainWindow, Ui_MainWindow):
    """
    The main window.
    """
    log.info(u'MainWindow loaded')

    def __init__(self, clipboard, arguments):
        """
        This constructor sets up the interface, the various managers, and the
        plugins.
        """
        QtGui.QMainWindow.__init__(self)
        self.clipboard = clipboard
        self.arguments = arguments
        # Set up settings sections for the main application
        # (not for use by plugins)
        self.uiSettingsSection = u'user interface'
        self.generalSettingsSection = u'general'
        self.advancedlSettingsSection = u'advanced'
        self.servicemanagerSettingsSection = u'servicemanager'
        self.songsSettingsSection = u'songs'
        self.themesSettingsSection = u'themes'
        self.displayTagsSection = u'displayTags'
        self.headerSection = u'SettingsImport'
        self.serviceNotSaved = False
        self.aboutForm = AboutForm(self)
        self.settingsForm = SettingsForm(self, self)
        self.formattingTagForm = FormattingTagForm(self)
        self.shortcutForm = ShortcutListForm(self)
        self.recentFiles = QtCore.QStringList()
        # Set up the path with plugins
        pluginpath = AppLocation.get_directory(AppLocation.PluginsDir)
        self.pluginManager = PluginManager(pluginpath)
        self.pluginHelpers = {}
        self.imageManager = ImageManager()
        # Set up the interface
        self.setupUi(self)
        # Load settings after setupUi so default UI sizes are overwritten
        self.loadSettings()
        # Once settings are loaded update the menu with the recent files.
        self.updateRecentFilesMenu()
        self.pluginForm = PluginForm(self)
        # Set up signals and slots
        QtCore.QObject.connect(self.importThemeItem,
            QtCore.SIGNAL(u'triggered()'),
            self.themeManagerContents.onImportTheme)
        QtCore.QObject.connect(self.exportThemeItem,
            QtCore.SIGNAL(u'triggered()'),
            self.themeManagerContents.onExportTheme)
        QtCore.QObject.connect(self.mediaManagerDock,
            QtCore.SIGNAL(u'visibilityChanged(bool)'),
            self.viewMediaManagerItem.setChecked)
        QtCore.QObject.connect(self.serviceManagerDock,
            QtCore.SIGNAL(u'visibilityChanged(bool)'),
            self.viewServiceManagerItem.setChecked)
        QtCore.QObject.connect(self.themeManagerDock,
            QtCore.SIGNAL(u'visibilityChanged(bool)'),
            self.viewThemeManagerItem.setChecked)
        QtCore.QObject.connect(self.webSiteItem,
            QtCore.SIGNAL(u'triggered()'), self.onHelpWebSiteClicked)
        QtCore.QObject.connect(self.toolsOpenDataFolder,
            QtCore.SIGNAL(u'triggered()'), self.onToolsOpenDataFolderClicked)
        QtCore.QObject.connect(self.toolsFirstTimeWizard,
            QtCore.SIGNAL(u'triggered()'), self.onFirstTimeWizardClicked)
        QtCore.QObject.connect(self.updateThemeImages,
            QtCore.SIGNAL(u'triggered()'), self.onUpdateThemeImages)
        QtCore.QObject.connect(self.formattingTagItem,
            QtCore.SIGNAL(u'triggered()'), self.onFormattingTagItemClicked)
        QtCore.QObject.connect(self.settingsConfigureItem,
            QtCore.SIGNAL(u'triggered()'), self.onSettingsConfigureItemClicked)
        QtCore.QObject.connect(self.settingsShortcutsItem,
            QtCore.SIGNAL(u'triggered()'), self.onSettingsShortcutsItemClicked)
        QtCore.QObject.connect(self.settingsImportItem,
            QtCore.SIGNAL(u'triggered()'), self.onSettingsImportItemClicked)
        QtCore.QObject.connect(self.settingsExportItem,
            QtCore.SIGNAL(u'triggered()'), self.onSettingsExportItemClicked)
        # i18n set signals for languages
        self.languageGroup.triggered.connect(LanguageManager.set_language)
        QtCore.QObject.connect(self.modeDefaultItem,
            QtCore.SIGNAL(u'triggered()'), self.onModeDefaultItemClicked)
        QtCore.QObject.connect(self.modeSetupItem,
            QtCore.SIGNAL(u'triggered()'), self.onModeSetupItemClicked)
        QtCore.QObject.connect(self.modeLiveItem,
            QtCore.SIGNAL(u'triggered()'), self.onModeLiveItemClicked)
        QtCore.QObject.connect(Receiver.get_receiver(),
            QtCore.SIGNAL(u'theme_update_global'), self.defaultThemeChanged)
        QtCore.QObject.connect(Receiver.get_receiver(),
            QtCore.SIGNAL(u'openlp_version_check'), self.versionNotice)
        QtCore.QObject.connect(Receiver.get_receiver(),
            QtCore.SIGNAL(u'maindisplay_blank_check'), self.blankCheck)
        QtCore.QObject.connect(Receiver.get_receiver(),
            QtCore.SIGNAL(u'config_screen_changed'), self.screenChanged)
        QtCore.QObject.connect(Receiver.get_receiver(),
            QtCore.SIGNAL(u'maindisplay_status_text'), self.showStatusMessage)
        # Media Manager
        QtCore.QObject.connect(self.mediaToolBox,
            QtCore.SIGNAL(u'currentChanged(int)'), self.onMediaToolBoxChanged)
        Receiver.send_message(u'cursor_busy')
        # Simple message boxes
        QtCore.QObject.connect(Receiver.get_receiver(),
            QtCore.SIGNAL(u'openlp_error_message'), self.onErrorMessage)
        QtCore.QObject.connect(Receiver.get_receiver(),
            QtCore.SIGNAL(u'openlp_warning_message'), self.onWarningMessage)
        QtCore.QObject.connect(Receiver.get_receiver(),
            QtCore.SIGNAL(u'openlp_information_message'),
            self.onInformationMessage)
        # warning cyclic dependency
        # renderer needs to call ThemeManager and
        # ThemeManager needs to call Renderer
        self.renderer = Renderer(self.imageManager, self.themeManagerContents)
        # Define the media Dock Manager
        self.mediaDockManager = MediaDockManager(self.mediaToolBox)
        log.info(u'Load Plugins')
        # make the controllers available to the plugins
        self.pluginHelpers[u'preview'] = self.previewController
        self.pluginHelpers[u'live'] = self.liveController
        self.pluginHelpers[u'renderer'] = self.renderer
        self.pluginHelpers[u'service'] = self.serviceManagerContents
        self.pluginHelpers[u'settings form'] = self.settingsForm
        self.pluginHelpers[u'toolbox'] = self.mediaDockManager
        self.pluginHelpers[u'pluginmanager'] = self.pluginManager
        self.pluginHelpers[u'formparent'] = self
        self.pluginManager.find_plugins(pluginpath, self.pluginHelpers)
        # hook methods have to happen after find_plugins. Find plugins needs
        # the controllers hence the hooks have moved from setupUI() to here
        # Find and insert settings tabs
        log.info(u'hook settings')
        self.pluginManager.hook_settings_tabs(self.settingsForm)
        # Find and insert media manager items
        log.info(u'hook media')
        self.pluginManager.hook_media_manager(self.mediaDockManager)
        # Call the hook method to pull in import menus.
        log.info(u'hook menus')
        self.pluginManager.hook_import_menu(self.fileImportMenu)
        # Call the hook method to pull in export menus.
        self.pluginManager.hook_export_menu(self.fileExportMenu)
        # Call the hook method to pull in tools menus.
        self.pluginManager.hook_tools_menu(self.toolsMenu)
        # Call the initialise method to setup plugins.
        log.info(u'initialise plugins')
        self.pluginManager.initialise_plugins()
        # Create the displays as all necessary components are loaded.
        self.previewController.screenSizeChanged()
        self.liveController.screenSizeChanged()
        log.info(u'Load data from Settings')
        if QtCore.QSettings().value(u'advanced/save current plugin',
            QtCore.QVariant(False)).toBool():
            savedPlugin = QtCore.QSettings().value(
                u'advanced/current media plugin', QtCore.QVariant()).toInt()[0]
            if savedPlugin != -1:
                self.mediaToolBox.setCurrentIndex(savedPlugin)
        self.settingsForm.postSetUp()
        # Once all components are initialised load the Themes
        log.info(u'Load Themes')
        self.themeManagerContents.loadThemes(True)
        # Hide/show the theme combobox on the service manager
        self.serviceManagerContents.themeChange()
        # Reset the cursor
        Receiver.send_message(u'cursor_normal')

    def setAutoLanguage(self, value):
        self.languageGroup.setDisabled(value)
        LanguageManager.auto_language = value
        LanguageManager.set_language(self.languageGroup.checkedAction())

    def onMediaToolBoxChanged(self, index):
        widget = self.mediaToolBox.widget(index)
        if widget:
            widget.onFocus()

    def versionNotice(self, version):
        """
        Notifies the user that a newer version of OpenLP is available.
        Triggered by delay thread.
        """
        version_text = unicode(translate('OpenLP.MainWindow',
            'Version %s of OpenLP is now available for download (you are '
            'currently running version %s). \n\nYou can download the latest '
            'version from http://openlp.org/.'))
        QtGui.QMessageBox.question(self,
            translate('OpenLP.MainWindow', 'OpenLP Version Updated'),
            version_text % (version, get_application_version()[u'full']))

    def show(self):
        """
        Show the main form, as well as the display form
        """
        QtGui.QWidget.show(self)
        if self.liveController.display.isVisible():
            self.liveController.display.setFocus()
        self.activateWindow()
        if len(self.arguments):
            args = []
            for a in self.arguments:
                args.extend([a])
            self.serviceManagerContents.loadFile(unicode(args[0]))
        elif QtCore.QSettings().value(
            self.generalSettingsSection + u'/auto open',
            QtCore.QVariant(False)).toBool():
            self.serviceManagerContents.loadLastFile()
        view_mode = QtCore.QSettings().value(u'%s/view mode' % \
            self.generalSettingsSection, u'default').toString()
        if view_mode == u'default':
            self.modeDefaultItem.setChecked(True)
        elif view_mode == u'setup':
            self.setViewMode(True, True, False, True, False)
            self.modeSetupItem.setChecked(True)
        elif view_mode == u'live':
            self.setViewMode(False, True, False, False, True)
            self.modeLiveItem.setChecked(True)

    def appStartup(self):
        """
        Give all the plugins a chance to perform some tasks at startup
        """
        Receiver.send_message(u'openlp_process_events')
        for plugin in self.pluginManager.plugins:
            if plugin.isActive():
                plugin.appStartup()
                Receiver.send_message(u'openlp_process_events')

    def firstTime(self):
        # Import themes if first time
        Receiver.send_message(u'openlp_process_events')
        for plugin in self.pluginManager.plugins:
            if hasattr(plugin, u'firstTime'):
                Receiver.send_message(u'openlp_process_events')
                plugin.firstTime()
        Receiver.send_message(u'openlp_process_events')
        temp_dir = os.path.join(unicode(gettempdir()), u'openlp')
        shutil.rmtree(temp_dir, True)

    def onFirstTimeWizardClicked(self):
        """
        Re-run the first time wizard.  Prompts the user for run confirmation
        If wizard is run, songs, bibles and themes are imported.  The default
        theme is changed (if necessary).  The plugins in pluginmanager are
        set active/in-active to match the selection in the wizard.
        """
        answer = QtGui.QMessageBox.warning(self,
            translate('OpenLP.MainWindow', 'Re-run First Time Wizard?'),
            translate('OpenLP.MainWindow',
            'Are you sure you want to re-run the First Time Wizard?\n\n'
            'Re-running this wizard may make changes to your current '
            'OpenLP configuration and possibly add songs to your '
            'existing songs list and change your default theme.'),
            QtGui.QMessageBox.StandardButtons(
            QtGui.QMessageBox.Yes |
            QtGui.QMessageBox.No),
            QtGui.QMessageBox.No)
        if answer == QtGui.QMessageBox.No:
            return
        Receiver.send_message(u'cursor_busy')
        screens = ScreenList.get_instance()
        if FirstTimeForm(screens, self).exec_() == QtGui.QDialog.Accepted:
            self.firstTime()
            for plugin in self.pluginManager.plugins:
                self.activePlugin = plugin
                oldStatus = self.activePlugin.status
                self.activePlugin.setStatus()
                if oldStatus != self.activePlugin.status:
                    if self.activePlugin.status == PluginStatus.Active:
                        self.activePlugin.toggleStatus(PluginStatus.Active)
                        self.activePlugin.appStartup()
                    else:
                        self.activePlugin.toggleStatus(PluginStatus.Inactive)
            self.themeManagerContents.configUpdated()
            self.themeManagerContents.loadThemes(True)
            Receiver.send_message(u'theme_update_global',
                self.themeManagerContents.global_theme)

    def blankCheck(self):
        """
        Check and display message if screen blank on setup.
        """
        settings = QtCore.QSettings()
        self.liveController.mainDisplaySetBackground()
        if settings.value(u'%s/screen blank' % self.generalSettingsSection,
            QtCore.QVariant(False)).toBool():
            if settings.value(u'%s/blank warning' % self.generalSettingsSection,
                QtCore.QVariant(False)).toBool():
                QtGui.QMessageBox.question(self,
                    translate('OpenLP.MainWindow',
                        'OpenLP Main Display Blanked'),
                    translate('OpenLP.MainWindow',
                         'The Main Display has been blanked out'))

    def onErrorMessage(self, data):
        Receiver.send_message(u'close_splash')
        QtGui.QMessageBox.critical(self, data[u'title'], data[u'message'])

    def onWarningMessage(self, data):
        Receiver.send_message(u'close_splash')
        QtGui.QMessageBox.warning(self, data[u'title'], data[u'message'])

    def onInformationMessage(self, data):
        Receiver.send_message(u'close_splash')
        QtGui.QMessageBox.information(self, data[u'title'], data[u'message'])

    def onHelpWebSiteClicked(self):
        """
        Load the OpenLP website
        """
        import webbrowser
        webbrowser.open_new(u'http://openlp.org/')

    def onOfflineHelpClicked(self):
        """
        Load the local OpenLP help file
        """
        os.startfile(self.localHelpFile)

    def onOnlineHelpClicked(self):
        """
        Load the online OpenLP manual
        """
        import webbrowser
        webbrowser.open_new(u'http://manual.openlp.org/')

    def onAboutItemClicked(self):
        """
        Show the About form
        """
        self.aboutForm.exec_()

    def onPluginItemClicked(self):
        """
        Show the Plugin form
        """
        self.pluginForm.load()
        self.pluginForm.exec_()

    def onToolsOpenDataFolderClicked(self):
        """
        Open data folder
        """
        path = AppLocation.get_data_path()
        QtGui.QDesktopServices.openUrl(QtCore.QUrl("file:///" + path))

    def onUpdateThemeImages(self):
        """
        Updates the new theme preview images.
        """
        self.themeManagerContents.updatePreviewImages()

    def onFormattingTagItemClicked(self):
        """
        Show the Settings dialog
        """
        self.formattingTagForm.exec_()

    def onSettingsConfigureItemClicked(self):
        """
        Show the Settings dialog
        """
        self.settingsForm.exec_()

    def paintEvent(self, event):
        """
        We need to make sure, that the SlidePreview's size is correct.
        """
        self.previewController.previewSizeChanged()
        self.liveController.previewSizeChanged()

    def onSettingsShortcutsItemClicked(self):
        """
        Show the shortcuts dialog
        """
        if self.shortcutForm.exec_():
            self.shortcutForm.save()

    def onSettingsImportItemClicked(self):
        """
        Import settings from an export INI file
        """
        answer = QtGui.QMessageBox.critical(self,
            translate('OpenLP.MainWindow', 'Import settings?'),
            translate('OpenLP.MainWindow',
            'Are you sure you want to import settings?\n\n'
            'Importing settings will make permanent changes to your current '
            'OpenLP configuration.\n\n'
            'Importing incorrect settings may cause erratic behaviour or '
            'OpenLP to terminate abnormally.'),
            QtGui.QMessageBox.StandardButtons(
            QtGui.QMessageBox.Yes |
            QtGui.QMessageBox.No),
            QtGui.QMessageBox.No)
        if answer == QtGui.QMessageBox.No:
            return
        importFileName = unicode(QtGui.QFileDialog.getOpenFileName(self,
                translate('OpenLP.MainWindow', 'Open File'),
                '',
                translate('OpenLP.MainWindow',
                'OpenLP Export Settings Files (*.ini)')))
        if not importFileName:
            return
        settingSections = []
        # Add main sections.
        settingSections.extend([self.generalSettingsSection])
        settingSections.extend([self.advancedlSettingsSection])
        settingSections.extend([self.uiSettingsSection])
        settingSections.extend([self.servicemanagerSettingsSection])
        settingSections.extend([self.themesSettingsSection])
        settingSections.extend([self.displayTagsSection])
        settingSections.extend([self.headerSection])
        # Add plugin sections.
        for plugin in self.pluginManager.plugins:
            settingSections.extend([plugin.name])
        settings = QtCore.QSettings()
        importSettings = QtCore.QSettings(importFileName,
            QtCore.QSettings.IniFormat)
        importKeys = importSettings.allKeys()
        for sectionKey in importKeys:
            # We need to handle the really bad files.
            try:
                section, key = string.split(sectionKey, u'/')
            except:
                section = u'unknown'
                key = u''
            # Switch General back to lowercase.
            if section == u'General':
                section = u'general'
            sectionKey = section + "/" + key
            # Make sure it's a valid section for us.
            if not section in settingSections:
                QtGui.QMessageBox.critical(self,
                    translate('OpenLP.MainWindow', 'Import settings'),
                    translate('OpenLP.MainWindow',
                    'The file you selected does appear to be a valid OpenLP '
                    'settings file.\n\n'
                    'Section [%s] is not valid \n\n'
                    'Processing has terminated and no changed have been made.'
                    % section),
                    QtGui.QMessageBox.StandardButtons(
                    QtGui.QMessageBox.Ok))
                return
        # We have a good file, import it.
        for sectionKey in importKeys:
            value = importSettings.value(sectionKey)
            settings.setValue(u'%s' % (sectionKey) ,
                QtCore.QVariant(value))
        now = datetime.now()
        settings.beginGroup(self.headerSection)
        settings.setValue( u'file_imported' , QtCore.QVariant(importFileName))
        settings.setValue(u'file_date_imported',
            now.strftime("%Y-%m-%d %H:%M"))
        settings.endGroup()
        settings.sync()
        # We must do an immediate restart or current configuration will
        # overwrite what was just imported when application terminates
        # normally.   We need to exit without saving configuration.
        QtGui.QMessageBox.information(self,
            translate('OpenLP.MainWindow', 'Import settings'),
            translate('OpenLP.MainWindow',
            'OpenLP will now close.  Imported settings will '
            'take place the next time you start OpenLP'),
            QtGui.QMessageBox.StandardButtons(
            QtGui.QMessageBox.Ok))
        self.settingsImported = True
        self.cleanUp()
        os._exit(0)

    def onSettingsExportItemClicked(self, exportFileName=None):
        """
        Export settings to an INI file
        """
        if not exportFileName:
            exportFileName = unicode(QtGui.QFileDialog.getSaveFileName(self,
                translate('OpenLP.MainWindow', 'Export Settings File'), '',
                translate('OpenLP.MainWindow',
                    'OpenLP Export Settings File (*.ini)')))
        if not exportFileName:
            return
        # Make sure it's an .ini file.
        if not exportFileName.endswith(u'ini'):
            exportFileName = exportFileName + u'.ini'
        temp_file = os.path.join(unicode(gettempdir()), 
            u'openlp', u'exportIni.tmp')
        self.saveSettings()
        settingSections = []
        # Add main sections.
        settingSections.extend([self.generalSettingsSection])
        settingSections.extend([self.advancedlSettingsSection])
        settingSections.extend([self.uiSettingsSection])
        settingSections.extend([self.servicemanagerSettingsSection])
        settingSections.extend([self.themesSettingsSection])
        settingSections.extend([self.displayTagsSection])
        # Add plugin sections.
        for plugin in self.pluginManager.plugins:
            settingSections.extend([plugin.name])
        # Delete old files if found.
        if os.path.exists(temp_file):
            os.remove(temp_file)
        if os.path.exists(exportFileName):
            os.remove(exportFileName)
        settings = QtCore.QSettings()
        settings.remove(self.headerSection)
        # Get the settings.
        keys = settings.allKeys()
        exportSettings = QtCore.QSettings(temp_file,
            QtCore.QSettings.IniFormat)
        # Add a header section.
        # This is to insure it's our ini file for import.
        now = datetime.now()
        applicationVersion = get_application_version()
        # Write INI format using Qsettings.
        # Write our header.
        exportSettings.beginGroup(self.headerSection)
        exportSettings.setValue(u'Make_Changes', u'At_Own_RISK')
        exportSettings.setValue(u'type', u'OpenLP_settings_export')
        exportSettings.setValue(u'file_date_created',
            now.strftime("%Y-%m-%d %H:%M"))
        exportSettings.setValue(u'version', applicationVersion[u'full'])
        exportSettings.endGroup()
        # Write all the sections and keys.
        for sectionKey in keys:
            section, key = string.split(sectionKey, u'/')
            keyValue = settings.value(sectionKey)
            sectionKey = section + u"/" + key
            # Change the service section to servicemanager.
            if section == u'service':
                sectionKey = u'servicemanager/' + key
            exportSettings.setValue(sectionKey, keyValue)
        exportSettings.sync()
        # Temp INI file has been written.  Blanks in keys are now '%20'.
        # Read the  temp file and output the user's INI file with blanks to
        # make it more readable.
        tempIni = open(temp_file, u'r')
        exportIni = open(exportFileName,  u'w')
        for fileRecord in tempIni:
            fileRecord = fileRecord.replace(u'%20',  u' ')
            exportIni.write(fileRecord)
        tempIni.close()
        exportIni.close()
        os.remove(temp_file)
        return

    def onModeDefaultItemClicked(self):
        """
        Put OpenLP into "Default" view mode.
        """
        self.setViewMode(True, True, True, True, True, u'default')

    def onModeSetupItemClicked(self):
        """
        Put OpenLP into "Setup" view mode.
        """
        self.setViewMode(True, True, False, True, False, u'setup')

    def onModeLiveItemClicked(self):
        """
        Put OpenLP into "Live" view mode.
        """
        self.setViewMode(False, True, False, False, True, u'live')

    def setViewMode(self, media=True, service=True, theme=True, preview=True,
        live=True, mode=u''):
        """
        Set OpenLP to a different view mode.
        """
        if mode:
            settings = QtCore.QSettings()
            settings.setValue(u'%s/view mode' % self.generalSettingsSection,
                mode)
        self.mediaManagerDock.setVisible(media)
        self.serviceManagerDock.setVisible(service)
        self.themeManagerDock.setVisible(theme)
        self.setPreviewPanelVisibility(preview)
        self.setLivePanelVisibility(live)

    def screenChanged(self):
        """
        The screen has changed so we have to update components such as the
        renderer.
        """
        log.debug(u'screenChanged')
        Receiver.send_message(u'cursor_busy')
        self.imageManager.update_display()
        self.renderer.update_display()
        self.previewController.screenSizeChanged()
        self.liveController.screenSizeChanged()
        self.setFocus()
        self.activateWindow()
        Receiver.send_message(u'cursor_normal')

    def closeEvent(self, event):
        """
        Hook to close the main window and display windows on exit
        """
        # If we just did a settings import, close without saving changes.
        if self.settingsImported:
            event.accept()
        if self.serviceManagerContents.isModified():
            ret = self.serviceManagerContents.saveModifiedService()
            if ret == QtGui.QMessageBox.Save:
                if self.serviceManagerContents.saveFile():
                    self.cleanUp()
                    event.accept()
                else:
                    event.ignore()
            elif ret == QtGui.QMessageBox.Discard:
                self.cleanUp()
                event.accept()
            else:
                event.ignore()
        else:
            if QtCore.QSettings().value(u'advanced/enable exit confirmation',
                QtCore.QVariant(True)).toBool():
                ret = QtGui.QMessageBox.question(self,
                    translate('OpenLP.MainWindow', 'Close OpenLP'),
                    translate('OpenLP.MainWindow',
                        'Are you sure you want to close OpenLP?'),
                    QtGui.QMessageBox.StandardButtons(
                        QtGui.QMessageBox.Yes |
                        QtGui.QMessageBox.No),
                    QtGui.QMessageBox.Yes)
                if ret == QtGui.QMessageBox.Yes:
                    self.cleanUp()
                    event.accept()
                else:
                    event.ignore()
            else:
                self.cleanUp()
                event.accept()

    def cleanUp(self):
        """
        Runs all the cleanup code before OpenLP shuts down
        """
        # Clean temporary files used by services
        self.serviceManagerContents.cleanUp()
        if QtCore.QSettings().value(u'advanced/save current plugin',
            QtCore.QVariant(False)).toBool():
            QtCore.QSettings().setValue(u'advanced/current media plugin',
                QtCore.QVariant(self.mediaToolBox.currentIndex()))
        # Call the cleanup method to shutdown plugins.
        log.info(u'cleanup plugins')
        self.pluginManager.finalise_plugins()
        # Save settings
        self.saveSettings()
        # Close down the display
        self.liveController.display.close()

    def serviceChanged(self, reset=False, serviceName=None):
        """
        Hook to change the main window title when the service changes

        ``reset``
            Shows if the service has been cleared or saved

        ``serviceName``
            The name of the service (if it has one)
        """
        if not serviceName:
            service_name = u'(unsaved service)'
        else:
            service_name = serviceName
        if reset:
            self.serviceNotSaved = False
            title = u'%s - %s' % (self.mainTitle, service_name)
        else:
            self.serviceNotSaved = True
            title = u'%s - %s*' % (self.mainTitle, service_name)
        self.setWindowTitle(title)

    def setServiceModified(self, modified, fileName):
        """
        This method is called from the ServiceManager to set the title of the
        main window.

        ``modified``
            Whether or not this service has been modified.

        ``fileName``
            The file name of the service file.
        """
        if modified:
            title = u'%s - %s*' % (self.mainTitle, fileName)
        else:
            title = u'%s - %s' % (self.mainTitle, fileName)
        self.setWindowTitle(title)

    def showStatusMessage(self, message):
        self.statusBar.showMessage(message)

    def defaultThemeChanged(self, theme):
        self.defaultThemeLabel.setText(
            unicode(translate('OpenLP.MainWindow', 'Default Theme: %s')) %
                theme)

    def toggleMediaManager(self):
        self.mediaManagerDock.setVisible(not self.mediaManagerDock.isVisible())

    def toggleServiceManager(self):
        self.serviceManagerDock.setVisible(
            not self.serviceManagerDock.isVisible())

    def toggleThemeManager(self):
        self.themeManagerDock.setVisible(not self.themeManagerDock.isVisible())

    def setPreviewPanelVisibility(self, visible):
        """
        Sets the visibility of the preview panel including saving the setting
        and updating the menu.

        ``visible``
            A bool giving the state to set the panel to
                True - Visible
                False - Hidden
        """
        self.previewController.panel.setVisible(visible)
        QtCore.QSettings().setValue(u'user interface/preview panel',
            QtCore.QVariant(visible))
        self.viewPreviewPanel.setChecked(visible)

    def setLockPanel(self, lock):
        """
        Sets the ability to stop the toolbars being changed.
        """
        if lock:
            self.themeManagerDock.setFeatures(
                QtGui.QDockWidget.NoDockWidgetFeatures)
            self.serviceManagerDock.setFeatures(
                QtGui.QDockWidget.NoDockWidgetFeatures)
            self.mediaManagerDock.setFeatures(
                QtGui.QDockWidget.NoDockWidgetFeatures)
            self.viewMediaManagerItem.setEnabled(False)
            self.viewServiceManagerItem.setEnabled(False)
            self.viewThemeManagerItem.setEnabled(False)
            self.viewPreviewPanel.setEnabled(False)
            self.viewLivePanel.setEnabled(False)
        else:
            self.themeManagerDock.setFeatures(
                QtGui.QDockWidget.AllDockWidgetFeatures)
            self.serviceManagerDock.setFeatures(
                QtGui.QDockWidget.AllDockWidgetFeatures)
            self.mediaManagerDock.setFeatures(
                QtGui.QDockWidget.AllDockWidgetFeatures)
            self.viewMediaManagerItem.setEnabled(True)
            self.viewServiceManagerItem.setEnabled(True)
            self.viewThemeManagerItem.setEnabled(True)
            self.viewPreviewPanel.setEnabled(True)
            self.viewLivePanel.setEnabled(True)
        QtCore.QSettings().setValue(u'user interface/lock panel',
            QtCore.QVariant(lock))

    def setLivePanelVisibility(self, visible):
        """
        Sets the visibility of the live panel including saving the setting and
        updating the menu.

        ``visible``
            A bool giving the state to set the panel to
                True - Visible
                False - Hidden
        """
        self.liveController.panel.setVisible(visible)
        QtCore.QSettings().setValue(u'user interface/live panel',
            QtCore.QVariant(visible))
        self.viewLivePanel.setChecked(visible)

    def loadSettings(self):
        """
        Load the main window settings.
        """
        log.debug(u'Loading QSettings')
        settings = QtCore.QSettings()
        settings.beginGroup(self.generalSettingsSection)
        self.recentFiles = settings.value(u'recent files').toStringList()
        settings.endGroup()
        settings.beginGroup(self.uiSettingsSection)
        self.move(settings.value(u'main window position',
            QtCore.QVariant(QtCore.QPoint(0, 0))).toPoint())
        self.restoreGeometry(
            settings.value(u'main window geometry').toByteArray())
        self.restoreState(settings.value(u'main window state').toByteArray())
        self.liveController.splitter.restoreState(
            settings.value(u'live splitter geometry').toByteArray())
        self.previewController.splitter.restoreState(
            settings.value(u'preview splitter geometry').toByteArray())
        self.controlSplitter.restoreState(
            settings.value(u'mainwindow splitter geometry').toByteArray())

        settings.endGroup()

    def saveSettings(self):
        """
        Save the main window settings.
        """
        # Exit if we just did a settings import.
        if self.settingsImported:
            return
        log.debug(u'Saving QSettings')
        settings = QtCore.QSettings()
        settings.beginGroup(self.generalSettingsSection)
        recentFiles = QtCore.QVariant(self.recentFiles) \
            if self.recentFiles else QtCore.QVariant()
        settings.setValue(u'recent files', recentFiles)
        settings.endGroup()
        settings.beginGroup(self.uiSettingsSection)
        settings.setValue(u'main window position',
            QtCore.QVariant(self.pos()))
        settings.setValue(u'main window state',
            QtCore.QVariant(self.saveState()))
        settings.setValue(u'main window geometry',
            QtCore.QVariant(self.saveGeometry()))
        settings.setValue(u'live splitter geometry',
            QtCore.QVariant(self.liveController.splitter.saveState()))
        settings.setValue(u'preview splitter geometry',
            QtCore.QVariant(self.previewController.splitter.saveState()))
        settings.setValue(u'mainwindow splitter geometry',
            QtCore.QVariant(self.controlSplitter.saveState()))
        settings.endGroup()

    def updateRecentFilesMenu(self):
        """
        Updates the recent file menu with the latest list of service files
        accessed.
        """
        recentFileCount = QtCore.QSettings().value(
            u'advanced/recent file count', QtCore.QVariant(4)).toInt()[0]
        existingRecentFiles = [recentFile for recentFile in self.recentFiles
            if QtCore.QFile.exists(recentFile)]
        recentFilesToDisplay = existingRecentFiles[0:recentFileCount]
        self.recentFilesMenu.clear()
        for fileId, filename in enumerate(recentFilesToDisplay):
            log.debug('Recent file name: %s', filename)
            action =  base_action(self, u'')
            action.setText(u'&%d %s' %
                (fileId + 1, QtCore.QFileInfo(filename).fileName()))
            action.setData(QtCore.QVariant(filename))
            self.connect(action, QtCore.SIGNAL(u'triggered()'),
                self.serviceManagerContents.onRecentServiceClicked)
            self.recentFilesMenu.addAction(action)
        clearRecentFilesAction =  base_action(self, u'')
        clearRecentFilesAction.setText(
            translate('OpenLP.MainWindow', 'Clear List',
            'Clear List of recent files'))
        clearRecentFilesAction.setStatusTip(
            translate('OpenLP.MainWindow', 'Clear the list of recent files.'))
        add_actions(self.recentFilesMenu, (None, clearRecentFilesAction))
        self.connect(clearRecentFilesAction, QtCore.SIGNAL(u'triggered()'),
            self.recentFiles.clear)
        clearRecentFilesAction.setEnabled(not self.recentFiles.isEmpty())

    def addRecentFile(self, filename):
        """
        Adds a service to the list of recently used files.

        ``filename``
            The service filename to add
        """
        # The maxRecentFiles value does not have an interface and so never gets
        # actually stored in the settings therefore the default value of 20 will
        # always be used.
        maxRecentFiles = QtCore.QSettings().value(u'advanced/max recent files',
            QtCore.QVariant(20)).toInt()[0]
        if filename:
            position = self.recentFiles.indexOf(filename)
            if position != -1:
                self.recentFiles.removeAt(position)
            self.recentFiles.insert(0, QtCore.QString(filename))
            while self.recentFiles.count() > maxRecentFiles:
                # Don't care what API says takeLast works, removeLast doesn't!
                self.recentFiles.takeLast()

    def displayProgressBar(self, size):
        """
        Make Progress bar visible and set size
        """
        self.loadProgressBar.show()
        self.loadProgressBar.setMaximum(size)
        self.loadProgressBar.setValue(0)
        Receiver.send_message(u'openlp_process_events')

    def incrementProgressBar(self):
        """
        Increase the Progress Bar value by 1
        """
        self.loadProgressBar.setValue(self.loadProgressBar.value() + 1)
        Receiver.send_message(u'openlp_process_events')

    def finishedProgressBar(self):
        """
        Trigger it's removal after 2.5 second
        """
        self.timer_id = self.startTimer(2500)

    def timerEvent(self, event):
        """
        Remove the Progress bar from view.
        """
        if event.timerId() == self.timer_id:
            self.timer_id = 0
            self.loadProgressBar.hide()
            Receiver.send_message(u'openlp_process_events')<|MERGE_RESOLUTION|>--- conflicted
+++ resolved
@@ -27,12 +27,8 @@
 
 import logging
 import os
-<<<<<<< HEAD
 import sys, string
-=======
-import sys
 import shutil
->>>>>>> 2cf07432
 from tempfile import gettempdir
 from datetime import datetime
 
