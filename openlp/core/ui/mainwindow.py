# -*- coding: utf-8 -*-
# vim: autoindent shiftwidth=4 expandtab textwidth=80 tabstop=4 softtabstop=4

###############################################################################
# OpenLP - Open Source Lyrics Projection                                      #
# --------------------------------------------------------------------------- #
# Copyright (c) 2008-2012 Raoul Snyman                                        #
# Portions copyright (c) 2008-2012 Tim Bentley, Gerald Britton, Jonathan      #
# Corwin, Michael Gorven, Scott Guerrieri, Matthias Hub, Meinert Jordan,      #
# Armin Köhler, Joshua Miller, Stevan Pettit, Andreas Preikschat, Mattias     #
# Põldaru, Christian Richter, Philip Ridout, Simon Scudder, Jeffrey Smith,    #
# Maikel Stuivenberg, Martin Thompson, Jon Tibble, Frode Woldsund             #
# --------------------------------------------------------------------------- #
# This program is free software; you can redistribute it and/or modify it     #
# under the terms of the GNU General Public License as published by the Free  #
# Software Foundation; version 2 of the License.                              #
#                                                                             #
# This program is distributed in the hope that it will be useful, but WITHOUT #
# ANY WARRANTY; without even the implied warranty of MERCHANTABILITY or       #
# FITNESS FOR A PARTICULAR PURPOSE. See the GNU General Public License for    #
# more details.                                                               #
#                                                                             #
# You should have received a copy of the GNU General Public License along     #
# with this program; if not, write to the Free Software Foundation, Inc., 59  #
# Temple Place, Suite 330, Boston, MA 02111-1307 USA                          #
###############################################################################

import logging
import os
import sys
import shutil
from tempfile import gettempdir
import time
from datetime import datetime

from PyQt4 import QtCore, QtGui

from openlp.core.lib import Renderer, build_icon, OpenLPDockWidget, \
    PluginManager, Receiver, translate, ImageManager, PluginStatus
from openlp.core.lib.ui import UiStrings, create_action
from openlp.core.lib.settings import Settings
from openlp.core.lib import SlideLimits
from openlp.core.ui import AboutForm, SettingsForm, ServiceManager, \
    ThemeManager, SlideController, PluginForm, MediaDockManager, \
    ShortcutListForm, FormattingTagForm
from openlp.core.ui.media import MediaController
from openlp.core.utils import AppLocation, add_actions, LanguageManager, \
    get_application_version
from openlp.core.utils.actions import ActionList, CategoryOrder
from openlp.core.ui.firsttimeform import FirstTimeForm
from openlp.core.ui import ScreenList

log = logging.getLogger(__name__)

MEDIA_MANAGER_STYLE = """
  QToolBox {
    padding-bottom: 2px;
  }
  QToolBox::tab {
    background: qlineargradient(x1: 0, y1: 0, x2: 0, y2: 1,
        stop: 0 palette(button), stop: 0.5 palette(button),
        stop: 1.0 palette(mid));
    border: 1px groove palette(mid);
    border-radius: 5px;
  }
  QToolBox::tab:selected {
    background: qlineargradient(x1: 0, y1: 0, x2: 0, y2: 1,
        stop: 0 palette(light), stop: 0.5 palette(midlight),
        stop: 1.0 palette(dark));
    border: 1px groove palette(dark);
    font-weight: bold;
  }
"""

PROGRESSBAR_STYLE = """
    QProgressBar{
       height: 10px;
    }
"""

class Ui_MainWindow(object):
    def setupUi(self, mainWindow):
        """
        Set up the user interface
        """
        mainWindow.setObjectName(u'MainWindow')
        mainWindow.setWindowIcon(build_icon(u':/icon/openlp-logo-64x64.png'))
        mainWindow.setDockNestingEnabled(True)
        # Set up the main container, which contains all the other form widgets.
        self.mainContent = QtGui.QWidget(mainWindow)
        self.mainContent.setObjectName(u'mainContent')
        self.mainContentLayout = QtGui.QHBoxLayout(self.mainContent)
        self.mainContentLayout.setSpacing(0)
        self.mainContentLayout.setMargin(0)
        self.mainContentLayout.setObjectName(u'mainContentLayout')
        mainWindow.setCentralWidget(self.mainContent)
        self.controlSplitter = QtGui.QSplitter(self.mainContent)
        self.controlSplitter.setOrientation(QtCore.Qt.Horizontal)
        self.controlSplitter.setObjectName(u'controlSplitter')
        self.mainContentLayout.addWidget(self.controlSplitter)
        # Create slide controllers
        self.previewController = SlideController(self)
        self.liveController = SlideController(self, True)
        previewVisible = Settings().value(
            u'user interface/preview panel', QtCore.QVariant(True)).toBool()
        self.previewController.panel.setVisible(previewVisible)
        liveVisible = Settings().value(u'user interface/live panel',
            QtCore.QVariant(True)).toBool()
        panelLocked = Settings().value(u'user interface/lock panel',
            QtCore.QVariant(False)).toBool()
        self.liveController.panel.setVisible(liveVisible)
        # Create menu
        self.menuBar = QtGui.QMenuBar(mainWindow)
        self.menuBar.setObjectName(u'menuBar')
        self.fileMenu = QtGui.QMenu(self.menuBar)
        self.fileMenu.setObjectName(u'fileMenu')
        self.recentFilesMenu = QtGui.QMenu(self.fileMenu)
        self.recentFilesMenu.setObjectName(u'recentFilesMenu')
        self.fileImportMenu = QtGui.QMenu(self.fileMenu)
        self.fileImportMenu.setObjectName(u'fileImportMenu')
        self.fileExportMenu = QtGui.QMenu(self.fileMenu)
        self.fileExportMenu.setObjectName(u'fileExportMenu')
        # View Menu
        self.viewMenu = QtGui.QMenu(self.menuBar)
        self.viewMenu.setObjectName(u'viewMenu')
        self.viewModeMenu = QtGui.QMenu(self.viewMenu)
        self.viewModeMenu.setObjectName(u'viewModeMenu')
        # Tools Menu
        self.toolsMenu = QtGui.QMenu(self.menuBar)
        self.toolsMenu.setObjectName(u'toolsMenu')
        # Settings Menu
        self.settingsMenu = QtGui.QMenu(self.menuBar)
        self.settingsMenu.setObjectName(u'settingsMenu')
        self.settingsLanguageMenu = QtGui.QMenu(self.settingsMenu)
        self.settingsLanguageMenu.setObjectName(u'settingsLanguageMenu')
        # Help Menu
        self.helpMenu = QtGui.QMenu(self.menuBar)
        self.helpMenu.setObjectName(u'helpMenu')
        mainWindow.setMenuBar(self.menuBar)
        self.statusBar = QtGui.QStatusBar(mainWindow)
        self.statusBar.setObjectName(u'statusBar')
        mainWindow.setStatusBar(self.statusBar)
        self.loadProgressBar = QtGui.QProgressBar(self.statusBar)
        self.loadProgressBar.setObjectName(u'loadProgressBar')
        self.statusBar.addPermanentWidget(self.loadProgressBar)
        self.loadProgressBar.hide()
        self.loadProgressBar.setValue(0)
        self.loadProgressBar.setStyleSheet(PROGRESSBAR_STYLE)
        self.defaultThemeLabel = QtGui.QLabel(self.statusBar)
        self.defaultThemeLabel.setObjectName(u'defaultThemeLabel')
        self.statusBar.addPermanentWidget(self.defaultThemeLabel)
        # Create the MediaManager
        self.mediaManagerDock = OpenLPDockWidget(mainWindow,
            u'mediaManagerDock', u':/system/system_mediamanager.png')
        self.mediaManagerDock.setStyleSheet(MEDIA_MANAGER_STYLE)
        # Create the media toolbox
        self.mediaToolBox = QtGui.QToolBox(self.mediaManagerDock)
        self.mediaToolBox.setObjectName(u'mediaToolBox')
        self.mediaManagerDock.setWidget(self.mediaToolBox)
        mainWindow.addDockWidget(QtCore.Qt.LeftDockWidgetArea,
            self.mediaManagerDock)
        # Create the service manager
        self.serviceManagerDock = OpenLPDockWidget(mainWindow,
            u'serviceManagerDock', u':/system/system_servicemanager.png')
        self.serviceManagerContents = ServiceManager(mainWindow,
            self.serviceManagerDock)
        self.serviceManagerDock.setWidget(self.serviceManagerContents)
        mainWindow.addDockWidget(QtCore.Qt.RightDockWidgetArea,
            self.serviceManagerDock)
        # Create the theme manager
        self.themeManagerDock = OpenLPDockWidget(mainWindow,
            u'themeManagerDock', u':/system/system_thememanager.png')
        self.themeManagerContents = ThemeManager(mainWindow,
            self.themeManagerDock)
        self.themeManagerContents.setObjectName(u'themeManagerContents')
        self.themeManagerDock.setWidget(self.themeManagerContents)
        mainWindow.addDockWidget(QtCore.Qt.RightDockWidgetArea,
            self.themeManagerDock)
        # Create the menu items
        action_list = ActionList.get_instance()
        action_list.add_category(unicode(UiStrings().File),
            CategoryOrder.standardMenu)
        self.fileNewItem = create_action(mainWindow, u'fileNewItem',
            icon=u':/general/general_new.png',
            shortcuts=[QtGui.QKeySequence(u'Ctrl+N')],
            category=UiStrings().File,
            triggers=self.serviceManagerContents.onNewServiceClicked)
        self.fileOpenItem = create_action(mainWindow, u'fileOpenItem',
            icon=u':/general/general_open.png',
            shortcuts=[QtGui.QKeySequence(u'Ctrl+O')],
            category=UiStrings().File,
            triggers=self.serviceManagerContents.onLoadServiceClicked)
        self.fileSaveItem = create_action(mainWindow, u'fileSaveItem',
            icon=u':/general/general_save.png',
            shortcuts=[QtGui.QKeySequence(u'Ctrl+S')],
            category=UiStrings().File,
            triggers=self.serviceManagerContents.saveFile)
        self.fileSaveAsItem = create_action(mainWindow, u'fileSaveAsItem',
            shortcuts=[QtGui.QKeySequence(u'Ctrl+Shift+S')],
            category=UiStrings().File,
            triggers=self.serviceManagerContents.saveFileAs)
        self.printServiceOrderItem = create_action(mainWindow,
            u'printServiceItem', shortcuts=[QtGui.QKeySequence(u'Ctrl+P')],
            category=UiStrings().File,
            triggers=self.serviceManagerContents.printServiceOrder)
        self.fileExitItem = create_action(mainWindow, u'fileExitItem',
            icon=u':/system/system_exit.png',
            shortcuts=[QtGui.QKeySequence(u'Alt+F4')],
            category=UiStrings().File, triggers=mainWindow.close)
        action_list.add_category(unicode(UiStrings().Import),
            CategoryOrder.standardMenu)
        self.importThemeItem = create_action(mainWindow,
            u'importThemeItem', category=UiStrings().Import)
        self.importLanguageItem = create_action(mainWindow,
            u'importLanguageItem')#, category=UiStrings().Import)
        action_list.add_category(unicode(UiStrings().Export),
            CategoryOrder.standardMenu)
        self.exportThemeItem = create_action(mainWindow,
            u'exportThemeItem', category=UiStrings().Export)
        self.exportLanguageItem = create_action(mainWindow,
            u'exportLanguageItem')#, category=UiStrings().Export)
        action_list.add_category(unicode(UiStrings().View),
            CategoryOrder.standardMenu)
        self.viewMediaManagerItem = create_action(mainWindow,
            u'viewMediaManagerItem', shortcuts=[QtGui.QKeySequence(u'F8')],
            icon=u':/system/system_mediamanager.png',
            checked=self.mediaManagerDock.isVisible(),
            category=UiStrings().View, triggers=self.toggleMediaManager)
        self.viewThemeManagerItem = create_action(mainWindow,
            u'viewThemeManagerItem', shortcuts=[QtGui.QKeySequence(u'F10')],
            icon=u':/system/system_thememanager.png',
            checked=self.themeManagerDock.isVisible(),
            category=UiStrings().View, triggers=self.toggleThemeManager)
        self.viewServiceManagerItem = create_action(mainWindow,
            u'viewServiceManagerItem', shortcuts=[QtGui.QKeySequence(u'F9')],
            icon=u':/system/system_servicemanager.png',
            checked=self.serviceManagerDock.isVisible(),
            category=UiStrings().View, triggers=self.toggleServiceManager)
        self.viewPreviewPanel = create_action(mainWindow, u'viewPreviewPanel',
            shortcuts=[QtGui.QKeySequence(u'F11')], checked=previewVisible,
            category=UiStrings().View, triggers=self.setPreviewPanelVisibility)
        self.viewLivePanel = create_action(mainWindow, u'viewLivePanel',
            shortcuts=[QtGui.QKeySequence(u'F12')], checked=liveVisible,
            category=UiStrings().View, triggers=self.setLivePanelVisibility)
        self.lockPanel = create_action(mainWindow, u'lockPanel',
            checked=panelLocked, triggers=self.setLockPanel)
        action_list.add_category(unicode(UiStrings().ViewMode),
            CategoryOrder.standardMenu)
        self.modeDefaultItem = create_action(mainWindow, u'modeDefaultItem',
            checked=False, category=UiStrings().ViewMode)
        self.modeSetupItem = create_action(mainWindow, u'modeSetupItem',
            checked=False, category=UiStrings().ViewMode)
        self.modeLiveItem = create_action(mainWindow, u'modeLiveItem',
            checked=True, category=UiStrings().ViewMode)
        self.modeGroup = QtGui.QActionGroup(mainWindow)
        self.modeGroup.addAction(self.modeDefaultItem)
        self.modeGroup.addAction(self.modeSetupItem)
        self.modeGroup.addAction(self.modeLiveItem)
        self.modeDefaultItem.setChecked(True)
        action_list.add_category(unicode(UiStrings().Tools),
            CategoryOrder.standardMenu)
        self.toolsAddToolItem = create_action(mainWindow,
            u'toolsAddToolItem', icon=u':/tools/tools_add.png',
            category=UiStrings().Tools)
        self.toolsOpenDataFolder = create_action(mainWindow,
            u'toolsOpenDataFolder', icon=u':/general/general_open.png',
            category=UiStrings().Tools)
        self.toolsFirstTimeWizard = create_action(mainWindow,
            u'toolsFirstTimeWizard', icon=u':/general/general_revert.png',
            category=UiStrings().Tools)
        self.updateThemeImages = create_action(mainWindow,
            u'updateThemeImages', category=UiStrings().Tools)
        action_list.add_category(unicode(UiStrings().Settings),
            CategoryOrder.standardMenu)
        self.settingsPluginListItem = create_action(mainWindow,
            u'settingsPluginListItem',
            icon=u':/system/settings_plugin_list.png',
            shortcuts=[QtGui.QKeySequence(u'Alt+F7')],
            category=UiStrings().Settings, triggers=self.onPluginItemClicked)
        # i18n Language Items
        self.autoLanguageItem = create_action(mainWindow, u'autoLanguageItem',
            checked=LanguageManager.auto_language)
        self.languageGroup = QtGui.QActionGroup(mainWindow)
        self.languageGroup.setExclusive(True)
        self.languageGroup.setObjectName(u'languageGroup')
        add_actions(self.languageGroup, [self.autoLanguageItem])
        qmList = LanguageManager.get_qm_list()
        savedLanguage = LanguageManager.get_language()
        for key in sorted(qmList.keys()):
            languageItem = create_action(mainWindow, key,
                checked=qmList[key] == savedLanguage)
            add_actions(self.languageGroup, [languageItem])
        self.settingsShortcutsItem = create_action(mainWindow,
            u'settingsShortcutsItem',
            icon=u':/system/system_configure_shortcuts.png',
            category=UiStrings().Settings)
        # Formatting Tags were also known as display tags.
        self.formattingTagItem = create_action(mainWindow,
            u'displayTagItem', icon=u':/system/tag_editor.png',
            category=UiStrings().Settings)
        self.settingsConfigureItem = create_action(mainWindow,
            u'settingsConfigureItem', icon=u':/system/system_settings.png',
            category=UiStrings().Settings)
        self.settingsImportItem = create_action(mainWindow,
           u'settingsImportItem', category=UiStrings().Settings)
        self.settingsExportItem = create_action(mainWindow,
           u'settingsExportItem', category=UiStrings().Settings)
        action_list.add_category(unicode(UiStrings().Help),
            CategoryOrder.standardMenu)
        self.aboutItem = create_action(mainWindow, u'aboutItem',
            icon=u':/system/system_about.png',
            shortcuts=[QtGui.QKeySequence(u'Ctrl+F1')],
            category=UiStrings().Help, triggers=self.onAboutItemClicked)
        if os.name == u'nt':
            self.localHelpFile = os.path.join(
                AppLocation.get_directory(AppLocation.AppDir), 'OpenLP.chm')
            self.offlineHelpItem = create_action(mainWindow, u'offlineHelpItem',
                icon=u':/system/system_help_contents.png',
                shortcuts=[QtGui.QKeySequence(u'F1')],
                category=UiStrings().Help, triggers=self.onOfflineHelpClicked)
        self.onlineHelpItem = create_action(mainWindow, u'onlineHelpItem',
            icon=u':/system/system_online_help.png',
            shortcuts=[QtGui.QKeySequence(u'Alt+F1')],
            category=UiStrings().Help, triggers=self.onOnlineHelpClicked)
        self.webSiteItem = create_action(mainWindow,
            u'webSiteItem', category=UiStrings().Help)
        add_actions(self.fileImportMenu, (self.settingsImportItem, None,
            self.importThemeItem, self.importLanguageItem))
        add_actions(self.fileExportMenu, (self.settingsExportItem, None,
            self.exportThemeItem, self.exportLanguageItem))
        add_actions(self.fileMenu, (self.fileNewItem, self.fileOpenItem,
            self.fileSaveItem, self.fileSaveAsItem,
            self.recentFilesMenu.menuAction(), None,
            self.fileImportMenu.menuAction(), self.fileExportMenu.menuAction(),
            None, self.printServiceOrderItem, self.fileExitItem))
        add_actions(self.viewModeMenu, (self.modeDefaultItem,
            self.modeSetupItem, self.modeLiveItem))
        add_actions(self.viewMenu, (self.viewModeMenu.menuAction(),
            None, self.viewMediaManagerItem, self.viewServiceManagerItem,
            self.viewThemeManagerItem, None, self.viewPreviewPanel,
            self.viewLivePanel, None, self.lockPanel))
        # i18n add Language Actions
        add_actions(self.settingsLanguageMenu, (self.autoLanguageItem, None))
        add_actions(self.settingsLanguageMenu, self.languageGroup.actions())
        # Order things differently in OS X so that Preferences menu item in the
        # app menu is correct (this gets picked up automatically by Qt).
        if sys.platform == u'darwin':
            add_actions(self.settingsMenu, (self.settingsPluginListItem,
                self.settingsLanguageMenu.menuAction(), None,
                self.settingsConfigureItem, self.settingsShortcutsItem,
                self.formattingTagItem))
        else:
            add_actions(self.settingsMenu, (self.settingsPluginListItem,
                self.settingsLanguageMenu.menuAction(), None,
                self.formattingTagItem, self.settingsShortcutsItem,
                self.settingsConfigureItem))
        add_actions(self.toolsMenu, (self.toolsAddToolItem, None))
        add_actions(self.toolsMenu, (self.toolsOpenDataFolder, None))
        add_actions(self.toolsMenu, (self.toolsFirstTimeWizard, None))
        add_actions(self.toolsMenu, [self.updateThemeImages])
        if os.name == u'nt':
            add_actions(self.helpMenu, (self.offlineHelpItem,
            self.onlineHelpItem, None, self.webSiteItem,
            self.aboutItem))
        else:
            add_actions(self.helpMenu, (self.onlineHelpItem, None,
                self.webSiteItem, self.aboutItem))
        add_actions(self.menuBar, (self.fileMenu.menuAction(),
            self.viewMenu.menuAction(), self.toolsMenu.menuAction(),
            self.settingsMenu.menuAction(), self.helpMenu.menuAction()))
        # Initialise the translation
        self.retranslateUi(mainWindow)
        self.mediaToolBox.setCurrentIndex(0)
        # Connect up some signals and slots
        QtCore.QObject.connect(self.fileMenu,
            QtCore.SIGNAL(u'aboutToShow()'), self.updateRecentFilesMenu)
        # Hide the entry, as it does not have any functionality yet.
        self.toolsAddToolItem.setVisible(False)
        self.importLanguageItem.setVisible(False)
        self.exportLanguageItem.setVisible(False)
        self.setLockPanel(panelLocked)
        self.settingsImported = False

    def retranslateUi(self, mainWindow):
        """
        Set up the translation system
        """
        mainWindow.mainTitle = UiStrings().OLPV2
        mainWindow.setWindowTitle(mainWindow.mainTitle)
        self.fileMenu.setTitle(translate('OpenLP.MainWindow', '&File'))
        self.fileImportMenu.setTitle(translate('OpenLP.MainWindow', '&Import'))
        self.fileExportMenu.setTitle(translate('OpenLP.MainWindow', '&Export'))
        self.recentFilesMenu.setTitle(
            translate('OpenLP.MainWindow', '&Recent Files'))
        self.viewMenu.setTitle(translate('OpenLP.MainWindow', '&View'))
        self.viewModeMenu.setTitle(translate('OpenLP.MainWindow', 'M&ode'))
        self.toolsMenu.setTitle(translate('OpenLP.MainWindow', '&Tools'))
        self.settingsMenu.setTitle(translate('OpenLP.MainWindow', '&Settings'))
        self.settingsLanguageMenu.setTitle(translate('OpenLP.MainWindow',
            '&Language'))
        self.helpMenu.setTitle(translate('OpenLP.MainWindow', '&Help'))
        self.mediaManagerDock.setWindowTitle(
            translate('OpenLP.MainWindow', 'Media Manager'))
        self.serviceManagerDock.setWindowTitle(
            translate('OpenLP.MainWindow', 'Service Manager'))
        self.themeManagerDock.setWindowTitle(
            translate('OpenLP.MainWindow', 'Theme Manager'))
        self.fileNewItem.setText(translate('OpenLP.MainWindow', '&New'))
        self.fileNewItem.setToolTip(UiStrings().NewService)
        self.fileNewItem.setStatusTip(UiStrings().CreateService)
        self.fileOpenItem.setText(translate('OpenLP.MainWindow', '&Open'))
        self.fileOpenItem.setToolTip(UiStrings().OpenService)
        self.fileOpenItem.setStatusTip(
            translate('OpenLP.MainWindow', 'Open an existing service.'))
        self.fileSaveItem.setText(translate('OpenLP.MainWindow', '&Save'))
        self.fileSaveItem.setToolTip(UiStrings().SaveService)
        self.fileSaveItem.setStatusTip(
            translate('OpenLP.MainWindow', 'Save the current service to disk.'))
        self.fileSaveAsItem.setText(
            translate('OpenLP.MainWindow', 'Save &As...'))
        self.fileSaveAsItem.setToolTip(
            translate('OpenLP.MainWindow', 'Save Service As'))
        self.fileSaveAsItem.setStatusTip(translate('OpenLP.MainWindow',
            'Save the current service under a new name.'))
        self.printServiceOrderItem.setText(UiStrings().PrintService)
        self.printServiceOrderItem.setStatusTip(translate('OpenLP.MainWindow',
            'Print the current service.'))
        self.fileExitItem.setText(
            translate('OpenLP.MainWindow', 'E&xit'))
        self.fileExitItem.setStatusTip(
            translate('OpenLP.MainWindow', 'Quit OpenLP'))
        self.importThemeItem.setText(
            translate('OpenLP.MainWindow', '&Theme'))
        self.importLanguageItem.setText(
            translate('OpenLP.MainWindow', '&Language'))
        self.exportThemeItem.setText(
            translate('OpenLP.MainWindow', '&Theme'))
        self.exportLanguageItem.setText(
            translate('OpenLP.MainWindow', '&Language'))
        self.settingsShortcutsItem.setText(
            translate('OpenLP.MainWindow', 'Configure &Shortcuts...'))
        self.formattingTagItem.setText(
            translate('OpenLP.MainWindow', 'Configure &Formatting Tags...'))
        self.settingsConfigureItem.setText(
            translate('OpenLP.MainWindow', '&Configure OpenLP...'))
        self.settingsExportItem.setStatusTip(translate('OpenLP.MainWindow',
            'Export OpenLP settings to a specified *.config file'))
        self.settingsExportItem.setText(
            translate('OpenLP.MainWindow', 'Settings'))
        self.settingsImportItem.setStatusTip(translate('OpenLP.MainWindow',
            'Import OpenLP settings from a specified *.config file previously '
            'exported on this or another machine'))
        self.settingsImportItem.setText(
            translate('OpenLP.MainWindow', 'Settings'))
        self.viewMediaManagerItem.setText(
            translate('OpenLP.MainWindow', '&Media Manager'))
        self.viewMediaManagerItem.setToolTip(
            translate('OpenLP.MainWindow', 'Toggle Media Manager'))
        self.viewMediaManagerItem.setStatusTip(translate('OpenLP.MainWindow',
            'Toggle the visibility of the media manager.'))
        self.viewThemeManagerItem.setText(
            translate('OpenLP.MainWindow', '&Theme Manager'))
        self.viewThemeManagerItem.setToolTip(
            translate('OpenLP.MainWindow', 'Toggle Theme Manager'))
        self.viewThemeManagerItem.setStatusTip(translate('OpenLP.MainWindow',
            'Toggle the visibility of the theme manager.'))
        self.viewServiceManagerItem.setText(
            translate('OpenLP.MainWindow', '&Service Manager'))
        self.viewServiceManagerItem.setToolTip(
            translate('OpenLP.MainWindow', 'Toggle Service Manager'))
        self.viewServiceManagerItem.setStatusTip(translate('OpenLP.MainWindow',
            'Toggle the visibility of the service manager.'))
        self.viewPreviewPanel.setText(
            translate('OpenLP.MainWindow', '&Preview Panel'))
        self.viewPreviewPanel.setToolTip(
            translate('OpenLP.MainWindow', 'Toggle Preview Panel'))
        self.viewPreviewPanel.setStatusTip(translate('OpenLP.MainWindow',
            'Toggle the visibility of the preview panel.'))
        self.viewLivePanel.setText(
            translate('OpenLP.MainWindow', '&Live Panel'))
        self.viewLivePanel.setToolTip(
            translate('OpenLP.MainWindow', 'Toggle Live Panel'))
        self.lockPanel.setText(
            translate('OpenLP.MainWindow', 'L&ock Panels'))
        self.lockPanel.setStatusTip(
            translate('OpenLP.MainWindow', 'Prevent the panels being moved.'))
        self.viewLivePanel.setStatusTip(translate('OpenLP.MainWindow',
            'Toggle the visibility of the live panel.'))
        self.settingsPluginListItem.setText(translate('OpenLP.MainWindow',
            '&Plugin List'))
        self.settingsPluginListItem.setStatusTip(
            translate('OpenLP.MainWindow', 'List the Plugins'))
        self.aboutItem.setText(translate('OpenLP.MainWindow', '&About'))
        self.aboutItem.setStatusTip(
            translate('OpenLP.MainWindow', 'More information about OpenLP'))
        if os.name == u'nt':
            self.offlineHelpItem.setText(
                translate('OpenLP.MainWindow', '&User Guide'))
        self.onlineHelpItem.setText(
            translate('OpenLP.MainWindow', '&Online Help'))
        self.webSiteItem.setText(
            translate('OpenLP.MainWindow', '&Web Site'))
        for item in self.languageGroup.actions():
            item.setText(item.objectName())
            item.setStatusTip(unicode(translate('OpenLP.MainWindow',
                'Set the interface language to %s')) % item.objectName())
        self.autoLanguageItem.setText(
            translate('OpenLP.MainWindow', '&Autodetect'))
        self.autoLanguageItem.setStatusTip(translate('OpenLP.MainWindow',
            'Use the system language, if available.'))
        self.toolsAddToolItem.setText(
            translate('OpenLP.MainWindow', 'Add &Tool...'))
        self.toolsAddToolItem.setStatusTip(translate('OpenLP.MainWindow',
            'Add an application to the list of tools.'))
        self.toolsOpenDataFolder.setText(
            translate('OpenLP.MainWindow', 'Open &Data Folder...'))
        self.toolsOpenDataFolder.setStatusTip(translate('OpenLP.MainWindow',
            'Open the folder where songs, bibles and other data resides.'))
        self.toolsFirstTimeWizard.setText(
            translate('OpenLP.MainWindow', 'Re-run First Time Wizard'))
        self.toolsFirstTimeWizard.setStatusTip(translate('OpenLP.MainWindow',
            'Re-run the First Time Wizard, importing songs, Bibles and '
            'themes.'))
        self.updateThemeImages.setText(
            translate('OpenLP.MainWindow', 'Update Theme Images'))
        self.updateThemeImages.setStatusTip(
            translate('OpenLP.MainWindow', 'Update the preview images for all '
                'themes.'))
        self.modeDefaultItem.setText(
            translate('OpenLP.MainWindow', '&Default'))
        self.modeDefaultItem.setStatusTip(translate('OpenLP.MainWindow',
            'Set the view mode back to the default.'))
        self.modeSetupItem.setText(translate('OpenLP.MainWindow', '&Setup'))
        self.modeSetupItem.setStatusTip(
            translate('OpenLP.MainWindow', 'Set the view mode to Setup.'))
        self.modeLiveItem.setText(translate('OpenLP.MainWindow', '&Live'))
        self.modeLiveItem.setStatusTip(
            translate('OpenLP.MainWindow', 'Set the view mode to Live.'))


class MainWindow(QtGui.QMainWindow, Ui_MainWindow):
    """
    The main window.
    """
    log.info(u'MainWindow loaded')

    def __init__(self, application):
        """
        This constructor sets up the interface, the various managers, and the
        plugins.
        """
        QtGui.QMainWindow.__init__(self)
        self.application = application
        self.clipboard = self.application.clipboard()
        self.arguments = self.application.args
        # Set up settings sections for the main application
        # (not for use by plugins)
        self.uiSettingsSection = u'user interface'
        self.generalSettingsSection = u'general'
        self.advancedSettingsSection = u'advanced'
        self.shortcutsSettingsSection = u'shortcuts'
        self.serviceManagerSettingsSection = u'servicemanager'
        self.songsSettingsSection = u'songs'
        self.themesSettingsSection = u'themes'
        self.displayTagsSection = u'displayTags'
        self.headerSection = u'SettingsImport'
        self.serviceNotSaved = False
        self.aboutForm = AboutForm(self)
        self.settingsForm = SettingsForm(self, self)
        self.formattingTagForm = FormattingTagForm(self)
        self.shortcutForm = ShortcutListForm(self)
        self.recentFiles = QtCore.QStringList()
        # Set up the path with plugins
        plugin_path = AppLocation.get_directory(AppLocation.PluginsDir)
        self.pluginManager = PluginManager(plugin_path)
        self.pluginHelpers = {}
        self.imageManager = ImageManager()
        self.mediaController = MediaController(self)
        # Set up the interface
        self.setupUi(self)
        # Load settings after setupUi so default UI sizes are overwritten
        self.loadSettings()
        # Once settings are loaded update the menu with the recent files.
        self.updateRecentFilesMenu()
        self.pluginForm = PluginForm(self)
        # Set up signals and slots
        QtCore.QObject.connect(self.importThemeItem,
            QtCore.SIGNAL(u'triggered()'),
            self.themeManagerContents.onImportTheme)
        QtCore.QObject.connect(self.exportThemeItem,
            QtCore.SIGNAL(u'triggered()'),
            self.themeManagerContents.onExportTheme)
        QtCore.QObject.connect(self.mediaManagerDock,
            QtCore.SIGNAL(u'visibilityChanged(bool)'),
            self.viewMediaManagerItem.setChecked)
        QtCore.QObject.connect(self.serviceManagerDock,
            QtCore.SIGNAL(u'visibilityChanged(bool)'),
            self.viewServiceManagerItem.setChecked)
        QtCore.QObject.connect(self.themeManagerDock,
            QtCore.SIGNAL(u'visibilityChanged(bool)'),
            self.viewThemeManagerItem.setChecked)
        QtCore.QObject.connect(self.webSiteItem,
            QtCore.SIGNAL(u'triggered()'), self.onHelpWebSiteClicked)
        QtCore.QObject.connect(self.toolsOpenDataFolder,
            QtCore.SIGNAL(u'triggered()'), self.onToolsOpenDataFolderClicked)
        QtCore.QObject.connect(self.toolsFirstTimeWizard,
            QtCore.SIGNAL(u'triggered()'), self.onFirstTimeWizardClicked)
        QtCore.QObject.connect(self.updateThemeImages,
            QtCore.SIGNAL(u'triggered()'), self.onUpdateThemeImages)
        QtCore.QObject.connect(self.formattingTagItem,
            QtCore.SIGNAL(u'triggered()'), self.onFormattingTagItemClicked)
        QtCore.QObject.connect(self.settingsConfigureItem,
            QtCore.SIGNAL(u'triggered()'), self.onSettingsConfigureItemClicked)
        QtCore.QObject.connect(self.settingsShortcutsItem,
            QtCore.SIGNAL(u'triggered()'), self.onSettingsShortcutsItemClicked)
        QtCore.QObject.connect(self.settingsImportItem,
            QtCore.SIGNAL(u'triggered()'), self.onSettingsImportItemClicked)
        QtCore.QObject.connect(self.settingsExportItem,
            QtCore.SIGNAL(u'triggered()'), self.onSettingsExportItemClicked)
        # i18n set signals for languages
        self.languageGroup.triggered.connect(LanguageManager.set_language)
        QtCore.QObject.connect(self.modeDefaultItem,
            QtCore.SIGNAL(u'triggered()'), self.onModeDefaultItemClicked)
        QtCore.QObject.connect(self.modeSetupItem,
            QtCore.SIGNAL(u'triggered()'), self.onModeSetupItemClicked)
        QtCore.QObject.connect(self.modeLiveItem,
            QtCore.SIGNAL(u'triggered()'), self.onModeLiveItemClicked)
        QtCore.QObject.connect(Receiver.get_receiver(),
            QtCore.SIGNAL(u'theme_update_global'), self.defaultThemeChanged)
        QtCore.QObject.connect(Receiver.get_receiver(),
            QtCore.SIGNAL(u'openlp_version_check'), self.versionNotice)
        QtCore.QObject.connect(Receiver.get_receiver(),
            QtCore.SIGNAL(u'live_display_blank_check'), self.blankCheck)
        QtCore.QObject.connect(Receiver.get_receiver(),
            QtCore.SIGNAL(u'config_screen_changed'), self.screenChanged)
        QtCore.QObject.connect(Receiver.get_receiver(),
            QtCore.SIGNAL(u'mainwindow_status_text'), self.showStatusMessage)
        # Media Manager
        QtCore.QObject.connect(self.mediaToolBox,
            QtCore.SIGNAL(u'currentChanged(int)'), self.onMediaToolBoxChanged)
        Receiver.send_message(u'cursor_busy')
        # Simple message boxes
        QtCore.QObject.connect(Receiver.get_receiver(),
            QtCore.SIGNAL(u'openlp_error_message'), self.onErrorMessage)
        QtCore.QObject.connect(Receiver.get_receiver(),
            QtCore.SIGNAL(u'openlp_warning_message'), self.onWarningMessage)
        QtCore.QObject.connect(Receiver.get_receiver(),
            QtCore.SIGNAL(u'openlp_information_message'),
            self.onInformationMessage)
        # warning cyclic dependency
        # renderer needs to call ThemeManager and
        # ThemeManager needs to call Renderer
        self.renderer = Renderer(self.imageManager, self.themeManagerContents)
        # Define the media Dock Manager
        self.mediaDockManager = MediaDockManager(self.mediaToolBox)
        log.info(u'Load Plugins')
        # make the controllers available to the plugins
        self.pluginHelpers[u'preview'] = self.previewController
        self.pluginHelpers[u'live'] = self.liveController
        self.pluginHelpers[u'renderer'] = self.renderer
        self.pluginHelpers[u'service'] = self.serviceManagerContents
        self.pluginHelpers[u'settings form'] = self.settingsForm
        self.pluginHelpers[u'toolbox'] = self.mediaDockManager
        self.pluginHelpers[u'pluginmanager'] = self.pluginManager
        self.pluginHelpers[u'formparent'] = self
        self.pluginHelpers[u'mediacontroller'] = self.mediaController
        self.pluginManager.find_plugins(plugin_path, self.pluginHelpers)
        # hook methods have to happen after find_plugins. Find plugins needs
        # the controllers hence the hooks have moved from setupUI() to here
        # Find and insert settings tabs
        log.info(u'hook settings')
        self.pluginManager.hook_settings_tabs(self.settingsForm)
        # Find and insert media manager items
        log.info(u'hook media')
        self.pluginManager.hook_media_manager()
        # Call the hook method to pull in import menus.
        log.info(u'hook menus')
        self.pluginManager.hook_import_menu(self.fileImportMenu)
        # Call the hook method to pull in export menus.
        self.pluginManager.hook_export_menu(self.fileExportMenu)
        # Call the hook method to pull in tools menus.
        self.pluginManager.hook_tools_menu(self.toolsMenu)
        # Call the initialise method to setup plugins.
        log.info(u'initialise plugins')
        self.pluginManager.initialise_plugins()
        # Create the displays as all necessary components are loaded.
        self.previewController.screenSizeChanged()
        self.liveController.screenSizeChanged()
        log.info(u'Load data from Settings')
        if Settings().value(u'advanced/save current plugin',
            QtCore.QVariant(False)).toBool():
            savedPlugin = Settings().value(
                u'advanced/current media plugin', QtCore.QVariant()).toInt()[0]
            if savedPlugin != -1:
                self.mediaToolBox.setCurrentIndex(savedPlugin)
        self.settingsForm.postSetUp()
        # Once all components are initialised load the Themes
        log.info(u'Load Themes')
        self.themeManagerContents.loadThemes(True)
        # Hide/show the theme combobox on the service manager
        self.serviceManagerContents.themeChange()
        # Reset the cursor
        Receiver.send_message(u'cursor_normal')

    def setAutoLanguage(self, value):
        self.languageGroup.setDisabled(value)
        LanguageManager.auto_language = value
        LanguageManager.set_language(self.languageGroup.checkedAction())

    def onMediaToolBoxChanged(self, index):
        widget = self.mediaToolBox.widget(index)
        if widget:
            widget.onFocus()

    def versionNotice(self, version):
        """
        Notifies the user that a newer version of OpenLP is available.
        Triggered by delay thread.
        """
        version_text = unicode(translate('OpenLP.MainWindow',
            'Version %s of OpenLP is now available for download (you are '
            'currently running version %s). \n\nYou can download the latest '
            'version from http://openlp.org/.'))
        QtGui.QMessageBox.question(self,
            translate('OpenLP.MainWindow', 'OpenLP Version Updated'),
            version_text % (version, get_application_version()[u'full']))

    def show(self):
        """
        Show the main form, as well as the display form
        """
        QtGui.QWidget.show(self)
        if self.liveController.display.isVisible():
            self.liveController.display.setFocus()
        self.activateWindow()
        if self.arguments:
            args = []
            for a in self.arguments:
                args.extend([a])
            filename = args[0]
            if not isinstance(filename, unicode):
                filename = unicode(filename, sys.getfilesystemencoding())
            self.serviceManagerContents.loadFile(filename)
        elif Settings().value(
            self.generalSettingsSection + u'/auto open',
            QtCore.QVariant(False)).toBool():
            self.serviceManagerContents.loadLastFile()
        view_mode = Settings().value(u'%s/view mode' % \
            self.generalSettingsSection, u'default').toString()
        if view_mode == u'default':
            self.modeDefaultItem.setChecked(True)
        elif view_mode == u'setup':
            self.setViewMode(True, True, False, True, False)
            self.modeSetupItem.setChecked(True)
        elif view_mode == u'live':
            self.setViewMode(False, True, False, False, True)
            self.modeLiveItem.setChecked(True)

    def appStartup(self):
        """
        Give all the plugins a chance to perform some tasks at startup
        """
        Receiver.send_message(u'openlp_process_events')
        for plugin in self.pluginManager.plugins:
            if plugin.isActive():
                plugin.appStartup()
                Receiver.send_message(u'openlp_process_events')

    def firstTime(self):
        # Import themes if first time
        Receiver.send_message(u'openlp_process_events')
        for plugin in self.pluginManager.plugins:
            if hasattr(plugin, u'firstTime'):
                Receiver.send_message(u'openlp_process_events')
                plugin.firstTime()
        Receiver.send_message(u'openlp_process_events')
        temp_dir = os.path.join(unicode(gettempdir()), u'openlp')
        shutil.rmtree(temp_dir, True)

    def onFirstTimeWizardClicked(self):
        """
        Re-run the first time wizard.  Prompts the user for run confirmation
        If wizard is run, songs, bibles and themes are imported.  The default
        theme is changed (if necessary).  The plugins in pluginmanager are
        set active/in-active to match the selection in the wizard.
        """
        answer = QtGui.QMessageBox.warning(self,
            translate('OpenLP.MainWindow', 'Re-run First Time Wizard?'),
            translate('OpenLP.MainWindow',
            'Are you sure you want to re-run the First Time Wizard?\n\n'
            'Re-running this wizard may make changes to your current '
            'OpenLP configuration and possibly add songs to your '
            'existing songs list and change your default theme.'),
            QtGui.QMessageBox.StandardButtons(
            QtGui.QMessageBox.Yes |
            QtGui.QMessageBox.No),
            QtGui.QMessageBox.No)
        if answer == QtGui.QMessageBox.No:
            return
        Receiver.send_message(u'cursor_busy')
        screens = ScreenList()
        FirstTimeForm(screens, self).exec_()
        self.firstTime()
        for plugin in self.pluginManager.plugins:
            self.activePlugin = plugin
            oldStatus = self.activePlugin.status
            self.activePlugin.setStatus()
            if oldStatus != self.activePlugin.status:
                if self.activePlugin.status == PluginStatus.Active:
                    self.activePlugin.toggleStatus(PluginStatus.Active)
                    self.activePlugin.appStartup()
                else:
                    self.activePlugin.toggleStatus(PluginStatus.Inactive)
        self.themeManagerContents.configUpdated()
        self.themeManagerContents.loadThemes(True)
        Receiver.send_message(u'theme_update_global',
            self.themeManagerContents.global_theme)
        # Check if any Bibles downloaded.  If there are, they will be
        # processed.
        Receiver.send_message(u'bibles_load_list', True)

    def blankCheck(self):
        """
        Check and display message if screen blank on setup.
        """
        settings = Settings()
        self.liveController.mainDisplaySetBackground()
        if settings.value(u'%s/screen blank' % self.generalSettingsSection,
            QtCore.QVariant(False)).toBool():
            if settings.value(u'%s/blank warning' % self.generalSettingsSection,
                QtCore.QVariant(False)).toBool():
                QtGui.QMessageBox.question(self,
                    translate('OpenLP.MainWindow',
                        'OpenLP Main Display Blanked'),
                    translate('OpenLP.MainWindow',
                        'The Main Display has been blanked out'))

    def onErrorMessage(self, data):
        Receiver.send_message(u'close_splash')
        QtGui.QMessageBox.critical(self, data[u'title'], data[u'message'])

    def onWarningMessage(self, data):
        Receiver.send_message(u'close_splash')
        QtGui.QMessageBox.warning(self, data[u'title'], data[u'message'])

    def onInformationMessage(self, data):
        Receiver.send_message(u'close_splash')
        QtGui.QMessageBox.information(self, data[u'title'], data[u'message'])

    def onHelpWebSiteClicked(self):
        """
        Load the OpenLP website
        """
        import webbrowser
        webbrowser.open_new(u'http://openlp.org/')

    def onOfflineHelpClicked(self):
        """
        Load the local OpenLP help file
        """
        os.startfile(self.localHelpFile)

    def onOnlineHelpClicked(self):
        """
        Load the online OpenLP manual
        """
        import webbrowser
        webbrowser.open_new(u'http://manual.openlp.org/')

    def onAboutItemClicked(self):
        """
        Show the About form
        """
        self.aboutForm.exec_()

    def onPluginItemClicked(self):
        """
        Show the Plugin form
        """
        self.pluginForm.load()
        self.pluginForm.exec_()

    def onToolsOpenDataFolderClicked(self):
        """
        Open data folder
        """
        path = AppLocation.get_data_path()
        QtGui.QDesktopServices.openUrl(QtCore.QUrl("file:///" + path))

    def onUpdateThemeImages(self):
        """
        Updates the new theme preview images.
        """
        self.themeManagerContents.updatePreviewImages()

    def onFormattingTagItemClicked(self):
        """
        Show the Settings dialog
        """
        self.formattingTagForm.exec_()

    def onSettingsConfigureItemClicked(self):
        """
        Show the Settings dialog
        """
        self.settingsForm.exec_()

    def paintEvent(self, event):
        """
        We need to make sure, that the SlidePreview's size is correct.
        """
        self.previewController.previewSizeChanged()
        self.liveController.previewSizeChanged()

    def onSettingsShortcutsItemClicked(self):
        """
        Show the shortcuts dialog
        """
        if self.shortcutForm.exec_():
            self.shortcutForm.save()

    def onSettingsImportItemClicked(self):
        """
        Import settings from an export INI file
        """
        answer = QtGui.QMessageBox.critical(self,
            translate('OpenLP.MainWindow', 'Import settings?'),
            translate('OpenLP.MainWindow',
            'Are you sure you want to import settings?\n\n'
            'Importing settings will make permanent changes to your current '
            'OpenLP configuration.\n\n'
            'Importing incorrect settings may cause erratic behaviour or '
            'OpenLP to terminate abnormally.'),
            QtGui.QMessageBox.StandardButtons(
            QtGui.QMessageBox.Yes |
            QtGui.QMessageBox.No),
            QtGui.QMessageBox.No)
        if answer == QtGui.QMessageBox.No:
            return
        import_file_name = unicode(QtGui.QFileDialog.getOpenFileName(self,
                translate('OpenLP.MainWindow', 'Open File'),
                '',
                translate('OpenLP.MainWindow',
                'OpenLP Export Settings Files (*.conf)')))
        if not import_file_name:
            return
        setting_sections = []
        # Add main sections.
        setting_sections.extend([self.generalSettingsSection])
        setting_sections.extend([self.advancedSettingsSection])
        setting_sections.extend([self.uiSettingsSection])
        setting_sections.extend([self.shortcutsSettingsSection])
        setting_sections.extend([self.serviceManagerSettingsSection])
        setting_sections.extend([self.themesSettingsSection])
        setting_sections.extend([self.displayTagsSection])
        setting_sections.extend([self.headerSection])
        # Add plugin sections.
        for plugin in self.pluginManager.plugins:
            setting_sections.extend([plugin.name])
        settings = Settings()
        import_settings = Settings(import_file_name,
            Settings.IniFormat)
        import_keys = import_settings.allKeys()
        for section_key in import_keys:
            # We need to handle the really bad files.
            try:
                section, key = section_key.split(u'/')
            except ValueError:
                section = u'unknown'
                key = u''
            # Switch General back to lowercase.
            if section == u'General':
                section = u'general'
                section_key = section + "/" + key
            # Make sure it's a valid section for us.
            if not section in setting_sections:
                QtGui.QMessageBox.critical(self,
                    translate('OpenLP.MainWindow', 'Import settings'),
                    translate('OpenLP.MainWindow',
                    'The file you selected does appear to be a valid OpenLP '
                    'settings file.\n\n'
                    'Section [%s] is not valid \n\n'
                    'Processing has terminated and no changed have been made.'
                    % section),
                    QtGui.QMessageBox.StandardButtons(
                    QtGui.QMessageBox.Ok))
                return
        # We have a good file, import it.
        for section_key in import_keys:
            value = import_settings.value(section_key)
            settings.setValue(u'%s' % (section_key),
                QtCore.QVariant(value))
        now = datetime.now()
        settings.beginGroup(self.headerSection)
        settings.setValue(u'file_imported', QtCore.QVariant(import_file_name))
        settings.setValue(u'file_date_imported',
            now.strftime("%Y-%m-%d %H:%M"))
        settings.endGroup()
        settings.sync()
        # We must do an immediate restart or current configuration will
        # overwrite what was just imported when application terminates
        # normally.   We need to exit without saving configuration.
        QtGui.QMessageBox.information(self,
            translate('OpenLP.MainWindow', 'Import settings'),
            translate('OpenLP.MainWindow',
            'OpenLP will now close.  Imported settings will '
            'be applied the next time you start OpenLP.'),
            QtGui.QMessageBox.StandardButtons(
            QtGui.QMessageBox.Ok))
        self.settingsImported = True
        self.cleanUp()
        QtCore.QCoreApplication.exit()

    def onSettingsExportItemClicked(self):
        """
        Export settings to a .conf file in INI format
        """
        export_file_name = unicode(QtGui.QFileDialog.getSaveFileName(self,
            translate('OpenLP.MainWindow', 'Export Settings File'), '',
            translate('OpenLP.MainWindow',
                'OpenLP Export Settings File (*.conf)')))
        if not export_file_name:
            return
            # Make sure it's a .conf file.
        if not export_file_name.endswith(u'conf'):
            export_file_name = export_file_name + u'.conf'
        temp_file = os.path.join(unicode(gettempdir()),
            u'openlp', u'exportConf.tmp')
        self.saveSettings()
        setting_sections = []
        # Add main sections.
        setting_sections.extend([self.generalSettingsSection])
        setting_sections.extend([self.advancedSettingsSection])
        setting_sections.extend([self.uiSettingsSection])
        setting_sections.extend([self.shortcutsSettingsSection])
        setting_sections.extend([self.serviceManagerSettingsSection])
        setting_sections.extend([self.themesSettingsSection])
        setting_sections.extend([self.displayTagsSection])
        # Add plugin sections.
        for plugin in self.pluginManager.plugins:
            setting_sections.extend([plugin.name])
        # Delete old files if found.
        if os.path.exists(temp_file):
            os.remove(temp_file)
        if os.path.exists(export_file_name):
            os.remove(export_file_name)
        settings = Settings()
        settings.remove(self.headerSection)
        # Get the settings.
        keys = settings.allKeys()
        export_settings = Settings(temp_file,
            Settings.IniFormat)
        # Add a header section.
        # This is to insure it's our conf file for import.
        now = datetime.now()
        application_version = get_application_version()
        # Write INI format using Qsettings.
        # Write our header.
        export_settings.beginGroup(self.headerSection)
        export_settings.setValue(u'Make_Changes', u'At_Own_RISK')
        export_settings.setValue(u'type', u'OpenLP_settings_export')
        export_settings.setValue(u'file_date_created',
            now.strftime("%Y-%m-%d %H:%M"))
        export_settings.setValue(u'version', application_version[u'full'])
        export_settings.endGroup()
        # Write all the sections and keys.
        for section_key in keys:
            key_value = settings.value(section_key)
            export_settings.setValue(section_key, key_value)
        export_settings.sync()
        # Temp CONF file has been written.  Blanks in keys are now '%20'.
        # Read the  temp file and output the user's CONF file with blanks to
        # make it more readable.
        temp_conf = open(temp_file, u'r')
        export_conf = open(export_file_name,  u'w')
        for file_record in temp_conf:
            # Get rid of any invalid entries.
            if file_record.find(u'@Invalid()') == -1:
                file_record = file_record.replace(u'%20',  u' ')
                export_conf.write(file_record)
        temp_conf.close()
        export_conf.close()
        os.remove(temp_file)
        return

    def onModeDefaultItemClicked(self):
        """
        Put OpenLP into "Default" view mode.
        """
        self.setViewMode(True, True, True, True, True, u'default')

    def onModeSetupItemClicked(self):
        """
        Put OpenLP into "Setup" view mode.
        """
        self.setViewMode(True, True, False, True, False, u'setup')

    def onModeLiveItemClicked(self):
        """
        Put OpenLP into "Live" view mode.
        """
        self.setViewMode(False, True, False, False, True, u'live')

    def setViewMode(self, media=True, service=True, theme=True, preview=True,
        live=True, mode=u''):
        """
        Set OpenLP to a different view mode.
        """
        if mode:
            settings = Settings()
            settings.setValue(u'%s/view mode' % self.generalSettingsSection,
                mode)
        self.mediaManagerDock.setVisible(media)
        self.serviceManagerDock.setVisible(service)
        self.themeManagerDock.setVisible(theme)
        self.setPreviewPanelVisibility(preview)
        self.setLivePanelVisibility(live)

    def screenChanged(self):
        """
        The screen has changed so we have to update components such as the
        renderer.
        """
        log.debug(u'screenChanged')
        Receiver.send_message(u'cursor_busy')
        self.imageManager.updateDisplay()
        self.renderer.update_display()
        self.previewController.screenSizeChanged()
        self.liveController.screenSizeChanged()
        self.setFocus()
        self.activateWindow()
        Receiver.send_message(u'cursor_normal')

    def closeEvent(self, event):
        """
        Hook to close the main window and display windows on exit
        """
        # The MainApplication did not even enter the event loop (this happens
        # when OpenLP is not fully loaded). Just ignore the event.
        if not self.application.eventLoopIsActive:
            event.ignore()
            return
        # If we just did a settings import, close without saving changes.
        if self.settingsImported:
            self.cleanUp(False)
            event.accept()
        if self.serviceManagerContents.isModified():
            ret = self.serviceManagerContents.saveModifiedService()
            if ret == QtGui.QMessageBox.Save:
                if self.serviceManagerContents.saveFile():
                    self.cleanUp()
                    event.accept()
                else:
                    event.ignore()
            elif ret == QtGui.QMessageBox.Discard:
                self.cleanUp()
                event.accept()
            else:
                event.ignore()
        else:
            if Settings().value(u'advanced/enable exit confirmation',
                QtCore.QVariant(True)).toBool():
                ret = QtGui.QMessageBox.question(self,
                    translate('OpenLP.MainWindow', 'Close OpenLP'),
                    translate('OpenLP.MainWindow',
                        'Are you sure you want to close OpenLP?'),
                    QtGui.QMessageBox.StandardButtons(
                        QtGui.QMessageBox.Yes | QtGui.QMessageBox.No),
                    QtGui.QMessageBox.Yes)
                if ret == QtGui.QMessageBox.Yes:
                    self.cleanUp()
                    event.accept()
                else:
                    event.ignore()
            else:
                self.cleanUp()
                event.accept()

    def cleanUp(self, save_settings=True):
        """
        Runs all the cleanup code before OpenLP shuts down.

        ``save_settings``
            Switch to prevent saving settings. Defaults to **True**.
        """
        self.imageManager.stopManager = True
        while self.imageManager.imageThread.isRunning():
            time.sleep(0.1)
        # Clean temporary files used by services
        self.serviceManagerContents.cleanUp()
<<<<<<< HEAD
        if Settings().value(u'advanced/save current plugin',
            QtCore.QVariant(False)).toBool():
            Settings().setValue(u'advanced/current media plugin',
                QtCore.QVariant(self.mediaToolBox.currentIndex()))
=======
        if save_settings:
            if QtCore.QSettings().value(u'advanced/save current plugin',
                QtCore.QVariant(False)).toBool():
                QtCore.QSettings().setValue(u'advanced/current media plugin',
                    QtCore.QVariant(self.mediaToolBox.currentIndex()))
>>>>>>> d16e64f1
        # Call the cleanup method to shutdown plugins.
        log.info(u'cleanup plugins')
        self.pluginManager.finalise_plugins()
        if save_settings:
            # Save settings
            self.saveSettings()
        # Close down the display
        if self.liveController.display:
            self.liveController.display.close()
            self.liveController.display = None

    def serviceChanged(self, reset=False, serviceName=None):
        """
        Hook to change the main window title when the service changes

        ``reset``
            Shows if the service has been cleared or saved

        ``serviceName``
            The name of the service (if it has one)
        """
        if not serviceName:
            service_name = u'(unsaved service)'
        else:
            service_name = serviceName
        if reset:
            self.serviceNotSaved = False
            title = u'%s - %s' % (self.mainTitle, service_name)
        else:
            self.serviceNotSaved = True
            title = u'%s - %s*' % (self.mainTitle, service_name)
        self.setWindowTitle(title)

    def setServiceModified(self, modified, fileName):
        """
        This method is called from the ServiceManager to set the title of the
        main window.

        ``modified``
            Whether or not this service has been modified.

        ``fileName``
            The file name of the service file.
        """
        if modified:
            title = u'%s - %s*' % (self.mainTitle, fileName)
        else:
            title = u'%s - %s' % (self.mainTitle, fileName)
        self.setWindowTitle(title)

    def showStatusMessage(self, message):
        self.statusBar.showMessage(message)

    def defaultThemeChanged(self, theme):
        self.defaultThemeLabel.setText(
            unicode(translate('OpenLP.MainWindow', 'Default Theme: %s')) %
                theme)

    def toggleMediaManager(self):
        self.mediaManagerDock.setVisible(not self.mediaManagerDock.isVisible())

    def toggleServiceManager(self):
        self.serviceManagerDock.setVisible(
            not self.serviceManagerDock.isVisible())

    def toggleThemeManager(self):
        self.themeManagerDock.setVisible(not self.themeManagerDock.isVisible())

    def setPreviewPanelVisibility(self, visible):
        """
        Sets the visibility of the preview panel including saving the setting
        and updating the menu.

        ``visible``
            A bool giving the state to set the panel to
                True - Visible
                False - Hidden
        """
        self.previewController.panel.setVisible(visible)
        Settings().setValue(u'user interface/preview panel',
            QtCore.QVariant(visible))
        self.viewPreviewPanel.setChecked(visible)

    def setLockPanel(self, lock):
        """
        Sets the ability to stop the toolbars being changed.
        """
        if lock:
            self.themeManagerDock.setFeatures(
                QtGui.QDockWidget.NoDockWidgetFeatures)
            self.serviceManagerDock.setFeatures(
                QtGui.QDockWidget.NoDockWidgetFeatures)
            self.mediaManagerDock.setFeatures(
                QtGui.QDockWidget.NoDockWidgetFeatures)
            self.viewMediaManagerItem.setEnabled(False)
            self.viewServiceManagerItem.setEnabled(False)
            self.viewThemeManagerItem.setEnabled(False)
            self.viewPreviewPanel.setEnabled(False)
            self.viewLivePanel.setEnabled(False)
        else:
            self.themeManagerDock.setFeatures(
                QtGui.QDockWidget.AllDockWidgetFeatures)
            self.serviceManagerDock.setFeatures(
                QtGui.QDockWidget.AllDockWidgetFeatures)
            self.mediaManagerDock.setFeatures(
                QtGui.QDockWidget.AllDockWidgetFeatures)
            self.viewMediaManagerItem.setEnabled(True)
            self.viewServiceManagerItem.setEnabled(True)
            self.viewThemeManagerItem.setEnabled(True)
            self.viewPreviewPanel.setEnabled(True)
            self.viewLivePanel.setEnabled(True)
        Settings().setValue(u'user interface/lock panel',
            QtCore.QVariant(lock))

    def setLivePanelVisibility(self, visible):
        """
        Sets the visibility of the live panel including saving the setting and
        updating the menu.

        ``visible``
            A bool giving the state to set the panel to
                True - Visible
                False - Hidden
        """
        self.liveController.panel.setVisible(visible)
        Settings().setValue(u'user interface/live panel',
            QtCore.QVariant(visible))
        self.viewLivePanel.setChecked(visible)

    def loadSettings(self):
        """
        Load the main window settings.
        """
        log.debug(u'Loading QSettings')
       # Migrate Wrap Settings to Slide Limits Settings
        if Settings().contains(self.generalSettingsSection +
            u'/enable slide loop'):
            if Settings().value(self.generalSettingsSection +
                u'/enable slide loop', QtCore.QVariant(True)).toBool():
                Settings().setValue(self.advancedSettingsSection +
                    u'/slide limits', QtCore.QVariant(SlideLimits.Wrap))
            else:
                Settings().setValue(self.advancedSettingsSection +
                    u'/slide limits', QtCore.QVariant(SlideLimits.End))
            Settings().remove(self.generalSettingsSection +
                u'/enable slide loop')
            Receiver.send_message(u'slidecontroller_update_slide_limits')
        settings = Settings()
        # Remove obsolete entries.
        settings.remove(u'custom slide')
        settings.remove(u'service')
        settings.beginGroup(self.generalSettingsSection)
        self.recentFiles = settings.value(u'recent files').toStringList()
        settings.endGroup()
        settings.beginGroup(self.uiSettingsSection)
        self.move(settings.value(u'main window position',
            QtCore.QVariant(QtCore.QPoint(0, 0))).toPoint())
        self.restoreGeometry(
            settings.value(u'main window geometry').toByteArray())
        self.restoreState(settings.value(u'main window state').toByteArray())
        self.liveController.splitter.restoreState(
            settings.value(u'live splitter geometry').toByteArray())
        self.previewController.splitter.restoreState(
            settings.value(u'preview splitter geometry').toByteArray())
        self.controlSplitter.restoreState(
            settings.value(u'mainwindow splitter geometry').toByteArray())
        settings.endGroup()

    def saveSettings(self):
        """
        Save the main window settings.
        """
        # Exit if we just did a settings import.
        if self.settingsImported:
            return
        log.debug(u'Saving QSettings')
        settings = Settings()
        settings.beginGroup(self.generalSettingsSection)
        recentFiles = QtCore.QVariant(self.recentFiles) \
            if self.recentFiles else QtCore.QVariant()
        settings.setValue(u'recent files', recentFiles)
        settings.endGroup()
        settings.beginGroup(self.uiSettingsSection)
        settings.setValue(u'main window position',
            QtCore.QVariant(self.pos()))
        settings.setValue(u'main window state',
            QtCore.QVariant(self.saveState()))
        settings.setValue(u'main window geometry',
            QtCore.QVariant(self.saveGeometry()))
        settings.setValue(u'live splitter geometry',
            QtCore.QVariant(self.liveController.splitter.saveState()))
        settings.setValue(u'preview splitter geometry',
            QtCore.QVariant(self.previewController.splitter.saveState()))
        settings.setValue(u'mainwindow splitter geometry',
            QtCore.QVariant(self.controlSplitter.saveState()))
        settings.endGroup()

    def updateRecentFilesMenu(self):
        """
        Updates the recent file menu with the latest list of service files
        accessed.
        """
        recentFileCount = Settings().value(
            u'advanced/recent file count', QtCore.QVariant(4)).toInt()[0]
        existingRecentFiles = [recentFile for recentFile in self.recentFiles
            if os.path.isfile(unicode(recentFile))]
        recentFilesToDisplay = existingRecentFiles[0:recentFileCount]
        self.recentFilesMenu.clear()
        for fileId, filename in enumerate(recentFilesToDisplay):
            log.debug('Recent file name: %s', filename)
            action = create_action(self, u'',
                text=u'&%d %s' % (fileId + 1, os.path.splitext(os.path.basename(
                unicode(filename)))[0]), data=filename,
                triggers=self.serviceManagerContents.onRecentServiceClicked)
            self.recentFilesMenu.addAction(action)
        clearRecentFilesAction = create_action(self, u'',
            text=translate('OpenLP.MainWindow', 'Clear List',
            'Clear List of recent files'),
            statustip=translate('OpenLP.MainWindow',
            'Clear the list of recent files.'),
            enabled=not self.recentFiles.isEmpty(),
            triggers=self.recentFiles.clear)
        add_actions(self.recentFilesMenu, (None, clearRecentFilesAction))
        clearRecentFilesAction.setEnabled(not self.recentFiles.isEmpty())

    def addRecentFile(self, filename):
        """
        Adds a service to the list of recently used files.

        ``filename``
            The service filename to add
        """
        # The maxRecentFiles value does not have an interface and so never gets
        # actually stored in the settings therefore the default value of 20 will
        # always be used.
        maxRecentFiles = Settings().value(u'advanced/max recent files',
            QtCore.QVariant(20)).toInt()[0]
        if filename:
            # Add some cleanup to reduce duplication in the recent file list
            filename = os.path.abspath(filename)
            # abspath() only capitalises the drive letter if it wasn't provided
            # in the given filename which then causes duplication.
            if filename[1:3] == ':\\':
                filename = filename[0].upper() + filename[1:]
            position = self.recentFiles.indexOf(filename)
            if position != -1:
                self.recentFiles.removeAt(position)
            self.recentFiles.insert(0, QtCore.QString(filename))
            while self.recentFiles.count() > maxRecentFiles:
                # Don't care what API says takeLast works, removeLast doesn't!
                self.recentFiles.takeLast()

    def displayProgressBar(self, size):
        """
        Make Progress bar visible and set size
        """
        self.loadProgressBar.show()
        self.loadProgressBar.setMaximum(size)
        self.loadProgressBar.setValue(0)
        Receiver.send_message(u'openlp_process_events')

    def incrementProgressBar(self):
        """
        Increase the Progress Bar value by 1
        """
        self.loadProgressBar.setValue(self.loadProgressBar.value() + 1)
        Receiver.send_message(u'openlp_process_events')

    def finishedProgressBar(self):
        """
        Trigger it's removal after 2.5 second
        """
        self.timer_id = self.startTimer(2500)

    def timerEvent(self, event):
        """
        Remove the Progress bar from view.
        """
        if event.timerId() == self.timer_id:
            self.timer_id = 0
            self.loadProgressBar.hide()
            Receiver.send_message(u'openlp_process_events')<|MERGE_RESOLUTION|>--- conflicted
+++ resolved
@@ -1188,18 +1188,11 @@
             time.sleep(0.1)
         # Clean temporary files used by services
         self.serviceManagerContents.cleanUp()
-<<<<<<< HEAD
-        if Settings().value(u'advanced/save current plugin',
-            QtCore.QVariant(False)).toBool():
-            Settings().setValue(u'advanced/current media plugin',
+        if save_settings:
+            if Settings().value(u'advanced/save current plugin',
+                QtCore.QVariant(False)).toBool():
+                Settings().setValue(u'advanced/current media plugin',
                 QtCore.QVariant(self.mediaToolBox.currentIndex()))
-=======
-        if save_settings:
-            if QtCore.QSettings().value(u'advanced/save current plugin',
-                QtCore.QVariant(False)).toBool():
-                QtCore.QSettings().setValue(u'advanced/current media plugin',
-                    QtCore.QVariant(self.mediaToolBox.currentIndex()))
->>>>>>> d16e64f1
         # Call the cleanup method to shutdown plugins.
         log.info(u'cleanup plugins')
         self.pluginManager.finalise_plugins()
