# -*- coding: utf-8 -*-
# vim: autoindent shiftwidth=4 expandtab textwidth=80 tabstop=4 softtabstop=4

###############################################################################
# OpenLP - Open Source Lyrics Projection                                      #
# --------------------------------------------------------------------------- #
# Copyright (c) 2008-2010 Raoul Snyman                                        #
# Portions copyright (c) 2008-2010 Tim Bentley, Jonathan Corwin, Michael      #
# Gorven, Scott Guerrieri, Christian Richter, Maikel Stuivenberg, Martin      #
# Thompson, Jon Tibble, Carsten Tinggaard                                     #
# --------------------------------------------------------------------------- #
# This program is free software; you can redistribute it and/or modify it     #
# under the terms of the GNU General Public License as published by the Free  #
# Software Foundation; version 2 of the License.                              #
#                                                                             #
# This program is distributed in the hope that it will be useful, but WITHOUT #
# ANY WARRANTY; without even the implied warranty of MERCHANTABILITY or       #
# FITNESS FOR A PARTICULAR PURPOSE. See the GNU General Public License for    #
# more details.                                                               #
#                                                                             #
# You should have received a copy of the GNU General Public License along     #
# with this program; if not, write to the Free Software Foundation, Inc., 59  #
# Temple Place, Suite 330, Boston, MA 02111-1307 USA                          #
###############################################################################

import logging
import time
import re

from PyQt4 import QtCore, QtGui

from openlp.core.ui import AboutForm, SettingsForm, ServiceManager, \
    ThemeManager, SlideController, PluginForm, MediaDockManager, DisplayManager
from openlp.core.lib import RenderManager, build_icon, OpenLPDockWidget, \
    SettingsManager, PluginManager, Receiver, translate
from openlp.core.utils import check_latest_version, AppLocation, add_actions, \
    LanguageManager

log = logging.getLogger(__name__)

media_manager_style = """
  QToolBox::tab {
    background: qlineargradient(x1: 0, y1: 0, x2: 0, y2: 1,
        stop: 0 palette(button), stop: 1.0 palette(dark));
    border-width: 1px;
    border-style: outset;
    border-color: palette(dark);
    border-radius: 5px;
  }
  QToolBox::tab:selected {
    background: qlineargradient(x1: 0, y1: 0, x2: 0, y2: 1,
        stop: 0 palette(light), stop: 1.0 palette(button));
    border-color: palette(button);
  }
"""
class VersionThread(QtCore.QThread):
    """
    A special Qt thread class to fetch the version of OpenLP from the website.
    This is threaded so that it doesn't affect the loading time of OpenLP.
    """
    def __init__(self, parent, app_version):
        QtCore.QThread.__init__(self, parent)
        self.parent = parent
        self.app_version = app_version
        self.version_splitter = re.compile(
            r'([0-9]+).([0-9]+).([0-9]+)(?:-bzr([0-9]+))')

    def run(self):
        """
        Run the thread.
        """
        time.sleep(1)
        Receiver.send_message(u'maindisplay_blank_check')
        version = check_latest_version(self.app_version)
        remote_version = {}
        local_version = {}
        match = self.version_splitter.match(version)
        if match:
            remote_version[u'major'] = int(match.group(1))
            remote_version[u'minor'] = int(match.group(2))
            remote_version[u'release'] = int(match.group(3))
            if len(match.groups()) > 3:
                remote_version[u'revision'] = int(match.group(4))
        match = self.version_splitter.match(self.app_version[u'full'])
        if match:
            local_version[u'major'] = int(match.group(1))
            local_version[u'minor'] = int(match.group(2))
            local_version[u'release'] = int(match.group(3))
            if len(match.groups()) > 3:
                local_version[u'revision'] = int(match.group(4))
        if remote_version[u'major'] > local_version[u'major'] or \
            remote_version[u'minor'] > local_version[u'minor'] or \
            remote_version[u'release'] > local_version[u'release']:
            Receiver.send_message(u'openlp_version_check', u'%s' % version)
        elif remote_version.get(u'revision') and \
            local_version.get(u'revision') and \
            remote_version[u'revision'] > local_version[u'revision']:
            Receiver.send_message(u'openlp_version_check', u'%s' % version)

class Ui_MainWindow(object):
    def setupUi(self, MainWindow):
        """
        Set up the user interface
        """
        MainWindow.setObjectName(u'MainWindow')
        MainWindow.resize(self.settingsmanager.width,
            self.settingsmanager.height)
        sizePolicy = QtGui.QSizePolicy(QtGui.QSizePolicy.Expanding,
            QtGui.QSizePolicy.Expanding)
        sizePolicy.setHorizontalStretch(0)
        sizePolicy.setVerticalStretch(0)
        sizePolicy.setHeightForWidth(
            MainWindow.sizePolicy().hasHeightForWidth())
        MainWindow.setSizePolicy(sizePolicy)
        MainIcon = build_icon(u':/icon/openlp-logo-16x16.png')
        MainWindow.setWindowIcon(MainIcon)
        # Set up the main container, which contains all the other form widgets
        self.MainContent = QtGui.QWidget(MainWindow)
        sizePolicy = QtGui.QSizePolicy(QtGui.QSizePolicy.Expanding,
            QtGui.QSizePolicy.Expanding)
        sizePolicy.setHorizontalStretch(0)
        sizePolicy.setVerticalStretch(0)
        sizePolicy.setHeightForWidth(
            self.MainContent.sizePolicy().hasHeightForWidth())
        self.MainContent.setSizePolicy(sizePolicy)
        self.MainContent.setObjectName(u'MainContent')
        self.MainContentLayout = QtGui.QHBoxLayout(self.MainContent)
        self.MainContentLayout.setSpacing(0)
        self.MainContentLayout.setMargin(0)
        self.MainContentLayout.setObjectName(u'MainContentLayout')
        MainWindow.setCentralWidget(self.MainContent)
        self.ControlSplitter = QtGui.QSplitter(self.MainContent)
        self.ControlSplitter.setOrientation(QtCore.Qt.Horizontal)
        self.ControlSplitter.setOpaqueResize(False)
        self.ControlSplitter.setObjectName(u'ControlSplitter')
        self.MainContentLayout.addWidget(self.ControlSplitter)
        # Create slide controllers
        self.PreviewController = SlideController(self, self.settingsmanager)
        self.LiveController = SlideController(self, self.settingsmanager, True)
        # Create menu
        self.MenuBar = QtGui.QMenuBar(MainWindow)
        self.MenuBar.setGeometry(QtCore.QRect(0, 0, 1087, 27))
        self.MenuBar.setObjectName(u'MenuBar')
        self.FileMenu = QtGui.QMenu(self.MenuBar)
        self.FileMenu.setObjectName(u'FileMenu')
        self.FileImportMenu = QtGui.QMenu(self.FileMenu)
        self.FileImportMenu.setObjectName(u'FileImportMenu')
        self.FileExportMenu = QtGui.QMenu(self.FileMenu)
        self.FileExportMenu.setObjectName(u'FileExportMenu')
        self.OptionsMenu = QtGui.QMenu(self.MenuBar)
        self.OptionsMenu.setObjectName(u'OptionsMenu')
        self.OptionsViewMenu = QtGui.QMenu(self.OptionsMenu)
        self.OptionsViewMenu.setObjectName(u'OptionsViewMenu')
        self.ViewModeMenu = QtGui.QMenu(self.OptionsViewMenu)
        self.ViewModeMenu.setObjectName(u'ViewModeMenu')
        self.OptionsLanguageMenu = QtGui.QMenu(self.OptionsMenu)
        self.OptionsLanguageMenu.setObjectName(u'OptionsLanguageMenu')
        self.ToolsMenu = QtGui.QMenu(self.MenuBar)
        self.ToolsMenu.setObjectName(u'ToolsMenu')
        self.HelpMenu = QtGui.QMenu(self.MenuBar)
        self.HelpMenu.setObjectName(u'HelpMenu')
        MainWindow.setMenuBar(self.MenuBar)
        self.StatusBar = QtGui.QStatusBar(MainWindow)
        self.StatusBar.setObjectName(u'StatusBar')
        MainWindow.setStatusBar(self.StatusBar)
        self.DefaultThemeLabel = QtGui.QLabel(self.StatusBar)
        self.DefaultThemeLabel.setObjectName(u'DefaultThemeLabel')
        self.StatusBar.addPermanentWidget(self.DefaultThemeLabel)
        # Create the MediaManager
        self.MediaManagerDock = OpenLPDockWidget(MainWindow)
        MediaManagerIcon = build_icon(u':/system/system_mediamanager.png')
        self.MediaManagerDock.setWindowIcon(MediaManagerIcon)
        self.MediaManagerDock.setStyleSheet(media_manager_style)
        self.MediaManagerDock.setMinimumWidth(
            self.settingsmanager.mainwindow_left)
        self.MediaManagerDock.setObjectName(u'MediaManagerDock')
        self.MediaManagerContents = QtGui.QWidget()
        self.MediaManagerContents.setObjectName(u'MediaManagerContents')
        self.MediaManagerLayout = QtGui.QHBoxLayout(self.MediaManagerContents)
        self.MediaManagerLayout.setContentsMargins(0, 2, 0, 0)
        self.MediaManagerLayout.setObjectName(u'MediaManagerLayout')
        # Create the media toolbox
        self.MediaToolBox = QtGui.QToolBox(self.MediaManagerContents)
        self.MediaToolBox.setObjectName(u'MediaToolBox')
        self.MediaManagerLayout.addWidget(self.MediaToolBox)
        self.MediaManagerDock.setWidget(self.MediaManagerContents)
        MainWindow.addDockWidget(
            QtCore.Qt.DockWidgetArea(1), self.MediaManagerDock)
        # Create the service manager
        self.ServiceManagerDock = OpenLPDockWidget(MainWindow)
        ServiceManagerIcon = build_icon(u':/system/system_servicemanager.png')
        self.ServiceManagerDock.setWindowIcon(ServiceManagerIcon)
        self.ServiceManagerDock.setObjectName(u'ServiceManagerDock')
        self.ServiceManagerDock.setMinimumWidth(
            self.settingsmanager.mainwindow_right)
        self.ServiceManagerContents = ServiceManager(self)
        self.ServiceManagerDock.setWidget(self.ServiceManagerContents)
        MainWindow.addDockWidget(
            QtCore.Qt.DockWidgetArea(2), self.ServiceManagerDock)
        # Create the theme manager
        self.ThemeManagerDock = OpenLPDockWidget(MainWindow)
        ThemeManagerIcon = build_icon(u':/system/system_thememanager.png')
        self.ThemeManagerDock.setWindowIcon(ThemeManagerIcon)
        self.ThemeManagerDock.setObjectName(u'ThemeManagerDock')
        self.ThemeManagerDock.setMinimumWidth(
            self.settingsmanager.mainwindow_right)
        self.ThemeManagerContents = ThemeManager(self)
        self.ThemeManagerDock.setWidget(self.ThemeManagerContents)
        MainWindow.addDockWidget(
            QtCore.Qt.DockWidgetArea(2), self.ThemeManagerDock)
        # Create the menu items
        self.FileNewItem = QtGui.QAction(MainWindow)
        self.FileNewItem.setIcon(
            self.ServiceManagerContents.Toolbar.getIconFromTitle(
            u'New Service'))
        self.FileNewItem.setObjectName(u'FileNewItem')
        self.FileOpenItem = QtGui.QAction(MainWindow)
        self.FileOpenItem.setIcon(
            self.ServiceManagerContents.Toolbar.getIconFromTitle(
            u'Open Service'))
        self.FileOpenItem.setObjectName(u'FileOpenItem')
        self.FileSaveItem = QtGui.QAction(MainWindow)
        self.FileSaveItem.setIcon(
            self.ServiceManagerContents.Toolbar.getIconFromTitle(
            u'Save Service'))
        self.FileSaveItem.setObjectName(u'FileSaveItem')
        self.FileSaveAsItem = QtGui.QAction(MainWindow)
        self.FileSaveAsItem.setObjectName(u'FileSaveAsItem')
        self.FileExitItem = QtGui.QAction(MainWindow)
        ExitIcon = build_icon(u':/system/system_exit.png')
        self.FileExitItem.setIcon(ExitIcon)
        self.FileExitItem.setObjectName(u'FileExitItem')
        self.ImportThemeItem = QtGui.QAction(MainWindow)
        self.ImportThemeItem.setObjectName(u'ImportThemeItem')
        self.ImportLanguageItem = QtGui.QAction(MainWindow)
        self.ImportLanguageItem.setObjectName(u'ImportLanguageItem')
        self.ExportThemeItem = QtGui.QAction(MainWindow)
        self.ExportThemeItem.setObjectName(u'ExportThemeItem')
        self.ExportLanguageItem = QtGui.QAction(MainWindow)
        self.ExportLanguageItem.setObjectName(u'ExportLanguageItem')
        self.actionLook_Feel = QtGui.QAction(MainWindow)
        self.actionLook_Feel.setObjectName(u'actionLook_Feel')
        self.OptionsSettingsItem = QtGui.QAction(MainWindow)
        SettingsIcon = build_icon(u':/system/system_settings.png')
        self.OptionsSettingsItem.setIcon(SettingsIcon)
        self.OptionsSettingsItem.setObjectName(u'OptionsSettingsItem')
        self.ViewMediaManagerItem = QtGui.QAction(MainWindow)
        self.ViewMediaManagerItem.setCheckable(True)
        self.ViewMediaManagerItem.setChecked(self.MediaManagerDock.isVisible())
        self.ViewMediaManagerItem.setIcon(MediaManagerIcon)
        self.ViewMediaManagerItem.setObjectName(u'ViewMediaManagerItem')
        self.ViewThemeManagerItem = QtGui.QAction(MainWindow)
        self.ViewThemeManagerItem.setCheckable(True)
        self.ViewThemeManagerItem.setChecked(self.ThemeManagerDock.isVisible())
        self.ViewThemeManagerItem.setIcon(ThemeManagerIcon)
        self.ViewThemeManagerItem.setObjectName(u'ViewThemeManagerItem')
        self.ViewServiceManagerItem = QtGui.QAction(MainWindow)
        self.ViewServiceManagerItem.setCheckable(True)
        self.ViewServiceManagerItem.setChecked(
            self.ServiceManagerDock.isVisible())
        self.ViewServiceManagerItem.setIcon(ServiceManagerIcon)
        self.ViewServiceManagerItem.setObjectName(u'ViewServiceManagerItem')
        self.PluginItem = QtGui.QAction(MainWindow)
        #self.PluginItem.setIcon(AlertIcon)
        self.PluginItem.setObjectName(u'PluginItem')
        self.HelpDocumentationItem = QtGui.QAction(MainWindow)
        ContentsIcon = build_icon(u':/system/system_help_contents.png')
        self.HelpDocumentationItem.setIcon(ContentsIcon)
        self.HelpDocumentationItem.setObjectName(u'HelpDocumentationItem')
        self.HelpDocumentationItem.setEnabled(False)
        self.HelpAboutItem = QtGui.QAction(MainWindow)
        AboutIcon = build_icon(u':/system/system_about.png')
        self.HelpAboutItem.setIcon(AboutIcon)
        self.HelpAboutItem.setObjectName(u'HelpAboutItem')
        self.HelpOnlineHelpItem = QtGui.QAction(MainWindow)
        self.HelpOnlineHelpItem.setObjectName(u'HelpOnlineHelpItem')
        self.HelpOnlineHelpItem.setEnabled(False)
        self.HelpWebSiteItem = QtGui.QAction(MainWindow)
        self.HelpWebSiteItem.setObjectName(u'HelpWebSiteItem')
        #i18n Language Items
        self.AutoLanguageItem = QtGui.QAction(MainWindow)
        self.AutoLanguageItem.setObjectName(u'AutoLanguageItem')
        self.AutoLanguageItem.setCheckable(True)
        self.LanguageGroup = QtGui.QActionGroup(MainWindow)
        qmList = LanguageManager.get_qm_list()
        savedLanguage = LanguageManager.get_language()
        self.AutoLanguageItem.setChecked(LanguageManager.AutoLanguage)
        for key in sorted(qmList.keys()):
            languageItem = QtGui.QAction(MainWindow)
            languageItem.setObjectName(key)
            languageItem.setCheckable(True)
            if qmList[key] == savedLanguage:
                languageItem.setChecked(True)
            add_actions(self.LanguageGroup, [languageItem])
        self.LanguageGroup.setDisabled(LanguageManager.AutoLanguage)
        self.ToolsAddToolItem = QtGui.QAction(MainWindow)
        AddToolIcon = build_icon(u':/tools/tools_add.png')
        self.ToolsAddToolItem.setIcon(AddToolIcon)
        self.ToolsAddToolItem.setObjectName(u'ToolsAddToolItem')
        self.action_Preview_Panel = QtGui.QAction(MainWindow)
        self.action_Preview_Panel.setCheckable(True)
        self.action_Preview_Panel.setChecked(
            self.settingsmanager.showPreviewPanel)
        self.action_Preview_Panel.setObjectName(u'action_Preview_Panel')
        self.PreviewController.Panel.setVisible(
            self.settingsmanager.showPreviewPanel)
        self.ModeLiveItem = QtGui.QAction(MainWindow)
        self.ModeLiveItem.setObjectName(u'ModeLiveItem')
        add_actions(self.FileImportMenu,
            (self.ImportThemeItem, self.ImportLanguageItem))
        add_actions(self.FileExportMenu,
            (self.ExportThemeItem, self.ExportLanguageItem))
        self.FileMenuActions = (self.FileNewItem, self.FileOpenItem,
            self.FileSaveItem, self.FileSaveAsItem, None,
            self.FileImportMenu.menuAction(), self.FileExportMenu.menuAction(),
            self.FileExitItem)
        add_actions(self.ViewModeMenu, [self.ModeLiveItem])
        add_actions(self.OptionsViewMenu, (self.ViewModeMenu.menuAction(),
            None, self.ViewMediaManagerItem, self.ViewServiceManagerItem,
            self.ViewThemeManagerItem, None, self.action_Preview_Panel))
        #i18n add Language Actions
        add_actions(self.OptionsLanguageMenu, (self.AutoLanguageItem, None))
        add_actions(self.OptionsLanguageMenu, self.LanguageGroup.actions())
        add_actions(self.OptionsMenu, (self.OptionsLanguageMenu.menuAction(),
            self.OptionsViewMenu.menuAction(), None, self.OptionsSettingsItem))
        add_actions(self.ToolsMenu,
            (self.PluginItem, None, self.ToolsAddToolItem))
        add_actions(self.HelpMenu,
            (self.HelpDocumentationItem, self.HelpOnlineHelpItem, None,
            self.HelpWebSiteItem, self.HelpAboutItem))
        add_actions(self.MenuBar,
            (self.FileMenu.menuAction(), self.OptionsMenu.menuAction(),
            self.ToolsMenu.menuAction(), self.HelpMenu.menuAction()))
        # Initialise the translation
        self.retranslateUi(MainWindow)
        self.MediaToolBox.setCurrentIndex(0)
        # Connect up some signals and slots
        QtCore.QObject.connect(self.FileMenu,
            QtCore.SIGNAL(u'aboutToShow()'), self.updateFileMenu)
        QtCore.QObject.connect(self.FileExitItem,
            QtCore.SIGNAL(u'triggered()'), MainWindow.close)
        QtCore.QObject.connect(self.ControlSplitter,
            QtCore.SIGNAL(u'splitterMoved(int, int)'), self.trackSplitter)
        QtCore.QMetaObject.connectSlotsByName(MainWindow)

    def trackSplitter(self, tab, pos):
        """
        Splitter between the Preview and Live Controllers.
        """
        self.LiveController.widthChanged()
        self.PreviewController.widthChanged()

    def retranslateUi(self, MainWindow):
        """
        Set up the translation system
        """
<<<<<<< HEAD
        MainWindow.mainTitle = translate(u'MainWindow', u'OpenLP 2.0')
        MainWindow.language = translate(u'MainWindow', u'English')
=======
        MainWindow.mainTitle = translate('MainWindow', 'OpenLP 2.0')
        MainWindow.language = translate('MainWindow', 'English')
        MainWindow.defaultThemeText = translate('MainWindow',
            'Default Theme: ')
>>>>>>> 6b125555
        MainWindow.setWindowTitle(MainWindow.mainTitle)
        self.FileMenu.setTitle(translate('MainWindow', '&File'))
        self.FileImportMenu.setTitle(translate('MainWindow', '&Import'))
        self.FileExportMenu.setTitle(translate('MainWindow', '&Export'))
        self.OptionsMenu.setTitle(translate('MainWindow', '&Options'))
        self.OptionsViewMenu.setTitle(translate('MainWindow', '&View'))
        self.ViewModeMenu.setTitle(translate('MainWindow', 'M&ode'))
        self.OptionsLanguageMenu.setTitle(translate('MainWindow',
            '&Language'))
        self.ToolsMenu.setTitle(translate('MainWindow', '&Tools'))
        self.HelpMenu.setTitle(translate('MainWindow', '&Help'))
        self.MediaManagerDock.setWindowTitle(
            translate('MainWindow', 'Media Manager'))
        self.ServiceManagerDock.setWindowTitle(
            translate('MainWindow', 'Service Manager'))
        self.ThemeManagerDock.setWindowTitle(
            translate('MainWindow', 'Theme Manager'))
        self.FileNewItem.setText(translate('MainWindow', '&New'))
        self.FileNewItem.setToolTip(translate('MainWindow', 'New Service'))
        self.FileNewItem.setStatusTip(
            translate('MainWindow', 'Create a new Service'))
        self.FileNewItem.setShortcut(translate('MainWindow', 'Ctrl+N'))
        self.FileOpenItem.setText(translate('MainWindow', '&Open'))
        self.FileOpenItem.setToolTip(translate('MainWindow', 'Open Service'))
        self.FileOpenItem.setStatusTip(
            translate('MainWindow', 'Open an existing service'))
        self.FileOpenItem.setShortcut(translate('MainWindow', 'Ctrl+O'))
        self.FileSaveItem.setText(translate('MainWindow', '&Save'))
        self.FileSaveItem.setToolTip(translate('MainWindow', 'Save Service'))
        self.FileSaveItem.setStatusTip(
            translate('MainWindow', 'Save the current service to disk'))
        self.FileSaveItem.setShortcut(translate('MainWindow', 'Ctrl+S'))
        self.FileSaveAsItem.setText(translate('MainWindow', 'Save &As...'))
        self.FileSaveAsItem.setToolTip(
            translate('MainWindow', 'Save Service As'))
        self.FileSaveAsItem.setStatusTip(translate('MainWindow',
            'Save the current service under a new name'))
        self.FileSaveAsItem.setShortcut(translate('MainWindow', 'F12'))
        self.FileExitItem.setText(translate('MainWindow', 'E&xit'))
        self.FileExitItem.setStatusTip(translate('MainWindow', 'Quit OpenLP'))
        self.FileExitItem.setShortcut(translate('MainWindow', 'Alt+F4'))
        self.ImportThemeItem.setText(translate('MainWindow', '&Theme'))
        self.ImportLanguageItem.setText(translate('MainWindow', '&Language'))
        self.ExportThemeItem.setText(translate('MainWindow', '&Theme'))
        self.ExportLanguageItem.setText(translate('MainWindow', '&Language'))
        self.actionLook_Feel.setText(translate('MainWindow', 'Look && &Feel'))
        self.OptionsSettingsItem.setText(translate('MainWindow', '&Settings'))
        self.ViewMediaManagerItem.setText(
            translate('MainWindow', '&Media Manager'))
        self.ViewMediaManagerItem.setToolTip(
            translate('MainWindow', 'Toggle Media Manager'))
        self.ViewMediaManagerItem.setStatusTip(translate('MainWindow',
            'Toggle the visibility of the Media Manager'))
        self.ViewMediaManagerItem.setShortcut(translate('MainWindow', 'F8'))
        self.ViewThemeManagerItem.setText(
            translate('MainWindow', '&Theme Manager'))
        self.ViewThemeManagerItem.setToolTip(
            translate('MainWindow', 'Toggle Theme Manager'))
        self.ViewThemeManagerItem.setStatusTip(translate('MainWindow',
            'Toggle the visibility of the Theme Manager'))
        self.ViewThemeManagerItem.setShortcut(translate('MainWindow', 'F10'))
        self.ViewServiceManagerItem.setText(
            translate('MainWindow', '&Service Manager'))
        self.ViewServiceManagerItem.setToolTip(
            translate('MainWindow', 'Toggle Service Manager'))
        self.ViewServiceManagerItem.setStatusTip(translate('MainWindow',
            'Toggle the visibility of the Service Manager'))
        self.ViewServiceManagerItem.setShortcut(translate('MainWindow', 'F9'))
        self.action_Preview_Panel.setText(
            translate('MainWindow', '&Preview Panel'))
        self.action_Preview_Panel.setToolTip(
            translate('MainWindow', 'Toggle Preview Panel'))
        self.action_Preview_Panel.setStatusTip(translate('MainWindow',
            'Toggle the visibility of the Preview Panel'))
        self.action_Preview_Panel.setShortcut(translate('MainWindow', 'F11'))
        self.PluginItem.setText(translate('MainWindow', '&Plugin List'))
        self.PluginItem.setStatusTip(
            translate('MainWindow', 'List the Plugins'))
        self.PluginItem.setShortcut(translate('MainWindow', 'Alt+F7'))
        self.HelpDocumentationItem.setText(
            translate('MainWindow', '&User Guide'))
        self.HelpAboutItem.setText(translate('MainWindow', '&About'))
        self.HelpAboutItem.setStatusTip(
            translate('MainWindow', 'More information about OpenLP'))
        self.HelpAboutItem.setShortcut(translate('MainWindow', 'Ctrl+F1'))
        self.HelpOnlineHelpItem.setText(
            translate('MainWindow', '&Online Help'))
        self.HelpWebSiteItem.setText(translate('MainWindow', '&Web Site'))
        #i18n
        self.AutoLanguageItem.setText(translate('MainWindow', '&Auto Detect'))
        self.AutoLanguageItem.setStatusTip(
            translate('MainWindow', 'Choose System language, if available'))
        for item in self.LanguageGroup.actions():
            item.setText(item.objectName())
            item.setStatusTip(unicode(translate('MainWindow',
                'Set the interface language to %s')) % item.objectName())
        self.ToolsAddToolItem.setText(translate('MainWindow', 'Add &Tool...'))
        self.ToolsAddToolItem.setStatusTip(
            translate('MainWindow',
                'Add an application to the list of tools'))
        self.action_Preview_Panel.setText(
            translate('MainWindow', '&Preview Pane'))
        self.ModeLiveItem.setText(translate('MainWindow', '&Live'))


class MainWindow(QtGui.QMainWindow, Ui_MainWindow):
    """
    The main window.
    """
    log.info(u'MainWindow loaded')

    def __init__(self, screens, applicationVersion):
        """
        This constructor sets up the interface, the various managers, and the
        plugins.
        """
        QtGui.QMainWindow.__init__(self)
        self.screens = screens
        self.applicationVersion = applicationVersion
        # Set up settings sections for the main application
        # (not for use by plugins)
        self.uiSettingsSection = u'user interface'
        self.generalSettingsSection = u'general'
        self.serviceSettingsSection = u'servicemanager'
        self.songsSettingsSection = u'songs'
        self.serviceNotSaved = False
        self.settingsmanager = SettingsManager(screens)
        self.displayManager = DisplayManager(screens)
        self.aboutForm = AboutForm(self, applicationVersion)
        self.settingsForm = SettingsForm(self.screens, self, self)
        self.recentFiles = QtCore.QStringList()
        # Set up the path with plugins
        pluginpath = AppLocation.get_directory(AppLocation.PluginsDir)
        self.plugin_manager = PluginManager(pluginpath)
        self.plugin_helpers = {}
        # Set up the interface
        self.setupUi(self)
        # Load settings after setupUi so default UI sizes are overwritten
        self.loadSettings()
        # Once settings are loaded update FileMenu with recentFiles
        self.updateFileMenu()
        self.pluginForm = PluginForm(self)
        # Set up signals and slots
        QtCore.QObject.connect(self.ImportThemeItem,
            QtCore.SIGNAL(u'triggered()'),
            self.ThemeManagerContents.onImportTheme)
        QtCore.QObject.connect(self.ExportThemeItem,
            QtCore.SIGNAL(u'triggered()'),
            self.ThemeManagerContents.onExportTheme)
        QtCore.QObject.connect(self.ViewMediaManagerItem,
            QtCore.SIGNAL(u'triggered(bool)'),
            self.toggleMediaManager)
        QtCore.QObject.connect(self.ViewServiceManagerItem,
            QtCore.SIGNAL(u'triggered(bool)'),
            self.toggleServiceManager)
        QtCore.QObject.connect(self.ViewThemeManagerItem,
            QtCore.SIGNAL(u'triggered(bool)'),
            self.toggleThemeManager)
        QtCore.QObject.connect(self.action_Preview_Panel,
            QtCore.SIGNAL(u'toggled(bool)'),
            self.togglePreviewPanel)
        QtCore.QObject.connect(self.MediaManagerDock,
            QtCore.SIGNAL(u'visibilityChanged(bool)'),
            self.ViewMediaManagerItem.setChecked)
        QtCore.QObject.connect(self.ServiceManagerDock,
            QtCore.SIGNAL(u'visibilityChanged(bool)'),
            self.ViewServiceManagerItem.setChecked)
        QtCore.QObject.connect(self.ThemeManagerDock,
            QtCore.SIGNAL(u'visibilityChanged(bool)'),
            self.ViewThemeManagerItem.setChecked)
        QtCore.QObject.connect(self.PreviewController.Panel,
            QtCore.SIGNAL(u'visibilityChanged(bool)'),
            self.action_Preview_Panel.setChecked)
        QtCore.QObject.connect(self.HelpWebSiteItem,
            QtCore.SIGNAL(u'triggered()'), self.onHelpWebSiteClicked)
        QtCore.QObject.connect(self.HelpAboutItem,
            QtCore.SIGNAL(u'triggered()'), self.onHelpAboutItemClicked)
        QtCore.QObject.connect(self.PluginItem,
            QtCore.SIGNAL(u'triggered()'), self.onPluginItemClicked)
        QtCore.QObject.connect(self.OptionsSettingsItem,
            QtCore.SIGNAL(u'triggered()'), self.onOptionsSettingsItemClicked)
        QtCore.QObject.connect(Receiver.get_receiver(),
            QtCore.SIGNAL(u'theme_update_global'), self.defaultThemeChanged)
        QtCore.QObject.connect(Receiver.get_receiver(),
            QtCore.SIGNAL(u'openlp_version_check'), self.versionCheck)
        QtCore.QObject.connect(Receiver.get_receiver(),
            QtCore.SIGNAL(u'maindisplay_blank_check'), self.blankCheck)
        QtCore.QObject.connect(Receiver.get_receiver(),
            QtCore.SIGNAL(u'config_screen_changed'), self.screenChanged)
        QtCore.QObject.connect(Receiver.get_receiver(),
            QtCore.SIGNAL(u'maindisplay_status_text'), self.showStatusMessage)
        QtCore.QObject.connect(self.FileNewItem,
            QtCore.SIGNAL(u'triggered()'),
            self.ServiceManagerContents.onNewService)
        QtCore.QObject.connect(self.FileOpenItem,
            QtCore.SIGNAL(u'triggered()'),
            self.ServiceManagerContents.onLoadService)
        QtCore.QObject.connect(self.FileSaveItem,
            QtCore.SIGNAL(u'triggered()'),
            self.ServiceManagerContents.onQuickSaveService)
        QtCore.QObject.connect(self.FileSaveAsItem,
            QtCore.SIGNAL(u'triggered()'),
            self.ServiceManagerContents.onSaveService)
        #i18n set signals for languages
        QtCore.QObject.connect(self.AutoLanguageItem,
                QtCore.SIGNAL(u'toggled(bool)'),
                self.setAutoLanguage)
        self.LanguageGroup.triggered.connect(LanguageManager.set_language)
        #warning cyclic dependency
        #RenderManager needs to call ThemeManager and
        #ThemeManager needs to call RenderManager
        self.RenderManager = RenderManager(
            self.ThemeManagerContents, self.screens)
        self.displayManager.renderManager = self.RenderManager
        #Define the media Dock Manager
        self.mediaDockManager = MediaDockManager(self.MediaToolBox)
        log.info(u'Load Plugins')
        #make the controllers available to the plugins
        self.plugin_helpers[u'preview'] = self.PreviewController
        self.plugin_helpers[u'live'] = self.LiveController
        self.plugin_helpers[u'render'] = self.RenderManager
        self.plugin_helpers[u'service'] = self.ServiceManagerContents
        self.plugin_helpers[u'settings form'] = self.settingsForm
        self.plugin_helpers[u'toolbox'] = self.mediaDockManager
        self.plugin_helpers[u'maindisplay'] = self.displayManager.mainDisplay
        self.plugin_manager.find_plugins(pluginpath, self.plugin_helpers)
        # hook methods have to happen after find_plugins. Find plugins needs
        # the controllers hence the hooks have moved from setupUI() to here
        # Find and insert settings tabs
        log.info(u'hook settings')
        self.plugin_manager.hook_settings_tabs(self.settingsForm)
        # Find and insert media manager items
        log.info(u'hook media')
        self.plugin_manager.hook_media_manager(self.mediaDockManager)
        # Call the hook method to pull in import menus.
        log.info(u'hook menus')
        self.plugin_manager.hook_import_menu(self.FileImportMenu)
        # Call the hook method to pull in export menus.
        self.plugin_manager.hook_export_menu(self.FileExportMenu)
        # Call the hook method to pull in tools menus.
        self.plugin_manager.hook_tools_menu(self.ToolsMenu)
        # Call the initialise method to setup plugins.
        log.info(u'initialise plugins')
        self.plugin_manager.initialise_plugins()
        # Once all components are initialised load the Themes
        log.info(u'Load Themes')
        self.ThemeManagerContents.loadThemes()
        log.info(u'Load data from Settings')
        self.settingsForm.postSetUp()

    #i18n
    def setAutoLanguage(self, value):
        self.LanguageGroup.setDisabled(value)
        LanguageManager.AutoLanguage = value
        LanguageManager.set_language(self.LanguageGroup.checkedAction())

    def versionCheck(self, version):
        """
        Checks the version of the Application called from openlp.pyw
        Triggered by delay thread.
        """
        app_version = self.applicationVersion[u'full']
        version_text = unicode(translate('MainWindow', 'Version %s of OpenLP '
            'is now available for download (you are currently running version '
            ' %s). \n\nYou can download the latest version from '
            'http://openlp.org'))
        QtGui.QMessageBox.question(self,
            translate('MainWindow', 'OpenLP Version Updated'),
            version_text % (version, app_version),
            QtGui.QMessageBox.StandardButtons(QtGui.QMessageBox.Ok),
            QtGui.QMessageBox.Ok)

    def show(self):
        """
        Show the main form, as well as the display form
        """
        QtGui.QWidget.show(self)
        #screen_number = self.getMonitorNumber()
        self.displayManager.setup()
        if self.displayManager.mainDisplay.isVisible():
            self.displayManager.mainDisplay.setFocus()
        self.activateWindow()
        if QtCore.QSettings().value(
            self.generalSettingsSection + u'/auto open',
            QtCore.QVariant(False)).toBool():
            self.ServiceManagerContents.onLoadService(True)

    def blankCheck(self):
        """
        Check and display message if screen blank on setup.
        Triggered by delay thread.
        """
        settings = QtCore.QSettings()
        settings.beginGroup(self.generalSettingsSection)
        if settings.value(u'screen blank', QtCore.QVariant(False)).toBool():
            self.LiveController.mainDisplaySetBackground()
            if settings.value(u'blank warning',
                QtCore.QVariant(False)).toBool():
                QtGui.QMessageBox.question(self,
                    translate('MainWindow', 'OpenLP Main Display Blanked'),
                    translate('MainWindow',
                         'The Main Display has been blanked out'))
        settings.endGroup()

    def versionThread(self):
        """
        Start an initial setup thread to delay notifications
        """
        vT = VersionThread(self, self.applicationVersion)
        vT.start()

    def onHelpWebSiteClicked(self):
        """
        Load the OpenLP website
        """
        import webbrowser
        webbrowser.open_new(u'http://openlp.org/')

    def onHelpAboutItemClicked(self):
        """
        Show the About form
        """
        self.aboutForm.applicationVersion = self.applicationVersion
        self.aboutForm.exec_()

    def onPluginItemClicked(self):
        """
        Show the Plugin form
        """
        self.pluginForm.load()
        self.pluginForm.exec_()

    def onOptionsSettingsItemClicked(self):
        """
        Show the Settings dialog
        """
        self.settingsForm.exec_()

    def screenChanged(self):
        """
        The screen has changed to so tell the displays to update_display
        their locations
        """
        self.RenderManager.update_display()
        self.displayManager.setup()
        self.setFocus()
        self.activateWindow()

    def closeEvent(self, event):
        """
        Hook to close the main window and display windows on exit
        """
        if self.serviceNotSaved:
            ret = QtGui.QMessageBox.question(self,
                translate('MainWindow', 'Save Changes to Service?'),
                translate('MainWindow', 'Your service has changed. '
                    'Do you want to save those changes?'),
                QtGui.QMessageBox.StandardButtons(
                    QtGui.QMessageBox.Cancel |
                    QtGui.QMessageBox.Discard |
                    QtGui.QMessageBox.Save),
                QtGui.QMessageBox.Save)
            if ret == QtGui.QMessageBox.Save:
                self.ServiceManagerContents.onSaveService()
                self.cleanUp()
                event.accept()
            elif ret == QtGui.QMessageBox.Discard:
                self.cleanUp()
                event.accept()
            else:
                event.ignore()
        else:
            self.cleanUp()
            event.accept()

    def cleanUp(self):
        """
        Runs all the cleanup code before OpenLP shuts down
        """
        # Clean temporary files used by services
        self.ServiceManagerContents.cleanUp()
        # Call the cleanup method to shutdown plugins.
        log.info(u'cleanup plugins')
        self.plugin_manager.finalise_plugins()
        # Save settings
        self.saveSettings()
        #Close down the displays
        self.displayManager.close()

    def serviceChanged(self, reset=False, serviceName=None):
        """
        Hook to change the main window title when the service changes

        ``reset``
            Shows if the service has been cleared or saved

        ``serviceName``
            The name of the service (if it has one)
        """
        if not serviceName:
            service_name = u'(unsaved service)'
        else:
            service_name = serviceName
        if reset:
            self.serviceNotSaved = False
            title = u'%s - %s' % (self.mainTitle, service_name)
        else:
            self.serviceNotSaved = True
            title = u'%s - %s*' % (self.mainTitle, service_name)
        self.setWindowTitle(title)

    def showStatusMessage(self, message):
        self.StatusBar.showMessage(message)

    def defaultThemeChanged(self, theme):
        self.DefaultThemeLabel.setText(
            unicode(translate('MainWindow', 'Default Theme: %s')) % theme)

    def toggleMediaManager(self, visible):
        if self.MediaManagerDock.isVisible() != visible:
            self.MediaManagerDock.setVisible(visible)

    def toggleServiceManager(self, visible):
        if self.ServiceManagerDock.isVisible() != visible:
            self.ServiceManagerDock.setVisible(visible)

    def toggleThemeManager(self, visible):
        if self.ThemeManagerDock.isVisible() != visible:
            self.ThemeManagerDock.setVisible(visible)

    def togglePreviewPanel(self):
        previewBool = self.PreviewController.Panel.isVisible()
        self.PreviewController.Panel.setVisible(not previewBool)
        self.settingsmanager.togglePreviewPanel(not previewBool)

    def loadSettings(self):
        log.debug(u'Loading QSettings')
        settings = QtCore.QSettings()
        settings.beginGroup(self.generalSettingsSection)
        self.recentFiles = settings.value(u'recent files').toStringList()
        settings.endGroup()
        settings.beginGroup(self.uiSettingsSection)
        self.move(settings.value(u'main window position',
            QtCore.QVariant(QtCore.QPoint(0, 0))).toPoint())
        self.restoreGeometry(
            settings.value(u'main window geometry').toByteArray())
        self.restoreState(settings.value(u'main window state').toByteArray())
        settings.endGroup()

    def saveSettings(self):
        log.debug(u'Saving QSettings')
        settings = QtCore.QSettings()
        settings.beginGroup(self.generalSettingsSection)
        recentFiles = QtCore.QVariant(self.recentFiles) \
            if self.recentFiles else QtCore.QVariant()
        settings.setValue(u'recent files', recentFiles)
        settings.endGroup()
        settings.beginGroup(self.uiSettingsSection)
        settings.setValue(u'main window position',
            QtCore.QVariant(self.pos()))
        settings.setValue(u'main window state',
            QtCore.QVariant(self.saveState()))
        settings.setValue(u'main window geometry',
            QtCore.QVariant(self.saveGeometry()))
        settings.endGroup()

    def updateFileMenu(self):
        self.FileMenu.clear()
        add_actions(self.FileMenu, self.FileMenuActions[:-1])
        existingRecentFiles = []
        for file in self.recentFiles:
            if QtCore.QFile.exists(file):
                existingRecentFiles.append(file)
        if existingRecentFiles:
            self.FileMenu.addSeparator()
            for fileId, filename in enumerate(existingRecentFiles):
                action = QtGui.QAction(u'&%d %s' % (fileId +1,
                    QtCore.QFileInfo(filename).fileName()), self)
                action.setData(QtCore.QVariant(filename))
                self.connect(action, QtCore.SIGNAL(u'triggered()'),
                    self.ServiceManagerContents.loadService)
                self.FileMenu.addAction(action)
        self.FileMenu.addSeparator()
        self.FileMenu.addAction(self.FileMenuActions[-1])

    def addRecentFile(self, filename):
        recentFileCount = QtCore.QSettings().value(
            self.generalSettingsSection + u'/max recent files',
            QtCore.QVariant(4)).toInt()[0]
        if filename and filename not in self.recentFiles:
            self.recentFiles.insert(0, QtCore.QString(filename))
            while self.recentFiles.count() > recentFileCount:
                self.recentFiles.removeLast()<|MERGE_RESOLUTION|>--- conflicted
+++ resolved
@@ -354,15 +354,8 @@
         """
         Set up the translation system
         """
-<<<<<<< HEAD
-        MainWindow.mainTitle = translate(u'MainWindow', u'OpenLP 2.0')
-        MainWindow.language = translate(u'MainWindow', u'English')
-=======
         MainWindow.mainTitle = translate('MainWindow', 'OpenLP 2.0')
         MainWindow.language = translate('MainWindow', 'English')
-        MainWindow.defaultThemeText = translate('MainWindow',
-            'Default Theme: ')
->>>>>>> 6b125555
         MainWindow.setWindowTitle(MainWindow.mainTitle)
         self.FileMenu.setTitle(translate('MainWindow', '&File'))
         self.FileImportMenu.setTitle(translate('MainWindow', '&Import'))
