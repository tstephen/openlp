# -*- coding: utf-8 -*-
# vim: autoindent shiftwidth=4 expandtab textwidth=80 tabstop=4 softtabstop=4

###############################################################################
# OpenLP - Open Source Lyrics Projection                                      #
# --------------------------------------------------------------------------- #
# Copyright (c) 2008-2010 Raoul Snyman                                        #
# Portions copyright (c) 2008-2010 Tim Bentley, Jonathan Corwin, Michael      #
# Gorven, Scott Guerrieri, Meinert Jordan, Andreas Preikschat, Christian      #
# Richter, Philip Ridout, Maikel Stuivenberg, Martin Thompson, Jon Tibble,    #
# Carsten Tinggaard, Frode Woldsund                                           #
# --------------------------------------------------------------------------- #
# This program is free software; you can redistribute it and/or modify it     #
# under the terms of the GNU General Public License as published by the Free  #
# Software Foundation; version 2 of the License.                              #
#                                                                             #
# This program is distributed in the hope that it will be useful, but WITHOUT #
# ANY WARRANTY; without even the implied warranty of MERCHANTABILITY or       #
# FITNESS FOR A PARTICULAR PURPOSE. See the GNU General Public License for    #
# more details.                                                               #
#                                                                             #
# You should have received a copy of the GNU General Public License along     #
# with this program; if not, write to the Free Software Foundation, Inc., 59  #
# Temple Place, Suite 330, Boston, MA 02111-1307 USA                          #
###############################################################################

import logging

from PyQt4 import QtCore, QtGui

from openlp.core.ui import AboutForm, SettingsForm, ServiceManager, \
    ThemeManager, SlideController, PluginForm, MediaDockManager
from openlp.core.lib import RenderManager, build_icon, OpenLPDockWidget, \
    SettingsManager, PluginManager, Receiver, translate
from openlp.core.utils import AppLocation, add_actions, LanguageManager

log = logging.getLogger(__name__)

MEDIA_MANAGER_STYLE = """
  QToolBox {
    padding-bottom: 2px;
  }
  QToolBox::tab {
    background: qlineargradient(x1: 0, y1: 0, x2: 0, y2: 1,
        stop: 0 palette(button), stop: 0.5 palette(button),
        stop: 1.0 palette(mid));
    border: 1px groove palette(mid);
    border-radius: 5px;
  }
  QToolBox::tab:selected {
    background: qlineargradient(x1: 0, y1: 0, x2: 0, y2: 1,
        stop: 0 palette(light), stop: 0.5 palette(midlight),
        stop: 1.0 palette(dark));
    border: 1px groove palette(dark);
    font-weight: bold;
  }
"""

class Ui_MainWindow(object):
    def setupUi(self, MainWindow):
        """
        Set up the user interface
        """
        MainWindow.setObjectName(u'MainWindow')
        MainWindow.resize(self.settingsmanager.width,
            self.settingsmanager.height)
        sizePolicy = QtGui.QSizePolicy(QtGui.QSizePolicy.Expanding,
            QtGui.QSizePolicy.Expanding)
        sizePolicy.setHorizontalStretch(0)
        sizePolicy.setVerticalStretch(0)
        sizePolicy.setHeightForWidth(
            MainWindow.sizePolicy().hasHeightForWidth())
        MainWindow.setSizePolicy(sizePolicy)
        MainIcon = build_icon(u':/icon/openlp-logo-16x16.png')
        MainWindow.setWindowIcon(MainIcon)
        # Set up the main container, which contains all the other form widgets
        self.MainContent = QtGui.QWidget(MainWindow)
        sizePolicy = QtGui.QSizePolicy(QtGui.QSizePolicy.Expanding,
            QtGui.QSizePolicy.Expanding)
        sizePolicy.setHorizontalStretch(0)
        sizePolicy.setVerticalStretch(0)
        sizePolicy.setHeightForWidth(
            self.MainContent.sizePolicy().hasHeightForWidth())
        self.MainContent.setSizePolicy(sizePolicy)
        self.MainContent.setObjectName(u'MainContent')
        self.MainContentLayout = QtGui.QHBoxLayout(self.MainContent)
        self.MainContentLayout.setSpacing(0)
        self.MainContentLayout.setMargin(0)
        self.MainContentLayout.setObjectName(u'MainContentLayout')
        MainWindow.setCentralWidget(self.MainContent)
        self.ControlSplitter = QtGui.QSplitter(self.MainContent)
        self.ControlSplitter.setOrientation(QtCore.Qt.Horizontal)
        self.ControlSplitter.setOpaqueResize(False)
        self.ControlSplitter.setObjectName(u'ControlSplitter')
        self.MainContentLayout.addWidget(self.ControlSplitter)
        # Create slide controllers
        self.PreviewController = SlideController(self, self.settingsmanager, self.screens)
        self.LiveController = SlideController(self, self.settingsmanager, self.screens,  True)
        # Create menu
        self.MenuBar = QtGui.QMenuBar(MainWindow)
        self.MenuBar.setGeometry(QtCore.QRect(0, 0, 1087, 27))
        self.MenuBar.setObjectName(u'MenuBar')
        self.FileMenu = QtGui.QMenu(self.MenuBar)
        self.FileMenu.setObjectName(u'FileMenu')
        self.FileImportMenu = QtGui.QMenu(self.FileMenu)
        self.FileImportMenu.setObjectName(u'FileImportMenu')
        self.FileExportMenu = QtGui.QMenu(self.FileMenu)
        self.FileExportMenu.setObjectName(u'FileExportMenu')
        # View Menu
        self.ViewMenu = QtGui.QMenu(self.MenuBar)
        self.ViewMenu.setObjectName(u'ViewMenu')
        self.ViewModeMenu = QtGui.QMenu(self.ViewMenu)
        self.ViewModeMenu.setObjectName(u'ViewModeMenu')
        # Tools Menu
        self.ToolsMenu = QtGui.QMenu(self.MenuBar)
        self.ToolsMenu.setObjectName(u'ToolsMenu')
        # Settings Menu
        self.SettingsMenu = QtGui.QMenu(self.MenuBar)
        self.SettingsMenu.setObjectName(u'SettingsMenu')
        self.SettingsLanguageMenu = QtGui.QMenu(self.SettingsMenu)
        self.SettingsLanguageMenu.setObjectName(u'SettingsLanguageMenu')
        # Help Menu
        self.HelpMenu = QtGui.QMenu(self.MenuBar)
        self.HelpMenu.setObjectName(u'HelpMenu')
        MainWindow.setMenuBar(self.MenuBar)
        self.StatusBar = QtGui.QStatusBar(MainWindow)
        self.StatusBar.setObjectName(u'StatusBar')
        MainWindow.setStatusBar(self.StatusBar)
        self.DefaultThemeLabel = QtGui.QLabel(self.StatusBar)
        self.DefaultThemeLabel.setObjectName(u'DefaultThemeLabel')
        self.StatusBar.addPermanentWidget(self.DefaultThemeLabel)
        # Create the MediaManager
        self.MediaManagerDock = OpenLPDockWidget(MainWindow)
        self.MediaManagerDock.setWindowIcon(
            build_icon(u':/system/system_mediamanager.png'))
        self.MediaManagerDock.setStyleSheet(MEDIA_MANAGER_STYLE)
        self.MediaManagerDock.setMinimumWidth(
            self.settingsmanager.mainwindow_left)
        self.MediaManagerDock.setObjectName(u'MediaManagerDock')
        self.MediaManagerContents = QtGui.QWidget()
        self.MediaManagerContents.setObjectName(u'MediaManagerContents')
        self.MediaManagerLayout = QtGui.QHBoxLayout(self.MediaManagerContents)
        self.MediaManagerLayout.setContentsMargins(0, 2, 0, 0)
        self.MediaManagerLayout.setObjectName(u'MediaManagerLayout')
        # Create the media toolbox
        self.MediaToolBox = QtGui.QToolBox(self.MediaManagerContents)
        self.MediaToolBox.setObjectName(u'MediaToolBox')
        self.MediaManagerLayout.addWidget(self.MediaToolBox)
        self.MediaManagerDock.setWidget(self.MediaManagerContents)
        MainWindow.addDockWidget(
            QtCore.Qt.DockWidgetArea(1), self.MediaManagerDock)
        # Create the service manager
        self.ServiceManagerDock = OpenLPDockWidget(MainWindow)
        self.ServiceManagerDock.setWindowIcon(
            build_icon(u':/system/system_servicemanager.png'))
        self.ServiceManagerDock.setObjectName(u'ServiceManagerDock')
        self.ServiceManagerDock.setMinimumWidth(
            self.settingsmanager.mainwindow_right)
        self.ServiceManagerContents = ServiceManager(self)
        self.ServiceManagerDock.setWidget(self.ServiceManagerContents)
        MainWindow.addDockWidget(
            QtCore.Qt.DockWidgetArea(2), self.ServiceManagerDock)
        # Create the theme manager
        self.ThemeManagerDock = OpenLPDockWidget(MainWindow)
        self.ThemeManagerDock.setWindowIcon(
            build_icon(u':/system/system_thememanager.png'))
        self.ThemeManagerDock.setObjectName(u'ThemeManagerDock')
        self.ThemeManagerDock.setMinimumWidth(
            self.settingsmanager.mainwindow_right)
        self.ThemeManagerContents = ThemeManager(self)
        self.ThemeManagerDock.setWidget(self.ThemeManagerContents)
        MainWindow.addDockWidget(
            QtCore.Qt.DockWidgetArea(2), self.ThemeManagerDock)
        # Create the menu items
        self.FileNewItem = QtGui.QAction(MainWindow)
        self.FileNewItem.setIcon(
            self.ServiceManagerContents.toolbar.getIconFromTitle(
            u'New Service'))
        self.FileNewItem.setObjectName(u'FileNewItem')
        self.FileOpenItem = QtGui.QAction(MainWindow)
        self.FileOpenItem.setIcon(
            self.ServiceManagerContents.toolbar.getIconFromTitle(
            u'Open Service'))
        self.FileOpenItem.setObjectName(u'FileOpenItem')
        self.FileSaveItem = QtGui.QAction(MainWindow)
        self.FileSaveItem.setIcon(
            self.ServiceManagerContents.toolbar.getIconFromTitle(
            u'Save Service'))
        self.FileSaveItem.setObjectName(u'FileSaveItem')
        self.FileSaveAsItem = QtGui.QAction(MainWindow)
        self.FileSaveAsItem.setObjectName(u'FileSaveAsItem')
        self.FileExitItem = QtGui.QAction(MainWindow)
        self.FileExitItem.setIcon(build_icon(u':/system/system_exit.png'))
        self.FileExitItem.setObjectName(u'FileExitItem')
        self.ImportThemeItem = QtGui.QAction(MainWindow)
        self.ImportThemeItem.setObjectName(u'ImportThemeItem')
        self.ImportLanguageItem = QtGui.QAction(MainWindow)
        self.ImportLanguageItem.setObjectName(u'ImportLanguageItem')
        self.ExportThemeItem = QtGui.QAction(MainWindow)
        self.ExportThemeItem.setObjectName(u'ExportThemeItem')
        self.ExportLanguageItem = QtGui.QAction(MainWindow)
        self.ExportLanguageItem.setObjectName(u'ExportLanguageItem')
        self.SettingsConfigureItem = QtGui.QAction(MainWindow)
        self.SettingsConfigureItem.setIcon(
            build_icon(u':/system/system_settings.png'))
        self.SettingsConfigureItem.setObjectName(u'SettingsConfigureItem')
        self.ViewMediaManagerItem = QtGui.QAction(MainWindow)
        self.ViewMediaManagerItem.setCheckable(True)
        self.ViewMediaManagerItem.setChecked(self.MediaManagerDock.isVisible())
        self.ViewMediaManagerItem.setIcon(
            build_icon(u':/system/system_mediamanager.png'))
        self.ViewMediaManagerItem.setObjectName(u'ViewMediaManagerItem')
        self.ViewThemeManagerItem = QtGui.QAction(MainWindow)
        self.ViewThemeManagerItem.setCheckable(True)
        self.ViewThemeManagerItem.setChecked(self.ThemeManagerDock.isVisible())
        self.ViewThemeManagerItem.setIcon(
            build_icon(u':/system/system_thememanager.png'))
        self.ViewThemeManagerItem.setObjectName(u'ViewThemeManagerItem')
        self.ViewServiceManagerItem = QtGui.QAction(MainWindow)
        self.ViewServiceManagerItem.setCheckable(True)
        self.ViewServiceManagerItem.setChecked(
            self.ServiceManagerDock.isVisible())
        self.ViewServiceManagerItem.setIcon(
            build_icon(u':/system/system_servicemanager.png'))
        self.ViewServiceManagerItem.setObjectName(u'ViewServiceManagerItem')
        self.SettingsPluginListItem = QtGui.QAction(MainWindow)
        self.SettingsPluginListItem.setIcon(
            build_icon(u':/system/settings_plugin_list.png'))
        self.SettingsPluginListItem.setObjectName(u'SettingsPluginListItem')
        self.HelpDocumentationItem = QtGui.QAction(MainWindow)
        self.HelpDocumentationItem.setIcon(
            build_icon(u':/system/system_help_contents.png'))
        self.HelpDocumentationItem.setObjectName(u'HelpDocumentationItem')
        self.HelpDocumentationItem.setEnabled(False)
        self.HelpAboutItem = QtGui.QAction(MainWindow)
        self.HelpAboutItem.setIcon(
            build_icon(u':/system/system_about.png'))
        self.HelpAboutItem.setObjectName(u'HelpAboutItem')
        self.HelpOnlineHelpItem = QtGui.QAction(MainWindow)
        self.HelpOnlineHelpItem.setObjectName(u'HelpOnlineHelpItem')
        self.HelpOnlineHelpItem.setEnabled(False)
        self.HelpWebSiteItem = QtGui.QAction(MainWindow)
        self.HelpWebSiteItem.setObjectName(u'HelpWebSiteItem')
        #i18n Language Items
        self.AutoLanguageItem = QtGui.QAction(MainWindow)
        self.AutoLanguageItem.setObjectName(u'AutoLanguageItem')
        self.AutoLanguageItem.setCheckable(True)
        self.LanguageGroup = QtGui.QActionGroup(MainWindow)
        qmList = LanguageManager.get_qm_list()
        savedLanguage = LanguageManager.get_language()
        self.AutoLanguageItem.setChecked(LanguageManager.AutoLanguage)
        for key in sorted(qmList.keys()):
            languageItem = QtGui.QAction(MainWindow)
            languageItem.setObjectName(key)
            languageItem.setCheckable(True)
            if qmList[key] == savedLanguage:
                languageItem.setChecked(True)
            add_actions(self.LanguageGroup, [languageItem])
        self.LanguageGroup.setDisabled(LanguageManager.AutoLanguage)
        self.ToolsAddToolItem = QtGui.QAction(MainWindow)
        self.ToolsAddToolItem.setIcon(build_icon(u':/tools/tools_add.png'))
        self.ToolsAddToolItem.setObjectName(u'ToolsAddToolItem')
        self.ViewPreviewPanel = QtGui.QAction(MainWindow)
        self.ViewPreviewPanel.setCheckable(True)
        previewVisible = QtCore.QSettings().value(
            u'user interface/preview panel', QtCore.QVariant(True)).toBool()
        self.ViewPreviewPanel.setChecked(previewVisible)
        self.ViewPreviewPanel.setObjectName(u'ViewPreviewPanel')
        self.PreviewController.Panel.setVisible(previewVisible)
        self.ViewLivePanel = QtGui.QAction(MainWindow)
        self.ViewLivePanel.setCheckable(True)
        liveVisible = QtCore.QSettings().value(u'user interface/live panel',
            QtCore.QVariant(True)).toBool()
        self.ViewLivePanel.setChecked(liveVisible)
        self.ViewLivePanel.setObjectName(u'ViewLivePanel')
        self.LiveController.Panel.setVisible(liveVisible)
        self.ModeDefaultItem = QtGui.QAction(MainWindow)
        self.ModeDefaultItem.setCheckable(True)
        self.ModeDefaultItem.setObjectName(u'ModeDefaultItem')
        self.ModeSetupItem = QtGui.QAction(MainWindow)
        self.ModeSetupItem.setCheckable(True)
        self.ModeSetupItem.setObjectName(u'ModeLiveItem')
        self.ModeLiveItem = QtGui.QAction(MainWindow)
        self.ModeLiveItem.setCheckable(True)
        self.ModeLiveItem.setObjectName(u'ModeLiveItem')
        self.ModeGroup = QtGui.QActionGroup(MainWindow)
        self.ModeGroup.addAction(self.ModeDefaultItem)
        self.ModeGroup.addAction(self.ModeSetupItem)
        self.ModeGroup.addAction(self.ModeLiveItem)
        self.ModeDefaultItem.setChecked(True)
        add_actions(self.FileImportMenu,
            (self.ImportThemeItem, self.ImportLanguageItem))
        add_actions(self.FileExportMenu,
            (self.ExportThemeItem, self.ExportLanguageItem))
        self.FileMenuActions = (self.FileNewItem, self.FileOpenItem,
            self.FileSaveItem, self.FileSaveAsItem, None,
            self.FileImportMenu.menuAction(), self.FileExportMenu.menuAction(),
            self.FileExitItem)
        add_actions(self.ViewModeMenu, (self.ModeDefaultItem,
            self.ModeSetupItem, self.ModeLiveItem))
        add_actions(self.ViewMenu, (self.ViewModeMenu.menuAction(),
            None, self.ViewMediaManagerItem, self.ViewServiceManagerItem,
            self.ViewThemeManagerItem, None, self.ViewPreviewPanel,
            self.ViewLivePanel))
        #i18n add Language Actions
        add_actions(self.SettingsLanguageMenu, (self.AutoLanguageItem, None))
        add_actions(self.SettingsLanguageMenu, self.LanguageGroup.actions())
        add_actions(self.SettingsMenu, (self.SettingsPluginListItem,
            self.SettingsLanguageMenu.menuAction(), None,
            self.SettingsConfigureItem))
        add_actions(self.ToolsMenu,
            (self.ToolsAddToolItem, None))
        add_actions(self.HelpMenu,
            (self.HelpDocumentationItem, self.HelpOnlineHelpItem, None,
            self.HelpWebSiteItem, self.HelpAboutItem))
        add_actions(self.MenuBar,
            (self.FileMenu.menuAction(), self.ViewMenu.menuAction(),
            self.ToolsMenu.menuAction(), self.SettingsMenu.menuAction(),
            self.HelpMenu.menuAction()))
        # Initialise the translation
        self.retranslateUi(MainWindow)
        self.MediaToolBox.setCurrentIndex(0)
        # Connect up some signals and slots
        QtCore.QObject.connect(self.FileMenu,
            QtCore.SIGNAL(u'aboutToShow()'), self.updateFileMenu)
        QtCore.QObject.connect(self.FileExitItem,
            QtCore.SIGNAL(u'triggered()'), MainWindow.close)
        QtCore.QObject.connect(self.ControlSplitter,
            QtCore.SIGNAL(u'splitterMoved(int, int)'), self.trackSplitter)
        QtCore.QMetaObject.connectSlotsByName(MainWindow)

    def trackSplitter(self, tab, pos):
        """
        Splitter between the Preview and Live Controllers.
        """
        self.LiveController.widthChanged()
        self.PreviewController.widthChanged()

    def retranslateUi(self, MainWindow):
        """
        Set up the translation system
        """
        MainWindow.mainTitle = translate('OpenLP.MainWindow', 'OpenLP 2.0')
        MainWindow.language = translate('OpenLP.MainWindow', 'English')
        MainWindow.setWindowTitle(MainWindow.mainTitle)
        self.FileMenu.setTitle(translate('OpenLP.MainWindow', '&File'))
        self.FileImportMenu.setTitle(translate('OpenLP.MainWindow', '&Import'))
        self.FileExportMenu.setTitle(translate('OpenLP.MainWindow', '&Export'))
        self.ViewMenu.setTitle(translate('OpenLP.MainWindow', '&View'))
        self.ViewModeMenu.setTitle(translate('OpenLP.MainWindow', 'M&ode'))
        self.ToolsMenu.setTitle(translate('OpenLP.MainWindow', '&Tools'))
        self.SettingsMenu.setTitle(translate('OpenLP.MainWindow', '&Settings'))
        self.SettingsLanguageMenu.setTitle(translate('OpenLP.MainWindow',
            '&Language'))
        self.HelpMenu.setTitle(translate('OpenLP.MainWindow', '&Help'))
        self.MediaManagerDock.setWindowTitle(
            translate('OpenLP.MainWindow', 'Media Manager'))
        self.ServiceManagerDock.setWindowTitle(
            translate('OpenLP.MainWindow', 'Service Manager'))
        self.ThemeManagerDock.setWindowTitle(
            translate('OpenLP.MainWindow', 'Theme Manager'))
        self.FileNewItem.setText(translate('OpenLP.MainWindow', '&New'))
        self.FileNewItem.setToolTip(
            translate('OpenLP.MainWindow', 'New Service'))
        self.FileNewItem.setStatusTip(
            translate('OpenLP.MainWindow', 'Create a new service.'))
        self.FileNewItem.setShortcut(translate('OpenLP.MainWindow', 'Ctrl+N'))
        self.FileOpenItem.setText(translate('OpenLP.MainWindow', '&Open'))
        self.FileOpenItem.setToolTip(
            translate('OpenLP.MainWindow', 'Open Service'))
        self.FileOpenItem.setStatusTip(
            translate('OpenLP.MainWindow', 'Open an existing service.'))
        self.FileOpenItem.setShortcut(translate('OpenLP.MainWindow', 'Ctrl+O'))
        self.FileSaveItem.setText(translate('OpenLP.MainWindow', '&Save'))
        self.FileSaveItem.setToolTip(
            translate('OpenLP.MainWindow', 'Save Service'))
        self.FileSaveItem.setStatusTip(
            translate('OpenLP.MainWindow', 'Save the current service to disk.'))
        self.FileSaveItem.setShortcut(translate('OpenLP.MainWindow', 'Ctrl+S'))
        self.FileSaveAsItem.setText(
            translate('OpenLP.MainWindow', 'Save &As...'))
        self.FileSaveAsItem.setToolTip(
            translate('OpenLP.MainWindow', 'Save Service As'))
        self.FileSaveAsItem.setStatusTip(translate('OpenLP.MainWindow',
            'Save the current service under a new name.'))
        self.FileSaveAsItem.setShortcut(
            translate('OpenLP.MainWindow', 'Ctrl+Shift+S'))
        self.FileExitItem.setText(
            translate('OpenLP.MainWindow', 'E&xit'))
        self.FileExitItem.setStatusTip(
            translate('OpenLP.MainWindow', 'Quit OpenLP'))
        self.FileExitItem.setShortcut(
            translate('OpenLP.MainWindow', 'Alt+F4'))
        self.ImportThemeItem.setText(
            translate('OpenLP.MainWindow', '&Theme'))
        self.ImportLanguageItem.setText(
            translate('OpenLP.MainWindow', '&Language'))
        self.ExportThemeItem.setText(
            translate('OpenLP.MainWindow', '&Theme'))
        self.ExportLanguageItem.setText(
            translate('OpenLP.MainWindow', '&Language'))
        self.SettingsConfigureItem.setText(
            translate('OpenLP.MainWindow', '&Configure OpenLP...'))
        self.ViewMediaManagerItem.setText(
            translate('OpenLP.MainWindow', '&Media Manager'))
        self.ViewMediaManagerItem.setToolTip(
            translate('OpenLP.MainWindow', 'Toggle Media Manager'))
        self.ViewMediaManagerItem.setStatusTip(translate('OpenLP.MainWindow',
            'Toggle the visibility of the media manager.'))
        self.ViewMediaManagerItem.setShortcut(
            translate('OpenLP.MainWindow', 'F8'))
        self.ViewThemeManagerItem.setText(
            translate('OpenLP.MainWindow', '&Theme Manager'))
        self.ViewThemeManagerItem.setToolTip(
            translate('OpenLP.MainWindow', 'Toggle Theme Manager'))
        self.ViewThemeManagerItem.setStatusTip(translate('OpenLP.MainWindow',
            'Toggle the visibility of the theme manager.'))
        self.ViewThemeManagerItem.setShortcut(
            translate('OpenLP.MainWindow', 'F10'))
        self.ViewServiceManagerItem.setText(
            translate('OpenLP.MainWindow', '&Service Manager'))
        self.ViewServiceManagerItem.setToolTip(
            translate('OpenLP.MainWindow', 'Toggle Service Manager'))
        self.ViewServiceManagerItem.setStatusTip(translate('OpenLP.MainWindow',
            'Toggle the visibility of the service manager.'))
        self.ViewServiceManagerItem.setShortcut(
            translate('OpenLP.MainWindow', 'F9'))
        self.ViewPreviewPanel.setText(
            translate('OpenLP.MainWindow', '&Preview Panel'))
        self.ViewPreviewPanel.setToolTip(
            translate('OpenLP.MainWindow', 'Toggle Preview Panel'))
        self.ViewPreviewPanel.setStatusTip(translate('OpenLP.MainWindow',
            'Toggle the visibility of the preview panel.'))
        self.ViewPreviewPanel.setShortcut(
            translate('OpenLP.MainWindow', 'F11'))
        self.ViewLivePanel.setText(
            translate('OpenLP.MainWindow', '&Live Panel'))
        self.ViewLivePanel.setToolTip(
            translate('OpenLP.MainWindow', 'Toggle Live Panel'))
        self.ViewLivePanel.setStatusTip(translate('OpenLP.MainWindow',
            'Toggle the visibility of the live panel.'))
        self.ViewLivePanel.setShortcut(
            translate('OpenLP.MainWindow', 'F12'))
        self.SettingsPluginListItem.setText(translate('OpenLP.MainWindow',
            '&Plugin List'))
        self.SettingsPluginListItem.setStatusTip(
            translate('OpenLP.MainWindow', 'List the Plugins'))
        self.SettingsPluginListItem.setShortcut(
            translate('OpenLP.MainWindow', 'Alt+F7'))
        self.HelpDocumentationItem.setText(
            translate('OpenLP.MainWindow', '&User Guide'))
        self.HelpAboutItem.setText(translate('OpenLP.MainWindow', '&About'))
        self.HelpAboutItem.setStatusTip(
            translate('OpenLP.MainWindow', 'More information about OpenLP'))
        self.HelpAboutItem.setShortcut(translate('OpenLP.MainWindow',
            'Ctrl+F1'))
        self.HelpOnlineHelpItem.setText(
            translate('OpenLP.MainWindow', '&Online Help'))
        self.HelpWebSiteItem.setText(
            translate('OpenLP.MainWindow', '&Web Site'))
        self.AutoLanguageItem.setText(
            translate('OpenLP.MainWindow', '&Auto Detect'))
        self.AutoLanguageItem.setStatusTip(
            translate('OpenLP.MainWindow',
                'Use the system language, if available.'))
        for item in self.LanguageGroup.actions():
            item.setText(item.objectName())
            item.setStatusTip(unicode(translate('OpenLP.MainWindow',
                'Set the interface language to %s')) % item.objectName())
        self.ToolsAddToolItem.setText(
            translate('OpenLP.MainWindow', 'Add &Tool...'))
        self.ToolsAddToolItem.setStatusTip(
            translate('OpenLP.MainWindow',
                'Add an application to the list of tools.'))
        self.ModeDefaultItem.setText(
            translate('OpenLP.MainWindow', '&Default'))
        self.ModeDefaultItem.setStatusTip(
            translate('OpenLP.MainWindow',
                'Set the view mode back to the default.'))
        self.ModeSetupItem.setText(translate('OpenLP.MainWindow', '&Setup'))
        self.ModeSetupItem.setStatusTip(
            translate('OpenLP.MainWindow',
                'Set the view mode to Setup.'))
        self.ModeLiveItem.setText(translate('OpenLP.MainWindow', '&Live'))
        self.ModeLiveItem.setStatusTip(
            translate('OpenLP.MainWindow',
                'Set the view mode to Live.'))


class MainWindow(QtGui.QMainWindow, Ui_MainWindow):
    """
    The main window.
    """
    log.info(u'MainWindow loaded')

    def __init__(self, screens, applicationVersion):
        """
        This constructor sets up the interface, the various managers, and the
        plugins.
        """
        QtGui.QMainWindow.__init__(self)
        self.screens = screens
        self.applicationVersion = applicationVersion
        # Set up settings sections for the main application
        # (not for use by plugins)
        self.uiSettingsSection = u'user interface'
        self.generalSettingsSection = u'general'
        self.serviceSettingsSection = u'servicemanager'
        self.songsSettingsSection = u'songs'
        self.serviceNotSaved = False
        self.settingsmanager = SettingsManager(screens)
        self.aboutForm = AboutForm(self, applicationVersion)
        self.settingsForm = SettingsForm(self.screens, self, self)
        self.recentFiles = QtCore.QStringList()
        # Set up the path with plugins
        pluginpath = AppLocation.get_directory(AppLocation.PluginsDir)
        self.plugin_manager = PluginManager(pluginpath)
        self.plugin_helpers = {}
        # Set up the interface
        self.setupUi(self)
        # Load settings after setupUi so default UI sizes are overwritten
        self.loadSettings()
        # Once settings are loaded update FileMenu with recentFiles
        self.updateFileMenu()
        self.pluginForm = PluginForm(self)
        # Set up signals and slots
        QtCore.QObject.connect(self.ImportThemeItem,
            QtCore.SIGNAL(u'triggered()'),
            self.ThemeManagerContents.onImportTheme)
        QtCore.QObject.connect(self.ExportThemeItem,
            QtCore.SIGNAL(u'triggered()'),
            self.ThemeManagerContents.onExportTheme)
        QtCore.QObject.connect(self.ViewMediaManagerItem,
            QtCore.SIGNAL(u'triggered(bool)'), self.toggleMediaManager)
        QtCore.QObject.connect(self.ViewServiceManagerItem,
            QtCore.SIGNAL(u'triggered(bool)'), self.toggleServiceManager)
        QtCore.QObject.connect(self.ViewThemeManagerItem,
            QtCore.SIGNAL(u'triggered(bool)'), self.toggleThemeManager)
        QtCore.QObject.connect(self.ViewPreviewPanel,
            QtCore.SIGNAL(u'toggled(bool)'), self.setPreviewPanelVisibility)
        QtCore.QObject.connect(self.ViewLivePanel,
            QtCore.SIGNAL(u'toggled(bool)'), self.setLivePanelVisibility)
        QtCore.QObject.connect(self.MediaManagerDock,
            QtCore.SIGNAL(u'visibilityChanged(bool)'),
            self.ViewMediaManagerItem.setChecked)
        QtCore.QObject.connect(self.ServiceManagerDock,
            QtCore.SIGNAL(u'visibilityChanged(bool)'),
            self.ViewServiceManagerItem.setChecked)
        QtCore.QObject.connect(self.ThemeManagerDock,
            QtCore.SIGNAL(u'visibilityChanged(bool)'),
            self.ViewThemeManagerItem.setChecked)
        QtCore.QObject.connect(self.HelpWebSiteItem,
            QtCore.SIGNAL(u'triggered()'), self.onHelpWebSiteClicked)
        QtCore.QObject.connect(self.HelpAboutItem,
            QtCore.SIGNAL(u'triggered()'), self.onHelpAboutItemClicked)
        QtCore.QObject.connect(self.SettingsPluginListItem,
            QtCore.SIGNAL(u'triggered()'), self.onPluginItemClicked)
        QtCore.QObject.connect(self.SettingsConfigureItem,
            QtCore.SIGNAL(u'triggered()'), self.onOptionsSettingsItemClicked)
        QtCore.QObject.connect(self.FileNewItem, QtCore.SIGNAL(u'triggered()'),
            self.ServiceManagerContents.onNewService)
        QtCore.QObject.connect(self.FileOpenItem,
            QtCore.SIGNAL(u'triggered()'),
            self.ServiceManagerContents.onLoadService)
        QtCore.QObject.connect(self.FileSaveItem,
            QtCore.SIGNAL(u'triggered()'),
            self.ServiceManagerContents.onQuickSaveService)
        QtCore.QObject.connect(self.FileSaveAsItem,
            QtCore.SIGNAL(u'triggered()'),
            self.ServiceManagerContents.onSaveService)
        #i18n set signals for languages
        QtCore.QObject.connect(self.AutoLanguageItem,
            QtCore.SIGNAL(u'toggled(bool)'), self.setAutoLanguage)
        self.LanguageGroup.triggered.connect(LanguageManager.set_language)
        QtCore.QObject.connect(self.ModeDefaultItem,
            QtCore.SIGNAL(u'triggered()'), self.setViewMode)
        QtCore.QObject.connect(self.ModeSetupItem,
            QtCore.SIGNAL(u'triggered()'), self.onModeSetupItemClicked)
        QtCore.QObject.connect(self.ModeLiveItem,
            QtCore.SIGNAL(u'triggered()'), self.onModeLiveItemClicked)
        QtCore.QObject.connect(Receiver.get_receiver(),
            QtCore.SIGNAL(u'theme_update_global'), self.defaultThemeChanged)
        QtCore.QObject.connect(Receiver.get_receiver(),
            QtCore.SIGNAL(u'openlp_version_check'), self.versionNotice)
        QtCore.QObject.connect(Receiver.get_receiver(),
            QtCore.SIGNAL(u'maindisplay_blank_check'), self.blankCheck)
        QtCore.QObject.connect(Receiver.get_receiver(),
            QtCore.SIGNAL(u'config_screen_changed'), self.screenChanged)
        QtCore.QObject.connect(Receiver.get_receiver(),
            QtCore.SIGNAL(u'maindisplay_status_text'), self.showStatusMessage)
        #warning cyclic dependency
        #RenderManager needs to call ThemeManager and
        #ThemeManager needs to call RenderManager
        self.RenderManager = RenderManager(
            self.ThemeManagerContents, self.screens)
        #Define the media Dock Manager
        self.mediaDockManager = MediaDockManager(self.MediaToolBox)
        log.info(u'Load Plugins')
        #make the controllers available to the plugins
        self.plugin_helpers[u'preview'] = self.PreviewController
        self.plugin_helpers[u'live'] = self.LiveController
        self.plugin_helpers[u'render'] = self.RenderManager
        self.plugin_helpers[u'service'] = self.ServiceManagerContents
        self.plugin_helpers[u'settings form'] = self.settingsForm
        self.plugin_helpers[u'toolbox'] = self.mediaDockManager
        self.plugin_helpers[u'pluginmanager'] = self.plugin_manager
        self.plugin_helpers[u'formparent'] = self
        self.plugin_manager.find_plugins(pluginpath, self.plugin_helpers)
        # hook methods have to happen after find_plugins. Find plugins needs
        # the controllers hence the hooks have moved from setupUI() to here
        # Find and insert settings tabs
        log.info(u'hook settings')
        self.plugin_manager.hook_settings_tabs(self.settingsForm)
        # Find and insert media manager items
        log.info(u'hook media')
        self.plugin_manager.hook_media_manager(self.mediaDockManager)
        # Call the hook method to pull in import menus.
        log.info(u'hook menus')
        self.plugin_manager.hook_import_menu(self.FileImportMenu)
        # Call the hook method to pull in export menus.
        self.plugin_manager.hook_export_menu(self.FileExportMenu)
        # Call the hook method to pull in tools menus.
        self.plugin_manager.hook_tools_menu(self.ToolsMenu)
        # Call the initialise method to setup plugins.
        log.info(u'initialise plugins')
        self.plugin_manager.initialise_plugins()
        # Once all components are initialised load the Themes
        log.info(u'Load Themes')
        self.ThemeManagerContents.loadThemes()
        log.info(u'Load data from Settings')
        if QtCore.QSettings().value(u'advanced/save current plugin',
            QtCore.QVariant(False)).toBool():
            savedPlugin = QtCore.QSettings().value(
                u'advanced/current media plugin', QtCore.QVariant()).toInt()[0]
            if savedPlugin != -1:
                self.MediaToolBox.setCurrentIndex(savedPlugin)
        self.settingsForm.postSetUp()

    def setAutoLanguage(self, value):
        self.LanguageGroup.setDisabled(value)
        LanguageManager.AutoLanguage = value
        LanguageManager.set_language(self.LanguageGroup.checkedAction())

    def versionNotice(self, version):
        """
        Notifies the user that a newer version of OpenLP is available.
        Triggered by delay thread.
        """
        version_text = unicode(translate('OpenLP.MainWindow',
            'Version %s of OpenLP is now available for download (you are '
            'currently running version %s). \n\nYou can download the latest '
            'version from '
            '<a href="http://openlp.org/">http://openlp.org/</a>.'))
        QtGui.QMessageBox.question(self,
            translate('OpenLP.MainWindow', 'OpenLP Version Updated'),
            version_text % (version, self.applicationVersion[u'full']))

    def show(self):
        """
        Show the main form, as well as the display form
        """
        QtGui.QWidget.show(self)
<<<<<<< HEAD
        self.LiveController.display.setup()
        self.PreviewController.display.setup()
        if self.LiveController.display.isVisible():
            self.LiveController.display.setFocus()
=======
        self.displayManager.setup()
        if self.displayManager.mainDisplay.isVisible():
            self.displayManager.mainDisplay.setFocus()
>>>>>>> f6e91b41
        self.activateWindow()
        if QtCore.QSettings().value(
            self.generalSettingsSection + u'/auto open',
            QtCore.QVariant(False)).toBool():
            self.ServiceManagerContents.onLoadService(True)

    def blankCheck(self):
        """
        Check and display message if screen blank on setup.
        Triggered by delay thread.
        """
        settings = QtCore.QSettings()
        settings.beginGroup(self.generalSettingsSection)
        if settings.value(u'screen blank', QtCore.QVariant(False)).toBool():
            self.LiveController.mainDisplaySetBackground()
            if settings.value(u'blank warning',
                QtCore.QVariant(False)).toBool():
                QtGui.QMessageBox.question(self,
                    translate('OpenLP.MainWindow',
                        'OpenLP Main Display Blanked'),
                    translate('OpenLP.MainWindow',
                         'The Main Display has been blanked out'))
        settings.endGroup()

    def onHelpWebSiteClicked(self):
        """
        Load the OpenLP website
        """
        import webbrowser
        webbrowser.open_new(u'http://openlp.org/')

    def onHelpAboutItemClicked(self):
        """
        Show the About form
        """
        self.aboutForm.applicationVersion = self.applicationVersion
        self.aboutForm.exec_()

    def onPluginItemClicked(self):
        """
        Show the Plugin form
        """
        self.pluginForm.load()
        self.pluginForm.exec_()

    def onOptionsSettingsItemClicked(self):
        """
        Show the Settings dialog
        """
        self.settingsForm.exec_()

    def onModeSetupItemClicked(self):
        """
        Put OpenLP into "Setup" view mode.
        """
        self.setViewMode(True, True, False, True, False)

    def onModeLiveItemClicked(self):
        """
        Put OpenLP into "Live" view mode.
        """
        self.setViewMode(False, True, False, False, True)

    def setViewMode(self, media=True, service=True, theme=True, preview=True,
        live=True):
        """
        Set OpenLP to a different view mode.
        """
        self.MediaManagerDock.setVisible(media)
        self.ServiceManagerDock.setVisible(service)
        self.ThemeManagerDock.setVisible(theme)
        self.setPreviewPanelVisibility(preview)
        self.setLivePanelVisibility(live)

    def screenChanged(self):
        """
        The screen has changed to so tell the displays to update_display
        their locations
        """
        self.RenderManager.update_display()
        self.setFocus()
        self.activateWindow()

    def closeEvent(self, event):
        """
        Hook to close the main window and display windows on exit
        """
        if self.serviceNotSaved:
            ret = QtGui.QMessageBox.question(self,
                translate('OpenLP.MainWindow', 'Save Changes to Service?'),
                translate('OpenLP.MainWindow', 'Your service has changed. '
                    'Do you want to save those changes?'),
                QtGui.QMessageBox.StandardButtons(
                    QtGui.QMessageBox.Cancel |
                    QtGui.QMessageBox.Discard |
                    QtGui.QMessageBox.Save),
                QtGui.QMessageBox.Save)
            if ret == QtGui.QMessageBox.Save:
                self.ServiceManagerContents.onSaveService()
                self.cleanUp()
                event.accept()
            elif ret == QtGui.QMessageBox.Discard:
                self.cleanUp()
                event.accept()
            else:
                event.ignore()
        else:
            self.cleanUp()
            event.accept()

    def cleanUp(self):
        """
        Runs all the cleanup code before OpenLP shuts down
        """
        # Clean temporary files used by services
        self.ServiceManagerContents.cleanUp()
        if QtCore.QSettings().value(u'advanced/save current plugin',
            QtCore.QVariant(False)).toBool():
            QtCore.QSettings().setValue(u'advanced/current media plugin',
                QtCore.QVariant(self.MediaToolBox.currentIndex()))
        # Call the cleanup method to shutdown plugins.
        log.info(u'cleanup plugins')
        self.plugin_manager.finalise_plugins()
        # Save settings
        self.saveSettings()
        #Close down the display
        self.LiveController.display.close()

    def serviceChanged(self, reset=False, serviceName=None):
        """
        Hook to change the main window title when the service changes

        ``reset``
            Shows if the service has been cleared or saved

        ``serviceName``
            The name of the service (if it has one)
        """
        if not serviceName:
            service_name = u'(unsaved service)'
        else:
            service_name = serviceName
        if reset:
            self.serviceNotSaved = False
            title = u'%s - %s' % (self.mainTitle, service_name)
        else:
            self.serviceNotSaved = True
            title = u'%s - %s*' % (self.mainTitle, service_name)
        self.setWindowTitle(title)

    def showStatusMessage(self, message):
        self.StatusBar.showMessage(message)

    def defaultThemeChanged(self, theme):
        self.DefaultThemeLabel.setText(
            unicode(translate('OpenLP.MainWindow', 'Default Theme: %s')) %
                theme)

    def toggleMediaManager(self, visible):
        if self.MediaManagerDock.isVisible() != visible:
            self.MediaManagerDock.setVisible(visible)

    def toggleServiceManager(self, visible):
        if self.ServiceManagerDock.isVisible() != visible:
            self.ServiceManagerDock.setVisible(visible)

    def toggleThemeManager(self, visible):
        if self.ThemeManagerDock.isVisible() != visible:
            self.ThemeManagerDock.setVisible(visible)

    def setPreviewPanelVisibility(self, visible):
        """
        Sets the visibility of the preview panel including saving the setting
        and updating the menu.

        ``visible``
            A bool giving the state to set the panel to
                True - Visible
                False - Hidden
        """
        self.PreviewController.Panel.setVisible(visible)
        QtCore.QSettings().setValue(u'user interface/preview panel',
            QtCore.QVariant(visible))
        self.ViewPreviewPanel.setChecked(visible)

    def setLivePanelVisibility(self, visible):
        """
        Sets the visibility of the live panel including saving the setting and
        updating the menu.

        ``visible``
            A bool giving the state to set the panel to
                True - Visible
                False - Hidden
        """
        self.LiveController.Panel.setVisible(visible)
        QtCore.QSettings().setValue(u'user interface/live panel',
            QtCore.QVariant(visible))
        self.ViewLivePanel.setChecked(visible)

    def loadSettings(self):
        """
        Load the main window settings.
        """
        log.debug(u'Loading QSettings')
        settings = QtCore.QSettings()
        settings.beginGroup(self.generalSettingsSection)
        self.recentFiles = settings.value(u'recent files').toStringList()
        settings.endGroup()
        settings.beginGroup(self.uiSettingsSection)
        self.move(settings.value(u'main window position',
            QtCore.QVariant(QtCore.QPoint(0, 0))).toPoint())
        self.restoreGeometry(
            settings.value(u'main window geometry').toByteArray())
        self.restoreState(settings.value(u'main window state').toByteArray())
        settings.endGroup()

    def saveSettings(self):
        """
        Save the main window settings.
        """
        log.debug(u'Saving QSettings')
        settings = QtCore.QSettings()
        settings.beginGroup(self.generalSettingsSection)
        recentFiles = QtCore.QVariant(self.recentFiles) \
            if self.recentFiles else QtCore.QVariant()
        settings.setValue(u'recent files', recentFiles)
        settings.endGroup()
        settings.beginGroup(self.uiSettingsSection)
        settings.setValue(u'main window position',
            QtCore.QVariant(self.pos()))
        settings.setValue(u'main window state',
            QtCore.QVariant(self.saveState()))
        settings.setValue(u'main window geometry',
            QtCore.QVariant(self.saveGeometry()))
        settings.endGroup()

    def updateFileMenu(self):
        """
        Updates the file menu with the latest list of service files accessed.
        """
        recentFileCount = QtCore.QSettings().value(
            u'advanced/recent file count', QtCore.QVariant(4)).toInt()[0]
        self.FileMenu.clear()
        add_actions(self.FileMenu, self.FileMenuActions[:-1])
        existingRecentFiles = [file for file in self.recentFiles
            if QtCore.QFile.exists(file)]
        recentFilesToDisplay = existingRecentFiles[0:recentFileCount]
        if recentFilesToDisplay:
            self.FileMenu.addSeparator()
            for fileId, filename in enumerate(recentFilesToDisplay):
                action = QtGui.QAction(u'&%d %s' % (fileId +1,
                    QtCore.QFileInfo(filename).fileName()), self)
                action.setData(QtCore.QVariant(filename))
                self.connect(action, QtCore.SIGNAL(u'triggered()'),
                    self.ServiceManagerContents.loadService)
                self.FileMenu.addAction(action)
        self.FileMenu.addSeparator()
        self.FileMenu.addAction(self.FileMenuActions[-1])

    def addRecentFile(self, filename):
        """
        Adds a service to the list of recently used files.

        ``filename``
            The service filename to add
        """
        # The maxRecentFiles value does not have an interface and so never gets
        # actually stored in the settings therefore the default value of 20
        # will always be used.
        maxRecentFiles = QtCore.QSettings().value(u'advanced/max recent files',
            QtCore.QVariant(20)).toInt()[0]
        if filename:
            position = self.recentFiles.indexOf(filename)
            if position != -1:
                self.recentFiles.removeAt(position)
            self.recentFiles.insert(0, QtCore.QString(filename))
            while self.recentFiles.count() > maxRecentFiles:
                # Don't care what API says takeLast works, removeLast doesn't!
                self.recentFiles.takeLast()<|MERGE_RESOLUTION|>--- conflicted
+++ resolved
@@ -660,16 +660,10 @@
         Show the main form, as well as the display form
         """
         QtGui.QWidget.show(self)
-<<<<<<< HEAD
         self.LiveController.display.setup()
         self.PreviewController.display.setup()
         if self.LiveController.display.isVisible():
             self.LiveController.display.setFocus()
-=======
-        self.displayManager.setup()
-        if self.displayManager.mainDisplay.isVisible():
-            self.displayManager.mainDisplay.setFocus()
->>>>>>> f6e91b41
         self.activateWindow()
         if QtCore.QSettings().value(
             self.generalSettingsSection + u'/auto open',
