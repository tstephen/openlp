# -*- coding: utf-8 -*-
# vim: autoindent shiftwidth=4 expandtab textwidth=120 tabstop=4 softtabstop=4

###############################################################################
# OpenLP - Open Source Lyrics Projection                                      #
# --------------------------------------------------------------------------- #
# Copyright (c) 2008-2013 Raoul Snyman                                        #
# Portions copyright (c) 2008-2013 Tim Bentley, Gerald Britton, Jonathan      #
# Corwin, Samuel Findlay, Michael Gorven, Scott Guerrieri, Matthias Hub,      #
# Meinert Jordan, Armin Köhler, Erik Lundin, Edwin Lunando, Brian T. Meyer.   #
# Joshua Miller, Stevan Pettit, Andreas Preikschat, Mattias Põldaru,          #
# Christian Richter, Philip Ridout, Simon Scudder, Jeffrey Smith,             #
# Maikel Stuivenberg, Martin Thompson, Jon Tibble, Dave Warnock,              #
# Frode Woldsund, Martin Zibricky, Patrick Zimmermann                         #
# --------------------------------------------------------------------------- #
# This program is free software; you can redistribute it and/or modify it     #
# under the terms of the GNU General Public License as published by the Free  #
# Software Foundation; version 2 of the License.                              #
#                                                                             #
# This program is distributed in the hope that it will be useful, but WITHOUT #
# ANY WARRANTY; without even the implied warranty of MERCHANTABILITY or       #
# FITNESS FOR A PARTICULAR PURPOSE. See the GNU General Public License for    #
# more details.                                                               #
#                                                                             #
# You should have received a copy of the GNU General Public License along     #
# with this program; if not, write to the Free Software Foundation, Inc., 59  #
# Temple Place, Suite 330, Boston, MA 02111-1307 USA                          #
###############################################################################
"""
This is the main window, where all the action happens.
"""
import logging
import os
import sys
import shutil
from distutils import dir_util
from distutils.errors import DistutilsFileError
from tempfile import gettempdir
import time
from datetime import datetime

from PyQt4 import QtCore, QtGui

<<<<<<< HEAD
from openlp.core.lib import Renderer, OpenLPDockWidget, PluginManager, Receiver, ImageManager, PluginStatus, Registry, \
    Settings, ScreenList, build_icon, translate
=======
from openlp.core.lib import Renderer, build_icon, OpenLPDockWidget, PluginManager, Receiver, translate, ImageManager, \
    PluginStatus, Registry, Settings, ScreenList, check_directory_exists
>>>>>>> 864909c7
from openlp.core.lib.ui import UiStrings, create_action
from openlp.core.ui import AboutForm, SettingsForm, ServiceManager, ThemeManager, SlideController, PluginForm, \
    MediaDockManager, ShortcutListForm, FormattingTagForm
from openlp.core.ui.media import MediaController
from openlp.core.utils import AppLocation, LanguageManager, add_actions, get_application_version, \
    get_filesystem_encoding
from openlp.core.utils.actions import ActionList, CategoryOrder
from openlp.core.ui.firsttimeform import FirstTimeForm

log = logging.getLogger(__name__)

MEDIA_MANAGER_STYLE = """
  QToolBox {
    padding-bottom: 2px;
  }
  QToolBox::tab {
    background: qlineargradient(x1: 0, y1: 0, x2: 0, y2: 1,
        stop: 0 palette(button), stop: 0.5 palette(button),
        stop: 1.0 palette(mid));
    border: 1px groove palette(mid);
    border-radius: 5px;
  }
  QToolBox::tab:selected {
    background: qlineargradient(x1: 0, y1: 0, x2: 0, y2: 1,
        stop: 0 palette(light), stop: 0.5 palette(midlight),
        stop: 1.0 palette(dark));
    border: 1px groove palette(dark);
    font-weight: bold;
  }
"""

PROGRESSBAR_STYLE = """
    QProgressBar{
       height: 10px;
    }
"""


class Ui_MainWindow(object):
    """
    This is the UI part of the main window.
    """
    def setupUi(self, main_window):
        """
        Set up the user interface
        """
        main_window.setObjectName(u'MainWindow')
        main_window.setWindowIcon(build_icon(u':/icon/openlp-logo-64x64.png'))
        main_window.setDockNestingEnabled(True)
        # Set up the main container, which contains all the other form widgets.
        self.mainContent = QtGui.QWidget(main_window)
        self.mainContent.setObjectName(u'mainContent')
        self.mainContentLayout = QtGui.QHBoxLayout(self.mainContent)
        self.mainContentLayout.setSpacing(0)
        self.mainContentLayout.setMargin(0)
        self.mainContentLayout.setObjectName(u'mainContentLayout')
        main_window.setCentralWidget(self.mainContent)
        self.controlSplitter = QtGui.QSplitter(self.mainContent)
        self.controlSplitter.setOrientation(QtCore.Qt.Horizontal)
        self.controlSplitter.setObjectName(u'controlSplitter')
        self.mainContentLayout.addWidget(self.controlSplitter)
        # Create slide controllers
        self.previewController = SlideController(self)
        self.liveController = SlideController(self, True)
        previewVisible = Settings().value(u'user interface/preview panel')
        self.previewController.panel.setVisible(previewVisible)
        liveVisible = Settings().value(u'user interface/live panel')
        panelLocked = Settings().value(u'user interface/lock panel')
        self.liveController.panel.setVisible(liveVisible)
        # Create menu
        self.menuBar = QtGui.QMenuBar(main_window)
        self.menuBar.setObjectName(u'menuBar')
        self.fileMenu = QtGui.QMenu(self.menuBar)
        self.fileMenu.setObjectName(u'fileMenu')
        self.recentFilesMenu = QtGui.QMenu(self.fileMenu)
        self.recentFilesMenu.setObjectName(u'recentFilesMenu')
        self.fileImportMenu = QtGui.QMenu(self.fileMenu)
        self.fileImportMenu.setObjectName(u'fileImportMenu')
        self.fileExportMenu = QtGui.QMenu(self.fileMenu)
        self.fileExportMenu.setObjectName(u'fileExportMenu')
        # View Menu
        self.viewMenu = QtGui.QMenu(self.menuBar)
        self.viewMenu.setObjectName(u'viewMenu')
        self.viewModeMenu = QtGui.QMenu(self.viewMenu)
        self.viewModeMenu.setObjectName(u'viewModeMenu')
        # Tools Menu
        self.toolsMenu = QtGui.QMenu(self.menuBar)
        self.toolsMenu.setObjectName(u'toolsMenu')
        # Settings Menu
        self.settingsMenu = QtGui.QMenu(self.menuBar)
        self.settingsMenu.setObjectName(u'settingsMenu')
        self.settingsLanguageMenu = QtGui.QMenu(self.settingsMenu)
        self.settingsLanguageMenu.setObjectName(u'settingsLanguageMenu')
        # Help Menu
        self.helpMenu = QtGui.QMenu(self.menuBar)
        self.helpMenu.setObjectName(u'helpMenu')
        main_window.setMenuBar(self.menuBar)
        self.statusBar = QtGui.QStatusBar(main_window)
        self.statusBar.setObjectName(u'statusBar')
        main_window.setStatusBar(self.statusBar)
        self.loadProgressBar = QtGui.QProgressBar(self.statusBar)
        self.loadProgressBar.setObjectName(u'loadProgressBar')
        self.statusBar.addPermanentWidget(self.loadProgressBar)
        self.loadProgressBar.hide()
        self.loadProgressBar.setValue(0)
        self.loadProgressBar.setStyleSheet(PROGRESSBAR_STYLE)
        self.defaultThemeLabel = QtGui.QLabel(self.statusBar)
        self.defaultThemeLabel.setObjectName(u'defaultThemeLabel')
        self.statusBar.addPermanentWidget(self.defaultThemeLabel)
        # Create the MediaManager
        self.mediaManagerDock = OpenLPDockWidget(main_window, u'mediaManagerDock', u':/system/system_mediamanager.png')
        self.mediaManagerDock.setStyleSheet(MEDIA_MANAGER_STYLE)
        # Create the media toolbox
        self.mediaToolBox = QtGui.QToolBox(self.mediaManagerDock)
        self.mediaToolBox.setObjectName(u'mediaToolBox')
        self.mediaManagerDock.setWidget(self.mediaToolBox)
        main_window.addDockWidget(QtCore.Qt.LeftDockWidgetArea, self.mediaManagerDock)
        # Create the service manager
        self.serviceManagerDock = OpenLPDockWidget(main_window, u'serviceManagerDock',
            u':/system/system_servicemanager.png')
        self.serviceManagerContents = ServiceManager(self.serviceManagerDock)
        self.serviceManagerDock.setWidget(self.serviceManagerContents)
        main_window.addDockWidget(QtCore.Qt.RightDockWidgetArea, self.serviceManagerDock)
        # Create the theme manager
        self.themeManagerDock = OpenLPDockWidget(main_window, u'themeManagerDock', u':/system/system_thememanager.png')
        self.themeManagerContents = ThemeManager(self.themeManagerDock)
        self.themeManagerContents.setObjectName(u'themeManagerContents')
        self.themeManagerDock.setWidget(self.themeManagerContents)
        main_window.addDockWidget(QtCore.Qt.RightDockWidgetArea, self.themeManagerDock)
        # Create the menu items
        action_list = ActionList.get_instance()
        action_list.add_category(UiStrings().File, CategoryOrder.standardMenu)
        self.fileNewItem = create_action(main_window, u'fileNewItem',
            icon=u':/general/general_new.png',
            shortcuts=[QtGui.QKeySequence(u'Ctrl+N')],
            category=UiStrings().File,
            triggers=self.serviceManagerContents.on_new_service_clicked)
        self.fileOpenItem = create_action(main_window, u'fileOpenItem',
            icon=u':/general/general_open.png',
            shortcuts=[QtGui.QKeySequence(u'Ctrl+O')],
            category=UiStrings().File,
            triggers=self.serviceManagerContents.on_load_service_clicked)
        self.fileSaveItem = create_action(main_window, u'fileSaveItem',
            icon=u':/general/general_save.png',
            shortcuts=[QtGui.QKeySequence(u'Ctrl+S')],
            category=UiStrings().File,
            triggers=self.serviceManagerContents.save_file)
        self.fileSaveAsItem = create_action(main_window, u'fileSaveAsItem',
            shortcuts=[QtGui.QKeySequence(u'Ctrl+Shift+S')],
            category=UiStrings().File,
            triggers=self.serviceManagerContents.save_file_as)
        self.printServiceOrderItem = create_action(main_window,
            u'printServiceItem', shortcuts=[QtGui.QKeySequence(u'Ctrl+P')],
            category=UiStrings().File,
            triggers=self.serviceManagerContents.print_service_order)
        self.fileExitItem = create_action(main_window, u'fileExitItem',
            icon=u':/system/system_exit.png',
            shortcuts=[QtGui.QKeySequence(u'Alt+F4')],
            category=UiStrings().File, triggers=main_window.close)
        # Give QT Extra Hint that this is the Exit Menu Item
        self.fileExitItem.setMenuRole(QtGui.QAction.QuitRole)
        action_list.add_category(UiStrings().Import, CategoryOrder.standardMenu)
        self.importThemeItem = create_action(main_window, u'importThemeItem', category=UiStrings().Import)
        self.importLanguageItem = create_action(main_window, u'importLanguageItem')
        action_list.add_category(UiStrings().Export, CategoryOrder.standardMenu)
        self.exportThemeItem = create_action(main_window, u'exportThemeItem', category=UiStrings().Export)
        self.exportLanguageItem = create_action(main_window, u'exportLanguageItem')
        action_list.add_category(UiStrings().View, CategoryOrder.standardMenu)
        self.viewMediaManagerItem = create_action(main_window,
            u'viewMediaManagerItem', shortcuts=[QtGui.QKeySequence(u'F8')],
            icon=u':/system/system_mediamanager.png',
            checked=self.mediaManagerDock.isVisible(),
            category=UiStrings().View, triggers=self.toggleMediaManager)
        self.viewThemeManagerItem = create_action(main_window,
            u'viewThemeManagerItem', shortcuts=[QtGui.QKeySequence(u'F10')],
            icon=u':/system/system_thememanager.png',
            checked=self.themeManagerDock.isVisible(),
            category=UiStrings().View, triggers=self.toggleThemeManager)
        self.viewServiceManagerItem = create_action(main_window,
            u'viewServiceManagerItem', shortcuts=[QtGui.QKeySequence(u'F9')],
            icon=u':/system/system_servicemanager.png',
            checked=self.serviceManagerDock.isVisible(),
            category=UiStrings().View, triggers=self.toggleServiceManager)
        self.viewPreviewPanel = create_action(main_window, u'viewPreviewPanel',
            shortcuts=[QtGui.QKeySequence(u'F11')], checked=previewVisible,
            category=UiStrings().View, triggers=self.setPreviewPanelVisibility)
        self.viewLivePanel = create_action(main_window, u'viewLivePanel',
            shortcuts=[QtGui.QKeySequence(u'F12')], checked=liveVisible,
            category=UiStrings().View, triggers=self.setLivePanelVisibility)
        self.lockPanel = create_action(main_window, u'lockPanel',
            checked=panelLocked, triggers=self.setLockPanel)
        action_list.add_category(UiStrings().ViewMode,
            CategoryOrder.standardMenu)
        self.modeDefaultItem = create_action(main_window, u'modeDefaultItem', checked=False,
            category=UiStrings().ViewMode)
        self.modeSetupItem = create_action(main_window, u'modeSetupItem', checked=False, category=UiStrings().ViewMode)
        self.modeLiveItem = create_action(main_window, u'modeLiveItem', checked=True, category=UiStrings().ViewMode)
        self.modeGroup = QtGui.QActionGroup(main_window)
        self.modeGroup.addAction(self.modeDefaultItem)
        self.modeGroup.addAction(self.modeSetupItem)
        self.modeGroup.addAction(self.modeLiveItem)
        self.modeDefaultItem.setChecked(True)
        action_list.add_category(UiStrings().Tools, CategoryOrder.standardMenu)
        self.toolsAddToolItem = create_action(main_window,
            u'toolsAddToolItem', icon=u':/tools/tools_add.png',
            category=UiStrings().Tools)
        self.toolsOpenDataFolder = create_action(main_window,
            u'toolsOpenDataFolder', icon=u':/general/general_open.png',
            category=UiStrings().Tools)
        self.toolsFirstTimeWizard = create_action(main_window,
            u'toolsFirstTimeWizard', icon=u':/general/general_revert.png',
            category=UiStrings().Tools)
        self.updateThemeImages = create_action(main_window,
            u'updateThemeImages', category=UiStrings().Tools)
        action_list.add_category(UiStrings().Settings,
            CategoryOrder.standardMenu)
        self.settingsPluginListItem = create_action(main_window,
            u'settingsPluginListItem',
            icon=u':/system/settings_plugin_list.png',
            shortcuts=[QtGui.QKeySequence(u'Alt+F7')],
            category=UiStrings().Settings, triggers=self.onPluginItemClicked)
        # i18n Language Items
        self.autoLanguageItem = create_action(main_window, u'autoLanguageItem',
            checked=LanguageManager.auto_language)
        self.languageGroup = QtGui.QActionGroup(main_window)
        self.languageGroup.setExclusive(True)
        self.languageGroup.setObjectName(u'languageGroup')
        add_actions(self.languageGroup, [self.autoLanguageItem])
        qmList = LanguageManager.get_qm_list()
        savedLanguage = LanguageManager.get_language()
        for key in sorted(qmList.keys()):
            languageItem = create_action(main_window, key, checked=qmList[key] == savedLanguage)
            add_actions(self.languageGroup, [languageItem])
        self.settingsShortcutsItem = create_action(main_window, u'settingsShortcutsItem',
            icon=u':/system/system_configure_shortcuts.png', category=UiStrings().Settings)
        # Formatting Tags were also known as display tags.
        self.formattingTagItem = create_action(main_window, u'displayTagItem',
            icon=u':/system/tag_editor.png', category=UiStrings().Settings)
        self.settingsConfigureItem = create_action(main_window, u'settingsConfigureItem',
            icon=u':/system/system_settings.png', category=UiStrings().Settings)
        # Give QT Extra Hint that this is the Preferences Menu Item
        self.settingsConfigureItem.setMenuRole(QtGui.QAction.PreferencesRole)
        self.settingsImportItem = create_action(main_window, u'settingsImportItem', category=UiStrings().Settings)
        self.settingsExportItem = create_action(main_window, u'settingsExportItem', category=UiStrings().Settings)
        action_list.add_category(UiStrings().Help, CategoryOrder.standardMenu)
        self.aboutItem = create_action(main_window, u'aboutItem', icon=u':/system/system_about.png',
            shortcuts=[QtGui.QKeySequence(u'Ctrl+F1')],
            category=UiStrings().Help, triggers=self.onAboutItemClicked)
        # Give QT Extra Hint that this is an About Menu Item
        self.aboutItem.setMenuRole(QtGui.QAction.AboutRole)
        if os.name == u'nt':
            self.localHelpFile = os.path.join(
                AppLocation.get_directory(AppLocation.AppDir), 'OpenLP.chm')
            self.offlineHelpItem = create_action(main_window, u'offlineHelpItem',
                icon=u':/system/system_help_contents.png',
                shortcuts=[QtGui.QKeySequence(u'F1')],
                category=UiStrings().Help, triggers=self.onOfflineHelpClicked)
        self.onlineHelpItem = create_action(main_window, u'onlineHelpItem',
            icon=u':/system/system_online_help.png',
            shortcuts=[QtGui.QKeySequence(u'Alt+F1')],
            category=UiStrings().Help, triggers=self.onOnlineHelpClicked)
        self.webSiteItem = create_action(main_window, u'webSiteItem', category=UiStrings().Help)
        add_actions(self.fileImportMenu, (self.settingsImportItem, None, self.importThemeItem, self.importLanguageItem))
        add_actions(self.fileExportMenu, (self.settingsExportItem, None, self.exportThemeItem, self.exportLanguageItem))
        add_actions(self.fileMenu, (self.fileNewItem, self.fileOpenItem,
            self.fileSaveItem, self.fileSaveAsItem, self.recentFilesMenu.menuAction(), None,
            self.fileImportMenu.menuAction(), self.fileExportMenu.menuAction(), None, self.printServiceOrderItem,
            self.fileExitItem))
        add_actions(self.viewModeMenu, (self.modeDefaultItem, self.modeSetupItem, self.modeLiveItem))
        add_actions(self.viewMenu, (self.viewModeMenu.menuAction(), None, self.viewMediaManagerItem,
            self.viewServiceManagerItem, self.viewThemeManagerItem, None, self.viewPreviewPanel,
            self.viewLivePanel, None, self.lockPanel))
        # i18n add Language Actions
        add_actions(self.settingsLanguageMenu, (self.autoLanguageItem, None))
        add_actions(self.settingsLanguageMenu, self.languageGroup.actions())
        # Order things differently in OS X so that Preferences menu item in the
        # app menu is correct (this gets picked up automatically by Qt).
        if sys.platform == u'darwin':
            add_actions(self.settingsMenu, (self.settingsPluginListItem, self.settingsLanguageMenu.menuAction(), None,
                self.settingsConfigureItem, self.settingsShortcutsItem, self.formattingTagItem))
        else:
            add_actions(self.settingsMenu, (self.settingsPluginListItem, self.settingsLanguageMenu.menuAction(), None,
                self.formattingTagItem, self.settingsShortcutsItem, self.settingsConfigureItem))
        add_actions(self.toolsMenu, (self.toolsAddToolItem, None))
        add_actions(self.toolsMenu, (self.toolsOpenDataFolder, None))
        add_actions(self.toolsMenu, (self.toolsFirstTimeWizard, None))
        add_actions(self.toolsMenu, [self.updateThemeImages])
        if os.name == u'nt':
            add_actions(self.helpMenu, (self.offlineHelpItem, self.onlineHelpItem, None, self.webSiteItem,
                self.aboutItem))
        else:
            add_actions(self.helpMenu, (self.onlineHelpItem, None, self.webSiteItem, self.aboutItem))
        add_actions(self.menuBar, (self.fileMenu.menuAction(), self.viewMenu.menuAction(), self.toolsMenu.menuAction(),
            self.settingsMenu.menuAction(), self.helpMenu.menuAction()))
        # Initialise the translation
        self.retranslateUi(main_window)
        self.mediaToolBox.setCurrentIndex(0)
        # Connect up some signals and slots
        QtCore.QObject.connect(self.fileMenu, QtCore.SIGNAL(u'aboutToShow()'), self.updateRecentFilesMenu)
        # Hide the entry, as it does not have any functionality yet.
        self.toolsAddToolItem.setVisible(False)
        self.importLanguageItem.setVisible(False)
        self.exportLanguageItem.setVisible(False)
        self.setLockPanel(panelLocked)
        self.settingsImported = False

    def retranslateUi(self, mainWindow):
        """
        Set up the translation system
        """
        mainWindow.mainTitle = UiStrings().OLPV2x
        mainWindow.setWindowTitle(mainWindow.mainTitle)
        self.fileMenu.setTitle(translate('OpenLP.MainWindow', '&File'))
        self.fileImportMenu.setTitle(translate('OpenLP.MainWindow', '&Import'))
        self.fileExportMenu.setTitle(translate('OpenLP.MainWindow', '&Export'))
        self.recentFilesMenu.setTitle(translate('OpenLP.MainWindow', '&Recent Files'))
        self.viewMenu.setTitle(translate('OpenLP.MainWindow', '&View'))
        self.viewModeMenu.setTitle(translate('OpenLP.MainWindow', 'M&ode'))
        self.toolsMenu.setTitle(translate('OpenLP.MainWindow', '&Tools'))
        self.settingsMenu.setTitle(translate('OpenLP.MainWindow', '&Settings'))
        self.settingsLanguageMenu.setTitle(translate('OpenLP.MainWindow', '&Language'))
        self.helpMenu.setTitle(translate('OpenLP.MainWindow', '&Help'))
        self.mediaManagerDock.setWindowTitle(translate('OpenLP.MainWindow', 'Media Manager'))
        self.serviceManagerDock.setWindowTitle(translate('OpenLP.MainWindow', 'Service Manager'))
        self.themeManagerDock.setWindowTitle(translate('OpenLP.MainWindow', 'Theme Manager'))
        self.fileNewItem.setText(translate('OpenLP.MainWindow', '&New'))
        self.fileNewItem.setToolTip(UiStrings().NewService)
        self.fileNewItem.setStatusTip(UiStrings().CreateService)
        self.fileOpenItem.setText(translate('OpenLP.MainWindow', '&Open'))
        self.fileOpenItem.setToolTip(UiStrings().OpenService)
        self.fileOpenItem.setStatusTip(translate('OpenLP.MainWindow', 'Open an existing service.'))
        self.fileSaveItem.setText(translate('OpenLP.MainWindow', '&Save'))
        self.fileSaveItem.setToolTip(UiStrings().SaveService)
        self.fileSaveItem.setStatusTip(translate('OpenLP.MainWindow', 'Save the current service to disk.'))
        self.fileSaveAsItem.setText(translate('OpenLP.MainWindow', 'Save &As...'))
        self.fileSaveAsItem.setToolTip(translate('OpenLP.MainWindow', 'Save Service As'))
        self.fileSaveAsItem.setStatusTip(translate('OpenLP.MainWindow', 'Save the current service under a new name.'))
        self.printServiceOrderItem.setText(UiStrings().PrintService)
        self.printServiceOrderItem.setStatusTip(translate('OpenLP.MainWindow', 'Print the current service.'))
        self.fileExitItem.setText(translate('OpenLP.MainWindow', 'E&xit'))
        self.fileExitItem.setStatusTip(translate('OpenLP.MainWindow', 'Quit OpenLP'))
        self.importThemeItem.setText(translate('OpenLP.MainWindow', '&Theme'))
        self.importLanguageItem.setText(translate('OpenLP.MainWindow', '&Language'))
        self.exportThemeItem.setText(translate('OpenLP.MainWindow', '&Theme'))
        self.exportLanguageItem.setText(translate('OpenLP.MainWindow', '&Language'))
        self.settingsShortcutsItem.setText(translate('OpenLP.MainWindow', 'Configure &Shortcuts...'))
        self.formattingTagItem.setText(translate('OpenLP.MainWindow', 'Configure &Formatting Tags...'))
        self.settingsConfigureItem.setText(translate('OpenLP.MainWindow', '&Configure OpenLP...'))
        self.settingsExportItem.setStatusTip(translate('OpenLP.MainWindow',
            'Export OpenLP settings to a specified *.config file'))
        self.settingsExportItem.setText(translate('OpenLP.MainWindow', 'Settings'))
        self.settingsImportItem.setStatusTip(translate('OpenLP.MainWindow',
            'Import OpenLP settings from a specified *.config file previously exported on this or another machine'))
        self.settingsImportItem.setText(translate('OpenLP.MainWindow', 'Settings'))
        self.viewMediaManagerItem.setText(translate('OpenLP.MainWindow', '&Media Manager'))
        self.viewMediaManagerItem.setToolTip(translate('OpenLP.MainWindow', 'Toggle Media Manager'))
        self.viewMediaManagerItem.setStatusTip(translate('OpenLP.MainWindow',
            'Toggle the visibility of the media manager.'))
        self.viewThemeManagerItem.setText(translate('OpenLP.MainWindow', '&Theme Manager'))
        self.viewThemeManagerItem.setToolTip(translate('OpenLP.MainWindow', 'Toggle Theme Manager'))
        self.viewThemeManagerItem.setStatusTip(translate('OpenLP.MainWindow',
            'Toggle the visibility of the theme manager.'))
        self.viewServiceManagerItem.setText(translate('OpenLP.MainWindow', '&Service Manager'))
        self.viewServiceManagerItem.setToolTip(translate('OpenLP.MainWindow', 'Toggle Service Manager'))
        self.viewServiceManagerItem.setStatusTip(translate('OpenLP.MainWindow',
            'Toggle the visibility of the service manager.'))
        self.viewPreviewPanel.setText(translate('OpenLP.MainWindow', '&Preview Panel'))
        self.viewPreviewPanel.setToolTip(translate('OpenLP.MainWindow', 'Toggle Preview Panel'))
        self.viewPreviewPanel.setStatusTip(
            translate('OpenLP.MainWindow', 'Toggle the visibility of the preview panel.'))
        self.viewLivePanel.setText(translate('OpenLP.MainWindow', '&Live Panel'))
        self.viewLivePanel.setToolTip(translate('OpenLP.MainWindow', 'Toggle Live Panel'))
        self.lockPanel.setText(translate('OpenLP.MainWindow', 'L&ock Panels'))
        self.lockPanel.setStatusTip(translate('OpenLP.MainWindow', 'Prevent the panels being moved.'))
        self.viewLivePanel.setStatusTip(translate('OpenLP.MainWindow', 'Toggle the visibility of the live panel.'))
        self.settingsPluginListItem.setText(translate('OpenLP.MainWindow', '&Plugin List'))
        self.settingsPluginListItem.setStatusTip(translate('OpenLP.MainWindow', 'List the Plugins'))
        self.aboutItem.setText(translate('OpenLP.MainWindow', '&About'))
        self.aboutItem.setStatusTip(translate('OpenLP.MainWindow', 'More information about OpenLP'))
        if os.name == u'nt':
            self.offlineHelpItem.setText(translate('OpenLP.MainWindow', '&User Guide'))
        self.onlineHelpItem.setText(translate('OpenLP.MainWindow', '&Online Help'))
        self.webSiteItem.setText(translate('OpenLP.MainWindow', '&Web Site'))
        for item in self.languageGroup.actions():
            item.setText(item.objectName())
            item.setStatusTip(translate('OpenLP.MainWindow', 'Set the interface language to %s') % item.objectName())
        self.autoLanguageItem.setText(translate('OpenLP.MainWindow', '&Autodetect'))
        self.autoLanguageItem.setStatusTip(translate('OpenLP.MainWindow', 'Use the system language, if available.'))
        self.toolsAddToolItem.setText(translate('OpenLP.MainWindow', 'Add &Tool...'))
        self.toolsAddToolItem.setStatusTip(translate('OpenLP.MainWindow', 'Add an application to the list of tools.'))
        self.toolsOpenDataFolder.setText(translate('OpenLP.MainWindow', 'Open &Data Folder...'))
        self.toolsOpenDataFolder.setStatusTip(translate('OpenLP.MainWindow',
            'Open the folder where songs, bibles and other data resides.'))
        self.toolsFirstTimeWizard.setText(translate('OpenLP.MainWindow', 'Re-run First Time Wizard'))
        self.toolsFirstTimeWizard.setStatusTip(translate('OpenLP.MainWindow',
            'Re-run the First Time Wizard, importing songs, Bibles and themes.'))
        self.updateThemeImages.setText(translate('OpenLP.MainWindow', 'Update Theme Images'))
        self.updateThemeImages.setStatusTip(translate('OpenLP.MainWindow', 'Update the preview images for all themes.'))
        self.modeDefaultItem.setText(translate('OpenLP.MainWindow', '&Default'))
        self.modeDefaultItem.setStatusTip(translate('OpenLP.MainWindow', 'Set the view mode back to the default.'))
        self.modeSetupItem.setText(translate('OpenLP.MainWindow', '&Setup'))
        self.modeSetupItem.setStatusTip(translate('OpenLP.MainWindow', 'Set the view mode to Setup.'))
        self.modeLiveItem.setText(translate('OpenLP.MainWindow', '&Live'))
        self.modeLiveItem.setStatusTip(translate('OpenLP.MainWindow', 'Set the view mode to Live.'))


class MainWindow(QtGui.QMainWindow, Ui_MainWindow):
    """
    The main window.
    """
    log.info(u'MainWindow loaded')

    def __init__(self):
        """
        This constructor sets up the interface, the various managers, and the
        plugins.
        """
        QtGui.QMainWindow.__init__(self)
        Registry().register(u'main_window', self)
        self.clipboard = self.application.clipboard()
        self.arguments = self.application.args
        # Set up settings sections for the main application (not for use by plugins).
        self.uiSettingsSection = u'user interface'
        self.generalSettingsSection = u'general'
        self.advancedSettingsSection = u'advanced'
        self.shortcutsSettingsSection = u'shortcuts'
        self.serviceManagerSettingsSection = u'servicemanager'
        self.songsSettingsSection = u'songs'
        self.themesSettingsSection = u'themes'
        self.playersSettingsSection = u'players'
        self.displayTagsSection = u'displayTags'
        self.headerSection = u'SettingsImport'
        Settings().set_up_default_values()
        Settings().remove_obsolete_settings()
        self.serviceNotSaved = False
        self.aboutForm = AboutForm(self)
        self.mediaController = MediaController(self)
        self.settingsForm = SettingsForm(self)
        self.formattingTagForm = FormattingTagForm(self)
        self.shortcutForm = ShortcutListForm(self)
        self.recentFiles = []
        # Set up the path with plugins
        plugin_path = AppLocation.get_directory(AppLocation.PluginsDir)
        self.plugin_manager = PluginManager(plugin_path)
        self.imageManager = ImageManager()
        # Set up the interface
        self.setupUi(self)
        # Register the active media players and suffixes
        self.mediaController.check_available_media_players()
        # Load settings after setupUi so default UI sizes are overwritten
        self.loadSettings()
        # Once settings are loaded update the menu with the recent files.
        self.updateRecentFilesMenu()
        self.pluginForm = PluginForm(self)
        self.newDataPath = u''
        self.copyData = False
        # Set up signals and slots
        QtCore.QObject.connect(self.importThemeItem, QtCore.SIGNAL(u'triggered()'),
            self.themeManagerContents.on_import_theme)
        QtCore.QObject.connect(self.exportThemeItem, QtCore.SIGNAL(u'triggered()'),
            self.themeManagerContents.on_export_theme)
        QtCore.QObject.connect(self.mediaManagerDock, QtCore.SIGNAL(u'visibilityChanged(bool)'),
            self.viewMediaManagerItem.setChecked)
        QtCore.QObject.connect(self.serviceManagerDock, QtCore.SIGNAL(u'visibilityChanged(bool)'),
            self.viewServiceManagerItem.setChecked)
        QtCore.QObject.connect(self.themeManagerDock, QtCore.SIGNAL(u'visibilityChanged(bool)'),
            self.viewThemeManagerItem.setChecked)
        QtCore.QObject.connect(self.webSiteItem, QtCore.SIGNAL(u'triggered()'), self.onHelpWebSiteClicked)
        QtCore.QObject.connect(self.toolsOpenDataFolder, QtCore.SIGNAL(u'triggered()'),
            self.onToolsOpenDataFolderClicked)
        QtCore.QObject.connect(self.toolsFirstTimeWizard, QtCore.SIGNAL(u'triggered()'), self.onFirstTimeWizardClicked)
        QtCore.QObject.connect(self.updateThemeImages, QtCore.SIGNAL(u'triggered()'), self.onUpdateThemeImages)
        QtCore.QObject.connect(self.formattingTagItem, QtCore.SIGNAL(u'triggered()'), self.onFormattingTagItemClicked)
        QtCore.QObject.connect(self.settingsConfigureItem, QtCore.SIGNAL(u'triggered()'),
            self.onSettingsConfigureItemClicked)
        QtCore.QObject.connect(self.settingsShortcutsItem, QtCore.SIGNAL(u'triggered()'),
            self.onSettingsShortcutsItemClicked)
        QtCore.QObject.connect(self.settingsImportItem, QtCore.SIGNAL(u'triggered()'),
            self.onSettingsImportItemClicked)
        QtCore.QObject.connect(self.settingsExportItem, QtCore.SIGNAL(u'triggered()'), self.onSettingsExportItemClicked)
        # i18n set signals for languages
        self.languageGroup.triggered.connect(LanguageManager.set_language)
        QtCore.QObject.connect(self.modeDefaultItem, QtCore.SIGNAL(u'triggered()'), self.onModeDefaultItemClicked)
        QtCore.QObject.connect(self.modeSetupItem, QtCore.SIGNAL(u'triggered()'), self.onModeSetupItemClicked)
        QtCore.QObject.connect(self.modeLiveItem, QtCore.SIGNAL(u'triggered()'), self.onModeLiveItemClicked)
        QtCore.QObject.connect(Receiver.get_receiver(), QtCore.SIGNAL(u'theme_update_global'), self.defaultThemeChanged)
        QtCore.QObject.connect(Receiver.get_receiver(), QtCore.SIGNAL(u'openlp_version_check'), self.versionNotice)
        QtCore.QObject.connect(Receiver.get_receiver(), QtCore.SIGNAL(u'live_display_blank_check'), self.blankCheck)
        QtCore.QObject.connect(Receiver.get_receiver(), QtCore.SIGNAL(u'config_screen_changed'), self.screenChanged)
        QtCore.QObject.connect(Receiver.get_receiver(), QtCore.SIGNAL(u'mainwindow_status_text'),
            self.showStatusMessage)
        QtCore.QObject.connect(Receiver.get_receiver(), QtCore.SIGNAL(u'cleanup'), self.clean_up)
        # Media Manager
        QtCore.QObject.connect(self.mediaToolBox, QtCore.SIGNAL(u'currentChanged(int)'), self.onMediaToolBoxChanged)
        self.application.set_busy_cursor()
        # Simple message boxes
        QtCore.QObject.connect(Receiver.get_receiver(), QtCore.SIGNAL(u'openlp_error_message'), self.onErrorMessage)
        QtCore.QObject.connect(Receiver.get_receiver(), QtCore.SIGNAL(u'openlp_information_message'),
            self.onInformationMessage)
        QtCore.QObject.connect(Receiver.get_receiver(), QtCore.SIGNAL(u'set_new_data_path'), self.setNewDataPath)
        QtCore.QObject.connect(Receiver.get_receiver(), QtCore.SIGNAL(u'set_copy_data'), self.setCopyData)
        # warning cyclic dependency
        # renderer needs to call ThemeManager and
        # ThemeManager needs to call Renderer
        self.renderer = Renderer()
        # Define the media Dock Manager
        self.mediaDockManager = MediaDockManager(self.mediaToolBox)
        log.info(u'Load Plugins')
        self.plugin_manager.find_plugins(plugin_path)
        # hook methods have to happen after find_plugins. Find plugins needs
        # the controllers hence the hooks have moved from setupUI() to here
        # Find and insert settings tabs
        log.info(u'hook settings')
        self.plugin_manager.hook_settings_tabs(self.settingsForm)
        # Find and insert media manager items
        log.info(u'hook media')
        self.plugin_manager.hook_media_manager()
        # Call the hook method to pull in import menus.
        log.info(u'hook menus')
        self.plugin_manager.hook_import_menu(self.fileImportMenu)
        # Call the hook method to pull in export menus.
        self.plugin_manager.hook_export_menu(self.fileExportMenu)
        # Call the hook method to pull in tools menus.
        self.plugin_manager.hook_tools_menu(self.toolsMenu)
        # Call the initialise method to setup plugins.
        log.info(u'initialise plugins')
        self.plugin_manager.initialise_plugins()
        # Create the displays as all necessary components are loaded.
        self.previewController.screenSizeChanged()
        self.liveController.screenSizeChanged()
        log.info(u'Load data from Settings')
        if Settings().value(u'advanced/save current plugin'):
            savedPlugin = Settings().value(u'advanced/current media plugin')
            if savedPlugin != -1:
                self.mediaToolBox.setCurrentIndex(savedPlugin)
        self.settingsForm.postSetUp()
        # Once all components are initialised load the Themes
        log.info(u'Load Themes')
        self.themeManagerContents.load_themes(True)
        # Hide/show the theme combobox on the service manager
        self.serviceManagerContents.theme_change()
        # Reset the cursor
        self.application.set_normal_cursor()

    def setAutoLanguage(self, value):
        """
        Set the language to automatic.
        """
        self.languageGroup.setDisabled(value)
        LanguageManager.auto_language = value
        LanguageManager.set_language(self.languageGroup.checkedAction())

    def onMediaToolBoxChanged(self, index):
        """
        Focus a widget when the media toolbox changes.
        """
        widget = self.mediaToolBox.widget(index)
        if widget:
            widget.onFocus()

    def versionNotice(self, version):
        """
        Notifies the user that a newer version of OpenLP is available.
        Triggered by delay thread.
        """
        version_text = translate('OpenLP.MainWindow', 'Version %s of OpenLP is now available for download (you are '
            'currently running version %s). \n\nYou can download the latest version from http://openlp.org/.')
        QtGui.QMessageBox.question(self,
            translate('OpenLP.MainWindow', 'OpenLP Version Updated'),
                version_text % (version, get_application_version()[u'full']))

    def show(self):
        """
        Show the main form, as well as the display form
        """
        QtGui.QWidget.show(self)
        if self.liveController.display.isVisible():
            self.liveController.display.setFocus()
        self.activateWindow()
        if self.arguments:
            args = []
            for a in self.arguments:
                args.extend([a])
            filename = args[0]
            if not isinstance(filename, unicode):
                filename = unicode(filename, sys.getfilesystemencoding())
            self.serviceManagerContents.load_file(filename)
        elif Settings().value(self.generalSettingsSection + u'/auto open'):
            self.serviceManagerContents.load_Last_file()
        view_mode = Settings().value(u'%s/view mode' % self.generalSettingsSection)
        if view_mode == u'default':
            self.modeDefaultItem.setChecked(True)
        elif view_mode == u'setup':
            self.setViewMode(True, True, False, True, False)
            self.modeSetupItem.setChecked(True)
        elif view_mode == u'live':
            self.setViewMode(False, True, False, False, True)
            self.modeLiveItem.setChecked(True)

    def app_startup(self):
        """
        Give all the plugins a chance to perform some tasks at startup
        """
        self.application.process_events()
        for plugin in self.plugin_manager.plugins:
            if plugin.isActive():
                plugin.app_startup()
                self.application.process_events()

    def first_time(self):
        """
        Import themes if first time
        """
        self.application.process_events()
        for plugin in self.plugin_manager.plugins:
            if hasattr(plugin, u'first_time'):
                self.application.process_events()
                plugin.first_time()
        self.application.process_events()
        temp_dir = os.path.join(unicode(gettempdir()), u'openlp')
        shutil.rmtree(temp_dir, True)

    def onFirstTimeWizardClicked(self):
        """
        Re-run the first time wizard.  Prompts the user for run confirmation
        If wizard is run, songs, bibles and themes are imported.  The default
        theme is changed (if necessary).  The plugins in pluginmanager are
        set active/in-active to match the selection in the wizard.
        """
        answer = QtGui.QMessageBox.warning(self,
            translate('OpenLP.MainWindow', 'Re-run First Time Wizard?'),
            translate('OpenLP.MainWindow', 'Are you sure you want to re-run the First Time Wizard?\n\n'
                'Re-running this wizard may make changes to your current '
                'OpenLP configuration and possibly add songs to your '
                'existing songs list and change your default theme.'),
            QtGui.QMessageBox.StandardButtons(QtGui.QMessageBox.Yes | QtGui.QMessageBox.No),
                QtGui.QMessageBox.No)
        if answer == QtGui.QMessageBox.No:
            return
        screens = ScreenList()
        first_run_wizard = FirstTimeForm(screens, self)
        first_run_wizard.exec_()
        if first_run_wizard.was_download_cancelled:
            return
        self.application.set_busy_cursor()
        self.first_time()
        for plugin in self.plugin_manager.plugins:
            self.activePlugin = plugin
            oldStatus = self.activePlugin.status
            self.activePlugin.setStatus()
            if oldStatus != self.activePlugin.status:
                if self.activePlugin.status == PluginStatus.Active:
                    self.activePlugin.toggleStatus(PluginStatus.Active)
                    self.activePlugin.app_startup()
                else:
                    self.activePlugin.toggleStatus(PluginStatus.Inactive)
        self.themeManagerContents.configUpdated()
        self.themeManagerContents.load_themes(True)
        Receiver.send_message(u'theme_update_global', self.themeManagerContents.global_theme)
        # Check if any Bibles downloaded.  If there are, they will be
        # processed.
        Receiver.send_message(u'bibles_load_list', True)
        self.application.set_normal_cursor()

    def blankCheck(self):
        """
        Check and display message if screen blank on setup.
        """
        settings = Settings()
        self.liveController.mainDisplaySetBackground()
        if settings.value(u'%s/screen blank' % self.generalSettingsSection):
            if settings.value(u'%s/blank warning' % self.generalSettingsSection):
                QtGui.QMessageBox.question(self, translate('OpenLP.MainWindow', 'OpenLP Main Display Blanked'),
                    translate('OpenLP.MainWindow', 'The Main Display has been blanked out'))

    def onErrorMessage(self, data):
        """
        Display an error message
        """
        self.application.close_splash_screen()
        QtGui.QMessageBox.critical(self, data[u'title'], data[u'message'])

    def warning_message(self, message):
        """
        Display a warning message
        """
        self.application.close_splash_screen()
        QtGui.QMessageBox.warning(self, message[u'title'], message[u'message'])

    def onInformationMessage(self, data):
        """
        Display an informational message
        """
        self.application.close_splash_screen()
        QtGui.QMessageBox.information(self, data[u'title'], data[u'message'])

    def onHelpWebSiteClicked(self):
        """
        Load the OpenLP website
        """
        import webbrowser
        webbrowser.open_new(u'http://openlp.org/')

    def onOfflineHelpClicked(self):
        """
        Load the local OpenLP help file
        """
        os.startfile(self.localHelpFile)

    def onOnlineHelpClicked(self):
        """
        Load the online OpenLP manual
        """
        import webbrowser
        webbrowser.open_new(u'http://manual.openlp.org/')

    def onAboutItemClicked(self):
        """
        Show the About form
        """
        self.aboutForm.exec_()

    def onPluginItemClicked(self):
        """
        Show the Plugin form
        """
        self.pluginForm.load()
        self.pluginForm.exec_()

    def onToolsOpenDataFolderClicked(self):
        """
        Open data folder
        """
        path = AppLocation.get_data_path()
        QtGui.QDesktopServices.openUrl(QtCore.QUrl("file:///" + path))

    def onUpdateThemeImages(self):
        """
        Updates the new theme preview images.
        """
        self.themeManagerContents.update_preview_images()

    def onFormattingTagItemClicked(self):
        """
        Show the Settings dialog
        """
        self.formattingTagForm.exec_()

    def onSettingsConfigureItemClicked(self):
        """
        Show the Settings dialog
        """
        self.settingsForm.exec_()

    def paintEvent(self, event):
        """
        We need to make sure, that the SlidePreview's size is correct.
        """
        self.previewController.previewSizeChanged()
        self.liveController.previewSizeChanged()

    def onSettingsShortcutsItemClicked(self):
        """
        Show the shortcuts dialog
        """
        if self.shortcutForm.exec_():
            self.shortcutForm.save()

    def onSettingsImportItemClicked(self):
        """
        Import settings from an export INI file
        """
        answer = QtGui.QMessageBox.critical(self, translate('OpenLP.MainWindow', 'Import settings?'),
            translate('OpenLP.MainWindow', 'Are you sure you want to import settings?\n\n'
                'Importing settings will make permanent changes to your current OpenLP configuration.\n\n'
                'Importing incorrect settings may cause erratic behaviour or OpenLP to terminate abnormally.'),
            QtGui.QMessageBox.StandardButtons(QtGui.QMessageBox.Yes | QtGui.QMessageBox.No),
                QtGui.QMessageBox.No)
        if answer == QtGui.QMessageBox.No:
            return
        import_file_name = QtGui.QFileDialog.getOpenFileName(self, translate('OpenLP.MainWindow', 'Open File'), '',
            translate('OpenLP.MainWindow', 'OpenLP Export Settings Files (*.conf)'))
        if not import_file_name:
            return
        setting_sections = []
        # Add main sections.
        setting_sections.extend([self.generalSettingsSection])
        setting_sections.extend([self.advancedSettingsSection])
        setting_sections.extend([self.uiSettingsSection])
        setting_sections.extend([self.shortcutsSettingsSection])
        setting_sections.extend([self.serviceManagerSettingsSection])
        setting_sections.extend([self.themesSettingsSection])
        setting_sections.extend([self.playersSettingsSection])
        setting_sections.extend([self.displayTagsSection])
        setting_sections.extend([self.headerSection])
        setting_sections.extend([u'crashreport'])
        # Add plugin sections.
        for plugin in self.plugin_manager.plugins:
            setting_sections.extend([plugin.name])
        # Copy the settings file to the tmp dir, because we do not want to change the original one.
        temp_directory = os.path.join(unicode(gettempdir()), u'openlp')
        check_directory_exists(temp_directory)
        temp_config = os.path.join(temp_directory, os.path.basename(import_file_name))
        shutil.copyfile(import_file_name, temp_config)
        settings = Settings()
        import_settings = Settings(temp_config, Settings.IniFormat)
        # Remove/rename old settings to prepare the import.
        import_settings.remove_obsolete_settings()
        # Lets do a basic sanity check. If it contains this string we can
        # assume it was created by OpenLP and so we'll load what we can
        # from it, and just silently ignore anything we don't recognise
        if import_settings.value(u'SettingsImport/type') != u'OpenLP_settings_export':
            QtGui.QMessageBox.critical(self, translate('OpenLP.MainWindow', 'Import settings'),
                translate('OpenLP.MainWindow', 'The file you have selected does not appear to be a valid OpenLP '
                    'settings file.\n\nProcessing has terminated and no changes have been made.'),
                QtGui.QMessageBox.StandardButtons(QtGui.QMessageBox.Ok))
            return
        import_keys = import_settings.allKeys()
        for section_key in import_keys:
            # We need to handle the really bad files.
            try:
                section, key = section_key.split(u'/')
            except ValueError:
                section = u'unknown'
                key = u''
            # Switch General back to lowercase.
            if section == u'General' or section == u'%General':
                section = u'general'
                section_key = section + "/" + key
            # Make sure it's a valid section for us.
            if not section in setting_sections:
                continue
        # We have a good file, import it.
        for section_key in import_keys:
            if u'eneral' in section_key:
                section_key = section_key.lower()
            value = import_settings.value(section_key)
            if value is not None:
                settings.setValue(u'%s' % (section_key), value)
        now = datetime.now()
        settings.beginGroup(self.headerSection)
        settings.setValue(u'file_imported', import_file_name)
        settings.setValue(u'file_date_imported', now.strftime("%Y-%m-%d %H:%M"))
        settings.endGroup()
        settings.sync()
        # We must do an immediate restart or current configuration will
        # overwrite what was just imported when application terminates
        # normally.   We need to exit without saving configuration.
        QtGui.QMessageBox.information(self, translate('OpenLP.MainWindow', 'Import settings'),
            translate('OpenLP.MainWindow', 'OpenLP will now close.  Imported settings will '
                'be applied the next time you start OpenLP.'),
            QtGui.QMessageBox.StandardButtons(QtGui.QMessageBox.Ok))
        self.settingsImported = True
        self.clean_up()
        QtCore.QCoreApplication.exit()

    def onSettingsExportItemClicked(self):
        """
        Export settings to a .conf file in INI format
        """
        export_file_name = QtGui.QFileDialog.getSaveFileName(self,
            translate('OpenLP.MainWindow', 'Export Settings File'), '',
            translate('OpenLP.MainWindow', 'OpenLP Export Settings File (*.conf)'))
        if not export_file_name:
            return
            # Make sure it's a .conf file.
        if not export_file_name.endswith(u'conf'):
            export_file_name += u'.conf'
        temp_file = os.path.join(unicode(gettempdir(),
            get_filesystem_encoding()), u'openlp', u'exportConf.tmp')
        self.saveSettings()
        setting_sections = []
        # Add main sections.
        setting_sections.extend([self.generalSettingsSection])
        setting_sections.extend([self.advancedSettingsSection])
        setting_sections.extend([self.uiSettingsSection])
        setting_sections.extend([self.shortcutsSettingsSection])
        setting_sections.extend([self.serviceManagerSettingsSection])
        setting_sections.extend([self.themesSettingsSection])
        setting_sections.extend([self.displayTagsSection])
        # Add plugin sections.
        for plugin in self.plugin_manager.plugins:
            setting_sections.extend([plugin.name])
        # Delete old files if found.
        if os.path.exists(temp_file):
            os.remove(temp_file)
        if os.path.exists(export_file_name):
            os.remove(export_file_name)
        settings = Settings()
        settings.remove(self.headerSection)
        # Get the settings.
        keys = settings.allKeys()
        export_settings = Settings(temp_file, Settings.IniFormat)
        # Add a header section.
        # This is to insure it's our conf file for import.
        now = datetime.now()
        application_version = get_application_version()
        # Write INI format using Qsettings.
        # Write our header.
        export_settings.beginGroup(self.headerSection)
        export_settings.setValue(u'Make_Changes', u'At_Own_RISK')
        export_settings.setValue(u'type', u'OpenLP_settings_export')
        export_settings.setValue(u'file_date_created', now.strftime("%Y-%m-%d %H:%M"))
        export_settings.setValue(u'version', application_version[u'full'])
        export_settings.endGroup()
        # Write all the sections and keys.
        for section_key in keys:
            # FIXME: We are conflicting with the standard "General" section.
            if u'eneral' in section_key:
                section_key = section_key.lower()
            key_value = settings.value(section_key)
            if key_value is not None:
                export_settings.setValue(section_key, key_value)
        export_settings.sync()
        # Temp CONF file has been written.  Blanks in keys are now '%20'.
        # Read the  temp file and output the user's CONF file with blanks to
        # make it more readable.
        temp_conf = open(temp_file, u'r')
        export_conf = open(export_file_name, u'w')
        for file_record in temp_conf:
            # Get rid of any invalid entries.
            if file_record.find(u'@Invalid()') == -1:
                file_record = file_record.replace(u'%20', u' ')
                export_conf.write(file_record)
        temp_conf.close()
        export_conf.close()
        os.remove(temp_file)

    def onModeDefaultItemClicked(self):
        """
        Put OpenLP into "Default" view mode.
        """
        self.setViewMode(True, True, True, True, True, u'default')

    def onModeSetupItemClicked(self):
        """
        Put OpenLP into "Setup" view mode.
        """
        self.setViewMode(True, True, False, True, False, u'setup')

    def onModeLiveItemClicked(self):
        """
        Put OpenLP into "Live" view mode.
        """
        self.setViewMode(False, True, False, False, True, u'live')

    def setViewMode(self, media=True, service=True, theme=True, preview=True,
        live=True, mode=u''):
        """
        Set OpenLP to a different view mode.
        """
        if mode:
            settings = Settings()
            settings.setValue(u'%s/view mode' % self.generalSettingsSection, mode)
        self.mediaManagerDock.setVisible(media)
        self.serviceManagerDock.setVisible(service)
        self.themeManagerDock.setVisible(theme)
        self.setPreviewPanelVisibility(preview)
        self.setLivePanelVisibility(live)

    def screenChanged(self):
        """
        The screen has changed so we have to update components such as the
        renderer.
        """
        log.debug(u'screenChanged')
        self.application.set_busy_cursor()
        self.imageManager.update_display()
        self.renderer.update_display()
        self.previewController.screenSizeChanged()
        self.liveController.screenSizeChanged()
        self.setFocus()
        self.activateWindow()
        self.application.set_normal_cursor()

    def closeEvent(self, event):
        """
        Hook to close the main window and display windows on exit
        """
        # The MainApplication did not even enter the event loop (this happens
        # when OpenLP is not fully loaded). Just ignore the event.
        if not self.application.is_event_loop_active:
            event.ignore()
            return
        # If we just did a settings import, close without saving changes.
        if self.settingsImported:
            self.clean_up(False)
            event.accept()
        if self.serviceManagerContents.is_modified():
            ret = self.serviceManagerContents.save_modified_service()
            if ret == QtGui.QMessageBox.Save:
                if self.serviceManagerContents.decide_save_method():
                    self.clean_up()
                    event.accept()
                else:
                    event.ignore()
            elif ret == QtGui.QMessageBox.Discard:
                self.clean_up()
                event.accept()
            else:
                event.ignore()
        else:
            if Settings().value(u'advanced/enable exit confirmation'):
                ret = QtGui.QMessageBox.question(self, translate('OpenLP.MainWindow', 'Close OpenLP'),
                        translate('OpenLP.MainWindow', 'Are you sure you want to close OpenLP?'),
                    QtGui.QMessageBox.StandardButtons(QtGui.QMessageBox.Yes | QtGui.QMessageBox.No),
                    QtGui.QMessageBox.Yes)
                if ret == QtGui.QMessageBox.Yes:
                    self.clean_up()
                    event.accept()
                else:
                    event.ignore()
            else:
                self.clean_up()
                event.accept()

    def clean_up(self, save_settings=True):
        """
        Runs all the cleanup code before OpenLP shuts down.

        ``save_settings``
            Switch to prevent saving settings. Defaults to **True**.
        """
        self.imageManager.stop_manager = True
        while self.imageManager.image_thread.isRunning():
            time.sleep(0.1)
        # Clean temporary files used by services
        self.serviceManagerContents.clean_up()
        if save_settings:
            if Settings().value(u'advanced/save current plugin'):
                Settings().setValue(u'advanced/current media plugin', self.mediaToolBox.currentIndex())
        # Call the cleanup method to shutdown plugins.
        log.info(u'cleanup plugins')
        self.plugin_manager.finalise_plugins()
        if save_settings:
            # Save settings
            self.saveSettings()
        # Check if we need to change the data directory
        if self.newDataPath:
            self.changeDataDirectory()
        # Close down the display
        if self.liveController.display:
            self.liveController.display.close()
            self.liveController.display = None
        # Allow the main process to exit
        self.application = None

    def serviceChanged(self, reset=False, serviceName=None):
        """
        Hook to change the main window title when the service changes

        ``reset``
            Shows if the service has been cleared or saved

        ``serviceName``
            The name of the service (if it has one)
        """
        if not serviceName:
            service_name = u'(unsaved service)'
        else:
            service_name = serviceName
        if reset:
            self.serviceNotSaved = False
            title = u'%s - %s' % (self.mainTitle, service_name)
        else:
            self.serviceNotSaved = True
            title = u'%s - %s*' % (self.mainTitle, service_name)
        self.setWindowTitle(title)

    def setServiceModified(self, modified, fileName):
        """
        This method is called from the ServiceManager to set the title of the
        main window.

        ``modified``
            Whether or not this service has been modified.

        ``fileName``
            The file name of the service file.
        """
        if modified:
            title = u'%s - %s*' % (self.mainTitle, fileName)
        else:
            title = u'%s - %s' % (self.mainTitle, fileName)
        self.setWindowTitle(title)

    def showStatusMessage(self, message):
        """
        Show a message in the status bar
        """
        self.statusBar.showMessage(message)

    def defaultThemeChanged(self, theme):
        """
        Update the default theme indicator in the status bar
        """
        self.defaultThemeLabel.setText(translate('OpenLP.MainWindow', 'Default Theme: %s') % theme)

    def toggleMediaManager(self):
        """
        Toggle the visibility of the media manager
        """
        self.mediaManagerDock.setVisible(not self.mediaManagerDock.isVisible())

    def toggleServiceManager(self):
        """
        Toggle the visibility of the service manager
        """
        self.serviceManagerDock.setVisible(not self.serviceManagerDock.isVisible())

    def toggleThemeManager(self):
        """
        Toggle the visibility of the theme manager
        """
        self.themeManagerDock.setVisible(not self.themeManagerDock.isVisible())

    def setPreviewPanelVisibility(self, visible):
        """
        Sets the visibility of the preview panel including saving the setting
        and updating the menu.

        ``visible``
            A bool giving the state to set the panel to
                True - Visible
                False - Hidden
        """
        self.previewController.panel.setVisible(visible)
        Settings().setValue(u'user interface/preview panel', visible)
        self.viewPreviewPanel.setChecked(visible)

    def setLockPanel(self, lock):
        """
        Sets the ability to stop the toolbars being changed.
        """
        if lock:
            self.themeManagerDock.setFeatures(QtGui.QDockWidget.NoDockWidgetFeatures)
            self.serviceManagerDock.setFeatures(QtGui.QDockWidget.NoDockWidgetFeatures)
            self.mediaManagerDock.setFeatures(QtGui.QDockWidget.NoDockWidgetFeatures)
            self.viewMediaManagerItem.setEnabled(False)
            self.viewServiceManagerItem.setEnabled(False)
            self.viewThemeManagerItem.setEnabled(False)
            self.viewPreviewPanel.setEnabled(False)
            self.viewLivePanel.setEnabled(False)
        else:
            self.themeManagerDock.setFeatures(QtGui.QDockWidget.AllDockWidgetFeatures)
            self.serviceManagerDock.setFeatures(QtGui.QDockWidget.AllDockWidgetFeatures)
            self.mediaManagerDock.setFeatures(QtGui.QDockWidget.AllDockWidgetFeatures)
            self.viewMediaManagerItem.setEnabled(True)
            self.viewServiceManagerItem.setEnabled(True)
            self.viewThemeManagerItem.setEnabled(True)
            self.viewPreviewPanel.setEnabled(True)
            self.viewLivePanel.setEnabled(True)
        Settings().setValue(u'user interface/lock panel', lock)

    def setLivePanelVisibility(self, visible):
        """
        Sets the visibility of the live panel including saving the setting and
        updating the menu.

        ``visible``
            A bool giving the state to set the panel to
                True - Visible
                False - Hidden
        """
        self.liveController.panel.setVisible(visible)
        Settings().setValue(u'user interface/live panel', visible)
        self.viewLivePanel.setChecked(visible)

    def loadSettings(self):
        """
        Load the main window settings.
        """
        log.debug(u'Loading QSettings')
        settings = Settings()
        # Remove obsolete entries.
        settings.remove(u'custom slide')
        settings.remove(u'service')
        settings.beginGroup(self.generalSettingsSection)
        self.recentFiles = settings.value(u'recent files')
        settings.endGroup()
        settings.beginGroup(self.uiSettingsSection)
        self.move(settings.value(u'main window position'))
        self.restoreGeometry(settings.value(u'main window geometry'))
        self.restoreState(settings.value(u'main window state'))
        self.liveController.splitter.restoreState(settings.value(u'live splitter geometry'))
        self.previewController.splitter.restoreState(settings.value(u'preview splitter geometry'))
        self.controlSplitter.restoreState(settings.value(u'main window splitter geometry'))
        settings.endGroup()

    def saveSettings(self):
        """
        Save the main window settings.
        """
        # Exit if we just did a settings import.
        if self.settingsImported:
            return
        log.debug(u'Saving QSettings')
        settings = Settings()
        settings.beginGroup(self.generalSettingsSection)
        settings.setValue(u'recent files', self.recentFiles)
        settings.endGroup()
        settings.beginGroup(self.uiSettingsSection)
        settings.setValue(u'main window position', self.pos())
        settings.setValue(u'main window state', self.saveState())
        settings.setValue(u'main window geometry', self.saveGeometry())
        settings.setValue(u'live splitter geometry', self.liveController.splitter.saveState())
        settings.setValue(u'preview splitter geometry', self.previewController.splitter.saveState())
        settings.setValue(u'main window splitter geometry', self.controlSplitter.saveState())
        settings.endGroup()

    def updateRecentFilesMenu(self):
        """
        Updates the recent file menu with the latest list of service files
        accessed.
        """
        recentFileCount = Settings().value(u'advanced/recent file count')
        existingRecentFiles = [recentFile for recentFile in self.recentFiles
            if os.path.isfile(unicode(recentFile))]
        recentFilesToDisplay = existingRecentFiles[0:recentFileCount]
        self.recentFilesMenu.clear()
        for fileId, filename in enumerate(recentFilesToDisplay):
            log.debug('Recent file name: %s', filename)
            action = create_action(self, u'',
                text=u'&%d %s' % (fileId + 1, os.path.splitext(os.path.basename(
                unicode(filename)))[0]), data=filename,
                triggers=self.serviceManagerContents.on_recent_service_clicked)
            self.recentFilesMenu.addAction(action)
        clearRecentFilesAction = create_action(self, u'',
            text=translate('OpenLP.MainWindow', 'Clear List', 'Clear List of recent files'),
            statustip=translate('OpenLP.MainWindow', 'Clear the list of recent files.'),
            enabled=bool(self.recentFiles),
            triggers=self.clearRecentFileMenu)
        add_actions(self.recentFilesMenu, (None, clearRecentFilesAction))
        clearRecentFilesAction.setEnabled(bool(self.recentFiles))

    def addRecentFile(self, filename):
        """
        Adds a service to the list of recently used files.

        ``filename``
            The service filename to add
        """
        # The maxRecentFiles value does not have an interface and so never gets
        # actually stored in the settings therefore the default value of 20 will
        # always be used.
        maxRecentFiles = Settings().value(u'advanced/max recent files')
        if filename:
            # Add some cleanup to reduce duplication in the recent file list
            filename = os.path.abspath(filename)
            # abspath() only capitalises the drive letter if it wasn't provided
            # in the given filename which then causes duplication.
            if filename[1:3] == ':\\':
                filename = filename[0].upper() + filename[1:]
            if filename in self.recentFiles:
                self.recentFiles.remove(filename)
            self.recentFiles.insert(0, filename)
            while len(self.recentFiles) > maxRecentFiles:
                self.recentFiles.pop()

    def clearRecentFileMenu(self):
        """
        Clears the recent files.
        """
        self.recentFiles = []

    def displayProgressBar(self, size):
        """
        Make Progress bar visible and set size
        """
        self.loadProgressBar.show()
        self.loadProgressBar.setMaximum(size)
        self.loadProgressBar.setValue(0)
        self.application.process_events()

    def incrementProgressBar(self):
        """
        Increase the Progress Bar value by 1
        """
        self.loadProgressBar.setValue(self.loadProgressBar.value() + 1)
        self.application.process_events()

    def finishedProgressBar(self):
        """
        Trigger it's removal after 2.5 second
        """
        self.timer_id = self.startTimer(2500)

    def timerEvent(self, event):
        """
        Remove the Progress bar from view.
        """
        if event.timerId() == self.timer_id:
            self.timer_id = 0
            self.loadProgressBar.hide()
            self.application.process_events()

    def setNewDataPath(self, new_data_path):
        """
        Set the new data path
        """
        self.newDataPath = new_data_path

    def setCopyData(self, copy_data):
        """
        Set the flag to copy the data
        """
        self.copyData = copy_data

    def changeDataDirectory(self):
        """
        Change the data directory.
        """
        log.info(u'Changing data path to %s' % self.newDataPath)
        old_data_path = unicode(AppLocation.get_data_path())
        # Copy OpenLP data to new location if requested.
        self.application.set_busy_cursor()
        if self.copyData:
            log.info(u'Copying data to new path')
            try:
                self.showStatusMessage(
                    translate('OpenLP.MainWindow', 'Copying OpenLP data to new data directory location - %s '
                    '- Please wait for copy to finish').replace('%s', self.newDataPath))
                dir_util.copy_tree(old_data_path, self.newDataPath)
                log.info(u'Copy sucessful')
            except (IOError, os.error, DistutilsFileError), why:
                self.application.set_normal_cursor()
                log.exception(u'Data copy failed %s' % unicode(why))
                QtGui.QMessageBox.critical(self, translate('OpenLP.MainWindow', 'New Data Directory Error'),
                    translate('OpenLP.MainWindow',
                        'OpenLP Data directory copy failed\n\n%s').replace('%s', unicode(why)),
                    QtGui.QMessageBox.StandardButtons(QtGui.QMessageBox.Ok))
                return False
        else:
            log.info(u'No data copy requested')
        # Change the location of data directory in config file.
        settings = QtCore.QSettings()
        settings.setValue(u'advanced/data path', self.newDataPath)
        # Check if the new data path is our default.
        if self.newDataPath == AppLocation.get_directory(AppLocation.DataDir):
            settings.remove(u'advanced/data path')
        self.application.set_normal_cursor()

    def _get_application(self):
        """
        Adds the openlp to the class dynamically
        """
        if not hasattr(self, u'_application'):
            self._application = Registry().get(u'application')
        return self._application

    application = property(_get_application)<|MERGE_RESOLUTION|>--- conflicted
+++ resolved
@@ -41,13 +41,8 @@
 
 from PyQt4 import QtCore, QtGui
 
-<<<<<<< HEAD
 from openlp.core.lib import Renderer, OpenLPDockWidget, PluginManager, Receiver, ImageManager, PluginStatus, Registry, \
-    Settings, ScreenList, build_icon, translate
-=======
-from openlp.core.lib import Renderer, build_icon, OpenLPDockWidget, PluginManager, Receiver, translate, ImageManager, \
-    PluginStatus, Registry, Settings, ScreenList, check_directory_exists
->>>>>>> 864909c7
+    Settings, ScreenList, build_icon, check_directory_exists, translate
 from openlp.core.lib.ui import UiStrings, create_action
 from openlp.core.ui import AboutForm, SettingsForm, ServiceManager, ThemeManager, SlideController, PluginForm, \
     MediaDockManager, ShortcutListForm, FormattingTagForm
