# -*- coding: utf-8 -*-
# vim: autoindent shiftwidth=4 expandtab textwidth=80 tabstop=4 softtabstop=4

###############################################################################
# OpenLP - Open Source Lyrics Projection                                      #
# --------------------------------------------------------------------------- #
# Copyright (c) 2008-2011 Raoul Snyman                                        #
# Portions copyright (c) 2008-2011 Tim Bentley, Jonathan Corwin, Michael      #
# Gorven, Scott Guerrieri, Meinert Jordan, Andreas Preikschat, Christian      #
# Richter, Philip Ridout, Maikel Stuivenberg, Martin Thompson, Jon Tibble,    #
# Carsten Tinggaard, Frode Woldsund                                           #
# --------------------------------------------------------------------------- #
# This program is free software; you can redistribute it and/or modify it     #
# under the terms of the GNU General Public License as published by the Free  #
# Software Foundation; version 2 of the License.                              #
#                                                                             #
# This program is distributed in the hope that it will be useful, but WITHOUT #
# ANY WARRANTY; without even the implied warranty of MERCHANTABILITY or       #
# FITNESS FOR A PARTICULAR PURPOSE. See the GNU General Public License for    #
# more details.                                                               #
#                                                                             #
# You should have received a copy of the GNU General Public License along     #
# with this program; if not, write to the Free Software Foundation, Inc., 59  #
# Temple Place, Suite 330, Boston, MA 02111-1307 USA                          #
###############################################################################

import logging

from PyQt4 import QtCore, QtGui

from openlp.core.ui import AboutForm, SettingsForm, ServiceManager, \
    ThemeManager, SlideController, PluginForm, MediaDockManager, \
    ShortcutListForm
from openlp.core.lib import RenderManager, build_icon, OpenLPDockWidget, \
    SettingsManager, PluginManager, Receiver, translate
from openlp.core.utils import AppLocation, add_actions, LanguageManager, \
    ActionList

log = logging.getLogger(__name__)

MEDIA_MANAGER_STYLE = """
  QToolBox {
    padding-bottom: 2px;
  }
  QToolBox::tab {
    background: qlineargradient(x1: 0, y1: 0, x2: 0, y2: 1,
        stop: 0 palette(button), stop: 0.5 palette(button),
        stop: 1.0 palette(mid));
    border: 1px groove palette(mid);
    border-radius: 5px;
  }
  QToolBox::tab:selected {
    background: qlineargradient(x1: 0, y1: 0, x2: 0, y2: 1,
        stop: 0 palette(light), stop: 0.5 palette(midlight),
        stop: 1.0 palette(dark));
    border: 1px groove palette(dark);
    font-weight: bold;
  }
"""

class Ui_MainWindow(object):
    def setupUi(self, MainWindow):
        """
        Set up the user interface
        """
        MainWindow.setObjectName(u'MainWindow')
        MainWindow.resize(self.settingsmanager.width,
            self.settingsmanager.height)
        MainWindow.setWindowIcon(build_icon(u':/icon/openlp-logo-16x16.png'))
        MainWindow.setDockNestingEnabled(True)
        # Set up the main container, which contains all the other form widgets.
        self.MainContent = QtGui.QWidget(MainWindow)
        self.MainContent.setObjectName(u'MainContent')
        self.MainContentLayout = QtGui.QHBoxLayout(self.MainContent)
        self.MainContentLayout.setSpacing(0)
        self.MainContentLayout.setMargin(0)
        self.MainContentLayout.setObjectName(u'MainContentLayout')
        MainWindow.setCentralWidget(self.MainContent)
        self.ControlSplitter = QtGui.QSplitter(self.MainContent)
        self.ControlSplitter.setOrientation(QtCore.Qt.Horizontal)
        self.ControlSplitter.setObjectName(u'ControlSplitter')
        self.MainContentLayout.addWidget(self.ControlSplitter)
        # Create slide controllers
        self.previewController = SlideController(self, self.settingsmanager,
            self.screens)
        self.liveController = SlideController(self, self.settingsmanager,
            self.screens, True)
        previewVisible = QtCore.QSettings().value(
            u'user interface/preview panel', QtCore.QVariant(True)).toBool()
        self.previewController.Panel.setVisible(previewVisible)
        liveVisible = QtCore.QSettings().value(u'user interface/live panel',
            QtCore.QVariant(True)).toBool()
        self.liveController.Panel.setVisible(liveVisible)
        # Create menu
        self.MenuBar = QtGui.QMenuBar(MainWindow)
        self.MenuBar.setObjectName(u'MenuBar')
        self.FileMenu = QtGui.QMenu(self.MenuBar)
        self.FileMenu.setObjectName(u'FileMenu')
        self.FileImportMenu = QtGui.QMenu(self.FileMenu)
        self.FileImportMenu.setObjectName(u'FileImportMenu')
        self.FileExportMenu = QtGui.QMenu(self.FileMenu)
        self.FileExportMenu.setObjectName(u'FileExportMenu')
        # View Menu
        self.ViewMenu = QtGui.QMenu(self.MenuBar)
        self.ViewMenu.setObjectName(u'ViewMenu')
        self.ViewModeMenu = QtGui.QMenu(self.ViewMenu)
        self.ViewModeMenu.setObjectName(u'ViewModeMenu')
        # Tools Menu
        self.ToolsMenu = QtGui.QMenu(self.MenuBar)
        self.ToolsMenu.setObjectName(u'ToolsMenu')
        # Settings Menu
        self.SettingsMenu = QtGui.QMenu(self.MenuBar)
        self.SettingsMenu.setObjectName(u'SettingsMenu')
        self.SettingsLanguageMenu = QtGui.QMenu(self.SettingsMenu)
        self.SettingsLanguageMenu.setObjectName(u'SettingsLanguageMenu')
        # Help Menu
        self.HelpMenu = QtGui.QMenu(self.MenuBar)
        self.HelpMenu.setObjectName(u'HelpMenu')
        MainWindow.setMenuBar(self.MenuBar)
        self.StatusBar = QtGui.QStatusBar(MainWindow)
        self.StatusBar.setObjectName(u'StatusBar')
        MainWindow.setStatusBar(self.StatusBar)
        self.DefaultThemeLabel = QtGui.QLabel(self.StatusBar)
        self.DefaultThemeLabel.setObjectName(u'DefaultThemeLabel')
        self.StatusBar.addPermanentWidget(self.DefaultThemeLabel)
        # Create the MediaManager
        self.MediaManagerDock = OpenLPDockWidget(
            MainWindow, u'MediaManagerDock',
            build_icon(u':/system/system_mediamanager.png'))
        self.MediaManagerDock.setStyleSheet(MEDIA_MANAGER_STYLE)
        self.MediaManagerDock.setMinimumWidth(
            self.settingsmanager.mainwindow_left)
        # Create the media toolbox
        self.MediaToolBox = QtGui.QToolBox(self.MediaManagerDock)
        self.MediaToolBox.setObjectName(u'MediaToolBox')
        self.MediaManagerDock.setWidget(self.MediaToolBox)
        MainWindow.addDockWidget(QtCore.Qt.LeftDockWidgetArea,
            self.MediaManagerDock)
        # Create the service manager
        self.ServiceManagerDock = OpenLPDockWidget(
            MainWindow, u'ServiceManagerDock',
            build_icon(u':/system/system_servicemanager.png'))
        self.ServiceManagerDock.setMinimumWidth(
            self.settingsmanager.mainwindow_right)
        self.ServiceManagerContents = ServiceManager(MainWindow)
        self.ServiceManagerDock.setWidget(self.ServiceManagerContents)
        MainWindow.addDockWidget(QtCore.Qt.RightDockWidgetArea,
            self.ServiceManagerDock)
        # Create the theme manager
        self.ThemeManagerDock = OpenLPDockWidget(
            MainWindow, u'ThemeManagerDock',
            build_icon(u':/system/system_thememanager.png'))
        self.ThemeManagerDock.setMinimumWidth(
            self.settingsmanager.mainwindow_right)
        self.ThemeManagerContents = ThemeManager(MainWindow)
        self.ThemeManagerContents.setObjectName(u'ThemeManagerContents')
        self.ThemeManagerDock.setWidget(self.ThemeManagerContents)
        MainWindow.addDockWidget(QtCore.Qt.RightDockWidgetArea,
            self.ThemeManagerDock)
        # Create the menu items
        self.FileNewItem = QtGui.QAction(MainWindow)
        self.FileNewItem.setIcon(build_icon(u':/general/general_new.png'))
        self.FileNewItem.setObjectName(u'FileNewItem')
        MainWindow.actionList.add_action(self.FileNewItem, u'File')
        self.FileOpenItem = QtGui.QAction(MainWindow)
        self.FileOpenItem.setIcon(build_icon(u':/general/general_open.png'))
        self.FileOpenItem.setObjectName(u'FileOpenItem')
        MainWindow.actionList.add_action(self.FileOpenItem, u'File')
        self.FileSaveItem = QtGui.QAction(MainWindow)
        self.FileSaveItem.setIcon(build_icon(u':/general/general_save.png'))
        self.FileSaveItem.setObjectName(u'FileSaveItem')
        MainWindow.actionList.add_action(self.FileSaveItem, u'File')
        self.FileSaveAsItem = QtGui.QAction(MainWindow)
        self.FileSaveAsItem.setObjectName(u'FileSaveAsItem')
        MainWindow.actionList.add_action(self.FileSaveAsItem, u'File')
        self.FileExitItem = QtGui.QAction(MainWindow)
        self.FileExitItem.setIcon(build_icon(u':/system/system_exit.png'))
        self.FileExitItem.setObjectName(u'FileExitItem')
        MainWindow.actionList.add_action(self.FileExitItem, u'File')
        self.ImportThemeItem = QtGui.QAction(MainWindow)
        self.ImportThemeItem.setObjectName(u'ImportThemeItem')
        MainWindow.actionList.add_action(self.ImportThemeItem, u'Import')
        self.ImportLanguageItem = QtGui.QAction(MainWindow)
        self.ImportLanguageItem.setObjectName(u'ImportLanguageItem')
        MainWindow.actionList.add_action(self.ImportLanguageItem, u'Import')
        self.ExportThemeItem = QtGui.QAction(MainWindow)
        self.ExportThemeItem.setObjectName(u'ExportThemeItem')
        MainWindow.actionList.add_action(self.ExportThemeItem, u'Export')
        self.ExportLanguageItem = QtGui.QAction(MainWindow)
        self.ExportLanguageItem.setObjectName(u'ExportLanguageItem')
        MainWindow.actionList.add_action(self.ExportLanguageItem, u'Export')
        self.ViewMediaManagerItem = QtGui.QAction(MainWindow)
        self.ViewMediaManagerItem.setCheckable(True)
        self.ViewMediaManagerItem.setChecked(self.MediaManagerDock.isVisible())
        self.ViewMediaManagerItem.setIcon(
            build_icon(u':/system/system_mediamanager.png'))
        self.ViewMediaManagerItem.setObjectName(u'ViewMediaManagerItem')
        self.ViewThemeManagerItem = QtGui.QAction(MainWindow)
        self.ViewThemeManagerItem.setCheckable(True)
        self.ViewThemeManagerItem.setChecked(self.ThemeManagerDock.isVisible())
        self.ViewThemeManagerItem.setIcon(
            build_icon(u':/system/system_thememanager.png'))
        self.ViewThemeManagerItem.setObjectName(u'ViewThemeManagerItem')
        MainWindow.actionList.add_action(self.ViewMediaManagerItem, u'View')
        self.ViewServiceManagerItem = QtGui.QAction(MainWindow)
        self.ViewServiceManagerItem.setCheckable(True)
        self.ViewServiceManagerItem.setChecked(
            self.ServiceManagerDock.isVisible())
        self.ViewServiceManagerItem.setIcon(
            build_icon(u':/system/system_servicemanager.png'))
        self.ViewServiceManagerItem.setObjectName(u'ViewServiceManagerItem')
        MainWindow.actionList.add_action(self.ViewServiceManagerItem, u'View')
        self.ViewPreviewPanel = QtGui.QAction(MainWindow)
        self.ViewPreviewPanel.setCheckable(True)
        self.ViewPreviewPanel.setChecked(previewVisible)
        self.ViewPreviewPanel.setObjectName(u'ViewPreviewPanel')
        MainWindow.actionList.add_action(self.ViewPreviewPanel, u'View')
        self.ViewLivePanel = QtGui.QAction(MainWindow)
        self.ViewLivePanel.setCheckable(True)
        self.ViewLivePanel.setChecked(liveVisible)
        self.ViewLivePanel.setObjectName(u'ViewLivePanel')
        MainWindow.actionList.add_action(self.ViewLivePanel, u'View')
        self.ModeDefaultItem = QtGui.QAction(MainWindow)
        self.ModeDefaultItem.setCheckable(True)
        self.ModeDefaultItem.setObjectName(u'ModeDefaultItem')
        MainWindow.actionList.add_action(self.ModeDefaultItem, u'View Mode')
        self.ModeSetupItem = QtGui.QAction(MainWindow)
        self.ModeSetupItem.setCheckable(True)
        self.ModeSetupItem.setObjectName(u'ModeLiveItem')
        MainWindow.actionList.add_action(self.ModeSetupItem, u'View Mode')
        self.ModeLiveItem = QtGui.QAction(MainWindow)
        self.ModeLiveItem.setCheckable(True)
        self.ModeLiveItem.setObjectName(u'ModeLiveItem')
        MainWindow.actionList.add_action(self.ModeLiveItem, u'View Mode')
        self.ModeGroup = QtGui.QActionGroup(MainWindow)
        self.ModeGroup.addAction(self.ModeDefaultItem)
        self.ModeGroup.addAction(self.ModeSetupItem)
        self.ModeGroup.addAction(self.ModeLiveItem)
        self.ModeDefaultItem.setChecked(True)
        self.ToolsAddToolItem = QtGui.QAction(MainWindow)
        self.ToolsAddToolItem.setIcon(build_icon(u':/tools/tools_add.png'))
        self.ToolsAddToolItem.setObjectName(u'ToolsAddToolItem')
        MainWindow.actionList.add_action(self.ToolsAddToolItem, u'Tools')
        self.SettingsPluginListItem = QtGui.QAction(MainWindow)
        self.SettingsPluginListItem.setIcon(
            build_icon(u':/system/settings_plugin_list.png'))
        self.SettingsPluginListItem.setObjectName(u'SettingsPluginListItem')
        MainWindow.actionList.add_action(self.SettingsPluginListItem,
            u'Settings')
        # i18n Language Items
        self.AutoLanguageItem = QtGui.QAction(MainWindow)
        self.AutoLanguageItem.setObjectName(u'AutoLanguageItem')
        self.AutoLanguageItem.setCheckable(True)
        MainWindow.actionList.add_action(self.AutoLanguageItem, u'Settings')
        self.LanguageGroup = QtGui.QActionGroup(MainWindow)
        self.LanguageGroup.setExclusive(True)
        self.LanguageGroup.setObjectName(u'LanguageGroup')
        self.AutoLanguageItem.setChecked(LanguageManager.auto_language)
        self.LanguageGroup.setDisabled(LanguageManager.auto_language)
        qmList = LanguageManager.get_qm_list()
        savedLanguage = LanguageManager.get_language()
        for key in sorted(qmList.keys()):
            languageItem = QtGui.QAction(MainWindow)
            languageItem.setObjectName(key)
            languageItem.setCheckable(True)
            if qmList[key] == savedLanguage:
                languageItem.setChecked(True)
            add_actions(self.LanguageGroup, [languageItem])
        self.SettingsShortcutsItem = QtGui.QAction(MainWindow)
        self.SettingsShortcutsItem.setIcon(
            build_icon(u':/system/system_configure_shortcuts.png'))
        self.SettingsShortcutsItem.setObjectName(u'SettingsShortcutsItem')
        self.SettingsConfigureItem = QtGui.QAction(MainWindow)
        self.SettingsConfigureItem.setIcon(
            build_icon(u':/system/system_settings.png'))
        self.SettingsConfigureItem.setObjectName(u'SettingsConfigureItem')
        MainWindow.actionList.add_action(self.SettingsShortcutsItem,
            u'Settings')
        self.HelpDocumentationItem = QtGui.QAction(MainWindow)
        self.HelpDocumentationItem.setIcon(
            build_icon(u':/system/system_help_contents.png'))
        self.HelpDocumentationItem.setObjectName(u'HelpDocumentationItem')
        self.HelpDocumentationItem.setEnabled(False)
        MainWindow.actionList.add_action(self.HelpDocumentationItem, u'Help')
        self.HelpAboutItem = QtGui.QAction(MainWindow)
        self.HelpAboutItem.setIcon(
            build_icon(u':/system/system_about.png'))
        self.HelpAboutItem.setObjectName(u'HelpAboutItem')
        MainWindow.actionList.add_action(self.HelpAboutItem, u'Help')
        self.HelpOnlineHelpItem = QtGui.QAction(MainWindow)
        self.HelpOnlineHelpItem.setObjectName(u'HelpOnlineHelpItem')
        self.HelpOnlineHelpItem.setEnabled(False)
        MainWindow.actionList.add_action(self.HelpOnlineHelpItem, u'Help')
        self.HelpWebSiteItem = QtGui.QAction(MainWindow)
        self.HelpWebSiteItem.setObjectName(u'HelpWebSiteItem')
        MainWindow.actionList.add_action(self.HelpWebSiteItem, u'Help')
        add_actions(self.FileImportMenu,
            (self.ImportThemeItem, self.ImportLanguageItem))
        add_actions(self.FileExportMenu,
            (self.ExportThemeItem, self.ExportLanguageItem))
        self.FileMenuActions = (self.FileNewItem, self.FileOpenItem,
            self.FileSaveItem, self.FileSaveAsItem, None,
            self.FileImportMenu.menuAction(), self.FileExportMenu.menuAction(),
            self.FileExitItem)
        add_actions(self.ViewModeMenu, (self.ModeDefaultItem,
            self.ModeSetupItem, self.ModeLiveItem))
        add_actions(self.ViewMenu, (self.ViewModeMenu.menuAction(),
            None, self.ViewMediaManagerItem, self.ViewServiceManagerItem,
            self.ViewThemeManagerItem, None, self.ViewPreviewPanel,
            self.ViewLivePanel))
        # i18n add Language Actions
        add_actions(self.SettingsLanguageMenu, (self.AutoLanguageItem, None))
        add_actions(self.SettingsLanguageMenu, self.LanguageGroup.actions())
        add_actions(self.SettingsMenu, (self.SettingsPluginListItem,
            self.SettingsLanguageMenu.menuAction(), None,
            self.SettingsShortcutsItem, self.SettingsConfigureItem))
        add_actions(self.ToolsMenu, (self.ToolsAddToolItem, None))
        add_actions(self.HelpMenu, (self.HelpDocumentationItem,
            self.HelpOnlineHelpItem, None, self.HelpWebSiteItem,
            self.HelpAboutItem))
        add_actions(self.MenuBar, (self.FileMenu.menuAction(),
            self.ViewMenu.menuAction(), self.ToolsMenu.menuAction(),
            self.SettingsMenu.menuAction(), self.HelpMenu.menuAction()))
        # Initialise the translation
        self.retranslateUi(MainWindow)
        self.MediaToolBox.setCurrentIndex(0)
        # Connect up some signals and slots
        QtCore.QObject.connect(self.FileMenu,
            QtCore.SIGNAL(u'aboutToShow()'), self.updateFileMenu)
        QtCore.QObject.connect(self.FileExitItem,
            QtCore.SIGNAL(u'triggered()'), MainWindow.close)
        QtCore.QMetaObject.connectSlotsByName(MainWindow)

    def retranslateUi(self, MainWindow):
        """
        Set up the translation system
        """
        MainWindow.mainTitle = translate('OpenLP.MainWindow', 'OpenLP 2.0')
        MainWindow.setWindowTitle(MainWindow.mainTitle)
        self.FileMenu.setTitle(translate('OpenLP.MainWindow', '&File'))
        self.FileImportMenu.setTitle(translate('OpenLP.MainWindow', '&Import'))
        self.FileExportMenu.setTitle(translate('OpenLP.MainWindow', '&Export'))
        self.ViewMenu.setTitle(translate('OpenLP.MainWindow', '&View'))
        self.ViewModeMenu.setTitle(translate('OpenLP.MainWindow', 'M&ode'))
        self.ToolsMenu.setTitle(translate('OpenLP.MainWindow', '&Tools'))
        self.SettingsMenu.setTitle(translate('OpenLP.MainWindow', '&Settings'))
        self.SettingsLanguageMenu.setTitle(translate('OpenLP.MainWindow',
            '&Language'))
        self.HelpMenu.setTitle(translate('OpenLP.MainWindow', '&Help'))
        self.MediaManagerDock.setWindowTitle(
            translate('OpenLP.MainWindow', 'Media Manager'))
        self.ServiceManagerDock.setWindowTitle(
            translate('OpenLP.MainWindow', 'Service Manager'))
        self.ThemeManagerDock.setWindowTitle(
            translate('OpenLP.MainWindow', 'Theme Manager'))
        self.FileNewItem.setText(translate('OpenLP.MainWindow', '&New'))
        self.FileNewItem.setToolTip(
            translate('OpenLP.MainWindow', 'New Service'))
        self.FileNewItem.setStatusTip(
            translate('OpenLP.MainWindow', 'Create a new service.'))
        self.FileNewItem.setShortcut(translate('OpenLP.MainWindow', 'Ctrl+N'))
        self.FileOpenItem.setText(translate('OpenLP.MainWindow', '&Open'))
        self.FileOpenItem.setToolTip(
            translate('OpenLP.MainWindow', 'Open Service'))
        self.FileOpenItem.setStatusTip(
            translate('OpenLP.MainWindow', 'Open an existing service.'))
        self.FileOpenItem.setShortcut(translate('OpenLP.MainWindow', 'Ctrl+O'))
        self.FileSaveItem.setText(translate('OpenLP.MainWindow', '&Save'))
        self.FileSaveItem.setToolTip(
            translate('OpenLP.MainWindow', 'Save Service'))
        self.FileSaveItem.setStatusTip(
            translate('OpenLP.MainWindow', 'Save the current service to disk.'))
        self.FileSaveItem.setShortcut(translate('OpenLP.MainWindow', 'Ctrl+S'))
        self.FileSaveAsItem.setText(
            translate('OpenLP.MainWindow', 'Save &As...'))
        self.FileSaveAsItem.setToolTip(
            translate('OpenLP.MainWindow', 'Save Service As'))
        self.FileSaveAsItem.setStatusTip(translate('OpenLP.MainWindow',
            'Save the current service under a new name.'))
        self.FileSaveAsItem.setShortcut(
            translate('OpenLP.MainWindow', 'Ctrl+Shift+S'))
        self.FileExitItem.setText(
            translate('OpenLP.MainWindow', 'E&xit'))
        self.FileExitItem.setStatusTip(
            translate('OpenLP.MainWindow', 'Quit OpenLP'))
        self.FileExitItem.setShortcut(
            translate('OpenLP.MainWindow', 'Alt+F4'))
        self.ImportThemeItem.setText(
            translate('OpenLP.MainWindow', '&Theme'))
        self.ImportLanguageItem.setText(
            translate('OpenLP.MainWindow', '&Language'))
        self.ExportThemeItem.setText(
            translate('OpenLP.MainWindow', '&Theme'))
        self.ExportLanguageItem.setText(
            translate('OpenLP.MainWindow', '&Language'))
        self.SettingsShortcutsItem.setText(
            translate('OpenLP.MainWindow', 'Configure &Shortcuts...'))
        self.SettingsConfigureItem.setText(
            translate('OpenLP.MainWindow', '&Configure OpenLP...'))
        self.ViewMediaManagerItem.setText(
            translate('OpenLP.MainWindow', '&Media Manager'))
        self.ViewMediaManagerItem.setToolTip(
            translate('OpenLP.MainWindow', 'Toggle Media Manager'))
        self.ViewMediaManagerItem.setStatusTip(translate('OpenLP.MainWindow',
            'Toggle the visibility of the media manager.'))
        self.ViewMediaManagerItem.setShortcut(
            translate('OpenLP.MainWindow', 'F8'))
        self.ViewThemeManagerItem.setText(
            translate('OpenLP.MainWindow', '&Theme Manager'))
        self.ViewThemeManagerItem.setToolTip(
            translate('OpenLP.MainWindow', 'Toggle Theme Manager'))
        self.ViewThemeManagerItem.setStatusTip(translate('OpenLP.MainWindow',
            'Toggle the visibility of the theme manager.'))
        self.ViewThemeManagerItem.setShortcut(
            translate('OpenLP.MainWindow', 'F10'))
        self.ViewServiceManagerItem.setText(
            translate('OpenLP.MainWindow', '&Service Manager'))
        self.ViewServiceManagerItem.setToolTip(
            translate('OpenLP.MainWindow', 'Toggle Service Manager'))
        self.ViewServiceManagerItem.setStatusTip(translate('OpenLP.MainWindow',
            'Toggle the visibility of the service manager.'))
        self.ViewServiceManagerItem.setShortcut(
            translate('OpenLP.MainWindow', 'F9'))
        self.ViewPreviewPanel.setText(
            translate('OpenLP.MainWindow', '&Preview Panel'))
        self.ViewPreviewPanel.setToolTip(
            translate('OpenLP.MainWindow', 'Toggle Preview Panel'))
        self.ViewPreviewPanel.setStatusTip(translate('OpenLP.MainWindow',
            'Toggle the visibility of the preview panel.'))
        self.ViewPreviewPanel.setShortcut(
            translate('OpenLP.MainWindow', 'F11'))
        self.ViewLivePanel.setText(
            translate('OpenLP.MainWindow', '&Live Panel'))
        self.ViewLivePanel.setToolTip(
            translate('OpenLP.MainWindow', 'Toggle Live Panel'))
        self.ViewLivePanel.setStatusTip(translate('OpenLP.MainWindow',
            'Toggle the visibility of the live panel.'))
        self.ViewLivePanel.setShortcut(
            translate('OpenLP.MainWindow', 'F12'))
        self.SettingsPluginListItem.setText(translate('OpenLP.MainWindow',
            '&Plugin List'))
        self.SettingsPluginListItem.setStatusTip(
            translate('OpenLP.MainWindow', 'List the Plugins'))
        self.SettingsPluginListItem.setShortcut(
            translate('OpenLP.MainWindow', 'Alt+F7'))
        self.HelpDocumentationItem.setText(
            translate('OpenLP.MainWindow', '&User Guide'))
        self.HelpAboutItem.setText(translate('OpenLP.MainWindow', '&About'))
        self.HelpAboutItem.setStatusTip(
            translate('OpenLP.MainWindow', 'More information about OpenLP'))
        self.HelpAboutItem.setShortcut(translate('OpenLP.MainWindow',
            'Ctrl+F1'))
        self.HelpOnlineHelpItem.setText(
            translate('OpenLP.MainWindow', '&Online Help'))
        self.HelpWebSiteItem.setText(
            translate('OpenLP.MainWindow', '&Web Site'))
        self.AutoLanguageItem.setText(
            translate('OpenLP.MainWindow', '&Auto Detect'))
        self.AutoLanguageItem.setStatusTip(
            translate('OpenLP.MainWindow',
                'Use the system language, if available.'))
        for item in self.LanguageGroup.actions():
            item.setText(item.objectName())
            item.setStatusTip(unicode(translate('OpenLP.MainWindow',
                'Set the interface language to %s')) % item.objectName())
        self.ToolsAddToolItem.setText(
            translate('OpenLP.MainWindow', 'Add &Tool...'))
        self.ToolsAddToolItem.setStatusTip(
            translate('OpenLP.MainWindow',
                'Add an application to the list of tools.'))
        self.ModeDefaultItem.setText(
            translate('OpenLP.MainWindow', '&Default'))
        self.ModeDefaultItem.setStatusTip(
            translate('OpenLP.MainWindow',
                'Set the view mode back to the default.'))
        self.ModeSetupItem.setText(translate('OpenLP.MainWindow', '&Setup'))
        self.ModeSetupItem.setStatusTip(
            translate('OpenLP.MainWindow',
                'Set the view mode to Setup.'))
        self.ModeLiveItem.setText(translate('OpenLP.MainWindow', '&Live'))
        self.ModeLiveItem.setStatusTip(
            translate('OpenLP.MainWindow',
                'Set the view mode to Live.'))


class MainWindow(QtGui.QMainWindow, Ui_MainWindow):
    """
    The main window.
    """
    log.info(u'MainWindow loaded')

    actionList = ActionList()

    def __init__(self, screens, applicationVersion):
        """
        This constructor sets up the interface, the various managers, and the
        plugins.
        """
        QtGui.QMainWindow.__init__(self)
        self.screens = screens
        self.actionList = ActionList()
        self.applicationVersion = applicationVersion
        # Set up settings sections for the main application
        # (not for use by plugins)
        self.uiSettingsSection = u'user interface'
        self.generalSettingsSection = u'general'
        self.serviceSettingsSection = u'servicemanager'
        self.songsSettingsSection = u'songs'
        self.serviceNotSaved = False
        self.settingsmanager = SettingsManager(screens)
        self.aboutForm = AboutForm(self, applicationVersion)
        self.settingsForm = SettingsForm(self.screens, self, self)
        self.shortcutForm = ShortcutListForm(self)
        self.recentFiles = QtCore.QStringList()
        # Set up the path with plugins
        pluginpath = AppLocation.get_directory(AppLocation.PluginsDir)
        self.pluginManager = PluginManager(pluginpath)
        self.pluginHelpers = {}
        # Set up the interface
        self.setupUi(self)
        # Load settings after setupUi so default UI sizes are overwritten
        self.loadSettings()
        # Once settings are loaded update FileMenu with recentFiles
        self.updateFileMenu()
        self.pluginForm = PluginForm(self)
        # Set up signals and slots
        QtCore.QObject.connect(self.ImportThemeItem,
            QtCore.SIGNAL(u'triggered()'),
            self.ThemeManagerContents.onImportTheme)
        QtCore.QObject.connect(self.ExportThemeItem,
            QtCore.SIGNAL(u'triggered()'),
            self.ThemeManagerContents.onExportTheme)
        QtCore.QObject.connect(self.ViewMediaManagerItem,
            QtCore.SIGNAL(u'triggered(bool)'), self.toggleMediaManager)
        QtCore.QObject.connect(self.ViewServiceManagerItem,
            QtCore.SIGNAL(u'triggered(bool)'), self.toggleServiceManager)
        QtCore.QObject.connect(self.ViewThemeManagerItem,
            QtCore.SIGNAL(u'triggered(bool)'), self.toggleThemeManager)
        QtCore.QObject.connect(self.ViewPreviewPanel,
            QtCore.SIGNAL(u'toggled(bool)'), self.setPreviewPanelVisibility)
        QtCore.QObject.connect(self.ViewLivePanel,
            QtCore.SIGNAL(u'toggled(bool)'), self.setLivePanelVisibility)
        QtCore.QObject.connect(self.MediaManagerDock,
            QtCore.SIGNAL(u'visibilityChanged(bool)'),
            self.ViewMediaManagerItem.setChecked)
        QtCore.QObject.connect(self.ServiceManagerDock,
            QtCore.SIGNAL(u'visibilityChanged(bool)'),
            self.ViewServiceManagerItem.setChecked)
        QtCore.QObject.connect(self.ThemeManagerDock,
            QtCore.SIGNAL(u'visibilityChanged(bool)'),
            self.ViewThemeManagerItem.setChecked)
        QtCore.QObject.connect(self.HelpWebSiteItem,
            QtCore.SIGNAL(u'triggered()'), self.onHelpWebSiteClicked)
        QtCore.QObject.connect(self.HelpAboutItem,
            QtCore.SIGNAL(u'triggered()'), self.onHelpAboutItemClicked)
        QtCore.QObject.connect(self.SettingsPluginListItem,
            QtCore.SIGNAL(u'triggered()'), self.onPluginItemClicked)
        QtCore.QObject.connect(self.SettingsConfigureItem,
            QtCore.SIGNAL(u'triggered()'), self.onSettingsConfigureItemClicked)
        QtCore.QObject.connect(self.SettingsShortcutsItem,
            QtCore.SIGNAL(u'triggered()'), self.onSettingsShortcutsItemClicked)
        QtCore.QObject.connect(self.FileNewItem, QtCore.SIGNAL(u'triggered()'),
            self.ServiceManagerContents.onNewServiceClicked)
        QtCore.QObject.connect(self.FileOpenItem,
            QtCore.SIGNAL(u'triggered()'),
            self.ServiceManagerContents.onLoadServiceClicked)
        QtCore.QObject.connect(self.FileSaveItem,
            QtCore.SIGNAL(u'triggered()'),
            self.ServiceManagerContents.onSaveServiceClicked)
        QtCore.QObject.connect(self.FileSaveAsItem,
            QtCore.SIGNAL(u'triggered()'),
            self.ServiceManagerContents.onSaveServiceAsClicked)
        # i18n set signals for languages
        QtCore.QObject.connect(self.AutoLanguageItem,
            QtCore.SIGNAL(u'toggled(bool)'), self.setAutoLanguage)
        self.LanguageGroup.triggered.connect(LanguageManager.set_language)
        QtCore.QObject.connect(self.ModeDefaultItem,
            QtCore.SIGNAL(u'triggered()'), self.onModeDefaultItemClicked)
        QtCore.QObject.connect(self.ModeSetupItem,
            QtCore.SIGNAL(u'triggered()'), self.onModeSetupItemClicked)
        QtCore.QObject.connect(self.ModeLiveItem,
            QtCore.SIGNAL(u'triggered()'), self.onModeLiveItemClicked)
        QtCore.QObject.connect(Receiver.get_receiver(),
            QtCore.SIGNAL(u'theme_update_global'), self.defaultThemeChanged)
        QtCore.QObject.connect(Receiver.get_receiver(),
            QtCore.SIGNAL(u'openlp_version_check'), self.versionNotice)
        QtCore.QObject.connect(Receiver.get_receiver(),
            QtCore.SIGNAL(u'maindisplay_blank_check'), self.blankCheck)
        QtCore.QObject.connect(Receiver.get_receiver(),
            QtCore.SIGNAL(u'config_screen_changed'), self.screenChanged)
        QtCore.QObject.connect(Receiver.get_receiver(),
            QtCore.SIGNAL(u'maindisplay_status_text'), self.showStatusMessage)
        Receiver.send_message(u'cursor_busy')
        # Simple message boxes
        QtCore.QObject.connect(Receiver.get_receiver(),
            QtCore.SIGNAL(u'openlp_error_message'), self.onErrorMessage)
        QtCore.QObject.connect(Receiver.get_receiver(),
            QtCore.SIGNAL(u'openlp_warning_message'), self.onWarningMessage)
        QtCore.QObject.connect(Receiver.get_receiver(),
            QtCore.SIGNAL(u'openlp_information_message'),
            self.onInformationMessage)
        # warning cyclic dependency
        # RenderManager needs to call ThemeManager and
        # ThemeManager needs to call RenderManager
        self.renderManager = RenderManager(
            self.ThemeManagerContents, self.screens)
        # Define the media Dock Manager
        self.mediaDockManager = MediaDockManager(self.MediaToolBox)
        log.info(u'Load Plugins')
        # make the controllers available to the plugins
        self.pluginHelpers[u'preview'] = self.previewController
        self.pluginHelpers[u'live'] = self.liveController
        self.pluginHelpers[u'render'] = self.renderManager
        self.pluginHelpers[u'service'] = self.ServiceManagerContents
        self.pluginHelpers[u'settings form'] = self.settingsForm
        self.pluginHelpers[u'toolbox'] = self.mediaDockManager
        self.pluginHelpers[u'pluginmanager'] = self.pluginManager
        self.pluginHelpers[u'formparent'] = self
        self.pluginManager.find_plugins(pluginpath, self.pluginHelpers)
        # hook methods have to happen after find_plugins. Find plugins needs
        # the controllers hence the hooks have moved from setupUI() to here
        # Find and insert settings tabs
        log.info(u'hook settings')
        self.pluginManager.hook_settings_tabs(self.settingsForm)
        # Find and insert media manager items
        log.info(u'hook media')
        self.pluginManager.hook_media_manager(self.mediaDockManager)
        # Call the hook method to pull in import menus.
        log.info(u'hook menus')
        self.pluginManager.hook_import_menu(self.FileImportMenu)
        # Call the hook method to pull in export menus.
        self.pluginManager.hook_export_menu(self.FileExportMenu)
        # Call the hook method to pull in tools menus.
        self.pluginManager.hook_tools_menu(self.ToolsMenu)
        # Call the initialise method to setup plugins.
        log.info(u'initialise plugins')
        self.pluginManager.initialise_plugins()
        # Once all components are initialised load the Themes
        log.info(u'Load Themes')
        self.ThemeManagerContents.loadThemes()
        log.info(u'Load data from Settings')
        if QtCore.QSettings().value(u'advanced/save current plugin',
            QtCore.QVariant(False)).toBool():
            savedPlugin = QtCore.QSettings().value(
                u'advanced/current media plugin', QtCore.QVariant()).toInt()[0]
            if savedPlugin != -1:
                self.MediaToolBox.setCurrentIndex(savedPlugin)
        self.settingsForm.postSetUp()
        Receiver.send_message(u'cursor_normal')

    def setAutoLanguage(self, value):
        self.LanguageGroup.setDisabled(value)
        LanguageManager.auto_language = value
        LanguageManager.set_language(self.LanguageGroup.checkedAction())

    def versionNotice(self, version):
        """
        Notifies the user that a newer version of OpenLP is available.
        Triggered by delay thread.
        """
        version_text = unicode(translate('OpenLP.MainWindow',
            'Version %s of OpenLP is now available for download (you are '
            'currently running version %s). \n\nYou can download the latest '
            'version from http://openlp.org/.'))
        QtGui.QMessageBox.question(self,
            translate('OpenLP.MainWindow', 'OpenLP Version Updated'),
            version_text % (version, self.applicationVersion[u'full']))

    def show(self):
        """
        Show the main form, as well as the display form
        """
        QtGui.QWidget.show(self)
        self.liveController.display.setup()
        self.previewController.display.setup()
        if self.liveController.display.isVisible():
            self.liveController.display.setFocus()
        self.activateWindow()
        if QtCore.QSettings().value(
            self.generalSettingsSection + u'/auto open',
            QtCore.QVariant(False)).toBool():
            self.ServiceManagerContents.loadLastFile()
        view_mode = QtCore.QSettings().value(u'%s/view mode' % \
            self.generalSettingsSection, u'default')
        if view_mode == u'default':
            self.ModeDefaultItem.setChecked(True)
        elif view_mode == u'setup':
            self.setViewMode(True, True, False, True, False)
            self.ModeSetupItem.setChecked(True)
        elif view_mode == u'live':
            self.setViewMode(False, True, False, False, True)
            self.ModeLiveItem.setChecked(True)

    def blankCheck(self):
        """
        Check and display message if screen blank on setup.
        Triggered by delay thread.
        """
        settings = QtCore.QSettings()
        if settings.value(u'%s/screen blank' % self.generalSettingsSection,
            QtCore.QVariant(False)).toBool():
            self.liveController.mainDisplaySetBackground()
            if settings.value(u'blank warning',
                QtCore.QVariant(False)).toBool():
                QtGui.QMessageBox.question(self,
                    translate('OpenLP.MainWindow',
                        'OpenLP Main Display Blanked'),
                    translate('OpenLP.MainWindow',
                         'The Main Display has been blanked out'))

    def onErrorMessage(self, data):
        QtGui.QMessageBox.critical(self, data[u'title'], data[u'message'])

    def onWarningMessage(self, data):
        QtGui.QMessageBox.warning(self, data[u'title'], data[u'message'])

    def onInformationMessage(self, data):
        QtGui.QMessageBox.information(self, data[u'title'], data[u'message'])

    def onHelpWebSiteClicked(self):
        """
        Load the OpenLP website
        """
        import webbrowser
        webbrowser.open_new(u'http://openlp.org/')

    def onHelpAboutItemClicked(self):
        """
        Show the About form
        """
        self.aboutForm.applicationVersion = self.applicationVersion
        self.aboutForm.exec_()

    def onPluginItemClicked(self):
        """
        Show the Plugin form
        """
        self.pluginForm.load()
        self.pluginForm.exec_()

    def onSettingsConfigureItemClicked(self):
        """
        Show the Settings dialog
        """
        self.settingsForm.exec_()

    def paintEvent(self, event):
        """
        We need to make sure, that the SlidePreview's size is correct.
        """
        self.previewController.previewSizeChanged()
        self.liveController.previewSizeChanged()

    def onSettingsShortcutsItemClicked(self):
        """
        Show the shortcuts dialog
        """
        self.shortcutForm.exec_(self.actionList)

    def onModeDefaultItemClicked(self):
        """
        Put OpenLP into "Default" view mode.
        """
        settings = QtCore.QSettings()
        settings.setValue(u'%s/view mode' % self.generalSettingsSection,
            u'default')
        self.setViewMode(True, True, True, True, True)

    def onModeSetupItemClicked(self):
        """
        Put OpenLP into "Setup" view mode.
        """
        settings = QtCore.QSettings()
        settings.setValue(u'%s/view mode' % self.generalSettingsSection,
            u'setup')
        self.setViewMode(True, True, False, True, False)

    def onModeLiveItemClicked(self):
        """
        Put OpenLP into "Live" view mode.
        """
        settings = QtCore.QSettings()
        settings.setValue(u'%s/view mode' % self.generalSettingsSection,
            u'live')
        self.setViewMode(False, True, False, False, True)

    def setViewMode(self, media=True, service=True, theme=True, preview=True,
        live=True):
        """
        Set OpenLP to a different view mode.
        """
        self.MediaManagerDock.setVisible(media)
        self.ServiceManagerDock.setVisible(service)
        self.ThemeManagerDock.setVisible(theme)
        self.setPreviewPanelVisibility(preview)
        self.setLivePanelVisibility(live)

    def screenChanged(self):
        """
        The screen has changed to so tell the displays to update_display
        their locations
        """
        log.debug(u'screenChanged')
        self.renderManager.update_display()
        self.setFocus()
        self.activateWindow()

    def closeEvent(self, event):
        """
        Hook to close the main window and display windows on exit
        """
        if self.ServiceManagerContents.isModified():
            ret = QtGui.QMessageBox.question(self,
                translate('OpenLP.MainWindow', 'Save Changes to Service?'),
                translate('OpenLP.MainWindow', 'Your service has changed. '
                    'Do you want to save those changes?'),
                QtGui.QMessageBox.StandardButtons(
                    QtGui.QMessageBox.Cancel |
                    QtGui.QMessageBox.Discard |
                    QtGui.QMessageBox.Save),
                QtGui.QMessageBox.Save)
            if ret == QtGui.QMessageBox.Save:
                if self.ServiceManagerContents.saveFile():
                    self.cleanUp()
                    event.accept()
                else:
                    event.ignore()
            elif ret == QtGui.QMessageBox.Discard:
                self.cleanUp()
                event.accept()
            else:
                event.ignore()
        else:
<<<<<<< HEAD
            ret = QtGui.QMessageBox.question(self,
                translate('OpenLP.MainWindow', 'Close OpenLP'),
                translate('OpenLP.MainWindow',
                    'Are you sure you want to close OpenLP?'),
                QtGui.QMessageBox.StandardButtons(
                    QtGui.QMessageBox.Yes | QtGui.QMessageBox.No),
                QtGui.QMessageBox.Yes)
            if ret == QtGui.QMessageBox.Yes:
=======
            if QtCore.QSettings().value(u'advanced/enable exit confirmation',
                QtCore.QVariant(True)).toBool():
                ret = QtGui.QMessageBox.question(self,
                    translate('OpenLP.MainWindow', 'Close OpenLP'),
                    translate('OpenLP.MainWindow', 'Are you sure you want to close OpenLP?'),
                    QtGui.QMessageBox.StandardButtons(
                        QtGui.QMessageBox.Yes |
                        QtGui.QMessageBox.No),
                    QtGui.QMessageBox.Yes)
                if ret == QtGui.QMessageBox.Yes:
                    self.cleanUp()
                    event.accept()
                else:
                    event.ignore()
            else:
>>>>>>> 38524576
                self.cleanUp()
                event.accept()


    def cleanUp(self):
        """
        Runs all the cleanup code before OpenLP shuts down
        """
        # Clean temporary files used by services
        self.ServiceManagerContents.cleanUp()
        if QtCore.QSettings().value(u'advanced/save current plugin',
            QtCore.QVariant(False)).toBool():
            QtCore.QSettings().setValue(u'advanced/current media plugin',
                QtCore.QVariant(self.MediaToolBox.currentIndex()))
        # Call the cleanup method to shutdown plugins.
        log.info(u'cleanup plugins')
        self.pluginManager.finalise_plugins()
        # Save settings
        self.saveSettings()
        # Close down the display
        self.liveController.display.close()

    def serviceChanged(self, reset=False, serviceName=None):
        """
        Hook to change the main window title when the service changes

        ``reset``
            Shows if the service has been cleared or saved

        ``serviceName``
            The name of the service (if it has one)
        """
        if not serviceName:
            service_name = u'(unsaved service)'
        else:
            service_name = serviceName
        if reset:
            self.serviceNotSaved = False
            title = u'%s - %s' % (self.mainTitle, service_name)
        else:
            self.serviceNotSaved = True
            title = u'%s - %s*' % (self.mainTitle, service_name)
        self.setWindowTitle(title)

    def setServiceModified(self, modified, fileName):
        """
        This method is called from the ServiceManager to set the title of the
        main window.

        ``modified``
            Whether or not this service has been modified.

        ``fileName``
            The file name of the service file.
        """
        if modified:
            title = u'%s - %s*' % (self.mainTitle, fileName)
        else:
            title = u'%s - %s' % (self.mainTitle, fileName)
        self.setWindowTitle(title)

    def showStatusMessage(self, message):
        self.StatusBar.showMessage(message)

    def defaultThemeChanged(self, theme):
        self.DefaultThemeLabel.setText(
            unicode(translate('OpenLP.MainWindow', 'Default Theme: %s')) %
                theme)

    def toggleMediaManager(self, visible):
        if self.MediaManagerDock.isVisible() != visible:
            self.MediaManagerDock.setVisible(visible)

    def toggleServiceManager(self, visible):
        if self.ServiceManagerDock.isVisible() != visible:
            self.ServiceManagerDock.setVisible(visible)

    def toggleThemeManager(self, visible):
        if self.ThemeManagerDock.isVisible() != visible:
            self.ThemeManagerDock.setVisible(visible)

    def setPreviewPanelVisibility(self, visible):
        """
        Sets the visibility of the preview panel including saving the setting
        and updating the menu.

        ``visible``
            A bool giving the state to set the panel to
                True - Visible
                False - Hidden
        """
        self.previewController.Panel.setVisible(visible)
        QtCore.QSettings().setValue(u'user interface/preview panel',
            QtCore.QVariant(visible))
        self.ViewPreviewPanel.setChecked(visible)

    def setLivePanelVisibility(self, visible):
        """
        Sets the visibility of the live panel including saving the setting and
        updating the menu.

        ``visible``
            A bool giving the state to set the panel to
                True - Visible
                False - Hidden
        """
        self.liveController.Panel.setVisible(visible)
        QtCore.QSettings().setValue(u'user interface/live panel',
            QtCore.QVariant(visible))
        self.ViewLivePanel.setChecked(visible)

    def loadSettings(self):
        """
        Load the main window settings.
        """
        log.debug(u'Loading QSettings')
        settings = QtCore.QSettings()
        settings.beginGroup(self.generalSettingsSection)
        self.recentFiles = settings.value(u'recent files').toStringList()
        settings.endGroup()
        settings.beginGroup(self.uiSettingsSection)
        self.move(settings.value(u'main window position',
            QtCore.QVariant(QtCore.QPoint(0, 0))).toPoint())
        self.restoreGeometry(
            settings.value(u'main window geometry').toByteArray())
        self.restoreState(settings.value(u'main window state').toByteArray())
        settings.endGroup()

    def saveSettings(self):
        """
        Save the main window settings.
        """
        log.debug(u'Saving QSettings')
        settings = QtCore.QSettings()
        settings.beginGroup(self.generalSettingsSection)
        recentFiles = QtCore.QVariant(self.recentFiles) \
            if self.recentFiles else QtCore.QVariant()
        settings.setValue(u'recent files', recentFiles)
        settings.endGroup()
        settings.beginGroup(self.uiSettingsSection)
        settings.setValue(u'main window position',
            QtCore.QVariant(self.pos()))
        settings.setValue(u'main window state',
            QtCore.QVariant(self.saveState()))
        settings.setValue(u'main window geometry',
            QtCore.QVariant(self.saveGeometry()))
        settings.endGroup()

    def updateFileMenu(self):
        """
        Updates the file menu with the latest list of service files accessed.
        """
        recentFileCount = QtCore.QSettings().value(
            u'advanced/recent file count', QtCore.QVariant(4)).toInt()[0]
        self.FileMenu.clear()
        add_actions(self.FileMenu, self.FileMenuActions[:-1])
        existingRecentFiles = [file for file in self.recentFiles
            if QtCore.QFile.exists(file)]
        recentFilesToDisplay = existingRecentFiles[0:recentFileCount]
        if recentFilesToDisplay:
            self.FileMenu.addSeparator()
            for fileId, filename in enumerate(recentFilesToDisplay):
                log.debug('Recent file name: %s', filename)
                action = QtGui.QAction(u'&%d %s' % (fileId + 1,
                    QtCore.QFileInfo(filename).fileName()), self)
                action.setData(QtCore.QVariant(filename))
                self.connect(action, QtCore.SIGNAL(u'triggered()'),
                    self.ServiceManagerContents.onRecentServiceClicked)
                self.FileMenu.addAction(action)
        self.FileMenu.addSeparator()
        self.FileMenu.addAction(self.FileMenuActions[-1])

    def addRecentFile(self, filename):
        """
        Adds a service to the list of recently used files.

        ``filename``
            The service filename to add
        """
        # The maxRecentFiles value does not have an interface and so never gets
        # actually stored in the settings therefore the default value of 20 will
        # always be used.
        maxRecentFiles = QtCore.QSettings().value(u'advanced/max recent files',
            QtCore.QVariant(20)).toInt()[0]
        if filename:
            position = self.recentFiles.indexOf(filename)
            if position != -1:
                self.recentFiles.removeAt(position)
            self.recentFiles.insert(0, QtCore.QString(filename))
            while self.recentFiles.count() > maxRecentFiles:
                # Don't care what API says takeLast works, removeLast doesn't!
                self.recentFiles.takeLast()<|MERGE_RESOLUTION|>--- conflicted
+++ resolved
@@ -831,21 +831,12 @@
             else:
                 event.ignore()
         else:
-<<<<<<< HEAD
-            ret = QtGui.QMessageBox.question(self,
-                translate('OpenLP.MainWindow', 'Close OpenLP'),
-                translate('OpenLP.MainWindow',
-                    'Are you sure you want to close OpenLP?'),
-                QtGui.QMessageBox.StandardButtons(
-                    QtGui.QMessageBox.Yes | QtGui.QMessageBox.No),
-                QtGui.QMessageBox.Yes)
-            if ret == QtGui.QMessageBox.Yes:
-=======
             if QtCore.QSettings().value(u'advanced/enable exit confirmation',
                 QtCore.QVariant(True)).toBool():
                 ret = QtGui.QMessageBox.question(self,
                     translate('OpenLP.MainWindow', 'Close OpenLP'),
-                    translate('OpenLP.MainWindow', 'Are you sure you want to close OpenLP?'),
+                    translate('OpenLP.MainWindow',
+                        'Are you sure you want to close OpenLP?'),
                     QtGui.QMessageBox.StandardButtons(
                         QtGui.QMessageBox.Yes |
                         QtGui.QMessageBox.No),
@@ -856,7 +847,6 @@
                 else:
                     event.ignore()
             else:
->>>>>>> 38524576
                 self.cleanUp()
                 event.accept()
 
