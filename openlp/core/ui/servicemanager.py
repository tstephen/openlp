# -*- coding: utf-8 -*-
# vim: autoindent shiftwidth=4 expandtab textwidth=80 tabstop=4 softtabstop=4

###############################################################################
# OpenLP - Open Source Lyrics Projection                                      #
# --------------------------------------------------------------------------- #
# Copyright (c) 2008-2011 Raoul Snyman                                        #
# Portions copyright (c) 2008-2011 Tim Bentley, Jonathan Corwin, Michael      #
# Gorven, Scott Guerrieri, Matthias Hub, Meinert Jordan, Armin Köhler,        #
# Andreas Preikschat, Mattias Põldaru, Christian Richter, Philip Ridout,      #
# Maikel Stuivenberg, Martin Thompson, Jon Tibble, Frode Woldsund             #
# --------------------------------------------------------------------------- #
# This program is free software; you can redistribute it and/or modify it     #
# under the terms of the GNU General Public License as published by the Free  #
# Software Foundation; version 2 of the License.                              #
#                                                                             #
# This program is distributed in the hope that it will be useful, but WITHOUT #
# ANY WARRANTY; without even the implied warranty of MERCHANTABILITY or       #
# FITNESS FOR A PARTICULAR PURPOSE. See the GNU General Public License for    #
# more details.                                                               #
#                                                                             #
# You should have received a copy of the GNU General Public License along     #
# with this program; if not, write to the Free Software Foundation, Inc., 59  #
# Temple Place, Suite 330, Boston, MA 02111-1307 USA                          #
###############################################################################
import cPickle
import logging
import os
import zipfile

log = logging.getLogger(__name__)

from PyQt4 import QtCore, QtGui

from openlp.core.lib import OpenLPToolbar, ServiceItem, Receiver, build_icon, \
    ItemCapabilities, SettingsManager, translate
from openlp.core.lib.theme import ThemeLevel
from openlp.core.lib.ui import UiStrings, critical_error_message_box, \
    context_menu_action, find_and_set_in_combo_box
from openlp.core.ui import ServiceNoteForm, ServiceItemEditForm, StartTimeForm
from openlp.core.ui.printserviceform import PrintServiceForm
from openlp.core.utils import AppLocation, delete_file, file_is_unicode, \
    split_filename
from openlp.core.utils.actions import ActionList, CategoryOrder

class ServiceManagerList(QtGui.QTreeWidget):
    """
    Set up key bindings and mouse behaviour for the service list
    """
    def __init__(self, mainwindow, parent=None, name=None):
        QtGui.QTreeWidget.__init__(self, parent)
        self.mainwindow = mainwindow

    def keyPressEvent(self, event):
        if isinstance(event, QtGui.QKeyEvent):
            # here accept the event and do something
            if event.key() == QtCore.Qt.Key_Up:
                self.mainwindow.onMoveSelectionUp()
                event.accept()
            elif event.key() == QtCore.Qt.Key_Down:
                self.mainwindow.onMoveSelectionDown()
                event.accept()
            event.ignore()
        else:
            event.ignore()

    def mouseMoveEvent(self, event):
        """
        Drag and drop event does not care what data is selected
        as the recipient will use events to request the data move
        just tell it what plugin to call
        """
        if event.buttons() != QtCore.Qt.LeftButton:
            event.ignore()
            return
        drag = QtGui.QDrag(self)
        mimeData = QtCore.QMimeData()
        drag.setMimeData(mimeData)
        mimeData.setText(u'ServiceManager')
        drag.start(QtCore.Qt.CopyAction)


class ServiceManager(QtGui.QWidget):
    """
    Manages the services. This involves taking text strings from plugins and
    adding them to the service. This service can then be zipped up with all
    the resources used into one OSZ file for use on any OpenLP v2 installation.
    Also handles the UI tasks of moving things up and down etc.
    """
    def __init__(self, mainwindow, parent=None):
        """
        Sets up the service manager, toolbars, list view, et al.
        """
        QtGui.QWidget.__init__(self, parent)
        self.mainwindow = mainwindow
        self.serviceItems = []
        self.serviceName = u''
        self.suffixes = []
        self.dropPosition = 0
        self.expandTabs = False
        # is a new service and has not been saved
        self._modified = False
        self._fileName = u''
        self.serviceNoteForm = ServiceNoteForm(self.mainwindow)
        self.serviceItemEditForm = ServiceItemEditForm(self.mainwindow)
        self.startTimeForm = StartTimeForm(self.mainwindow)
        # start with the layout
        self.layout = QtGui.QVBoxLayout(self)
        self.layout.setSpacing(0)
        self.layout.setMargin(0)
        # Create the top toolbar
        self.toolbar = OpenLPToolbar(self)
        self.toolbar.addToolbarButton(
            UiStrings().NewService, u':/general/general_new.png',
            UiStrings().CreateService, self.onNewServiceClicked)
        self.toolbar.addToolbarButton(
            UiStrings().OpenService, u':/general/general_open.png',
            translate('OpenLP.ServiceManager', 'Load an existing service'),
            self.onLoadServiceClicked)
        self.toolbar.addToolbarButton(
            UiStrings().SaveService, u':/general/general_save.png',
            translate('OpenLP.ServiceManager', 'Save this service'),
            self.saveFile)
        self.toolbar.addSeparator()
        self.themeLabel = QtGui.QLabel(u'%s:' % UiStrings().Theme, self)
        self.themeLabel.setMargin(3)
        self.themeLabel.setObjectName(u'themeLabel')
        self.toolbar.addToolbarWidget(u'ThemeLabel', self.themeLabel)
        self.themeComboBox = QtGui.QComboBox(self.toolbar)
        self.themeComboBox.setToolTip(translate('OpenLP.ServiceManager',
            'Select a theme for the service'))
        self.themeComboBox.setSizeAdjustPolicy(
            QtGui.QComboBox.AdjustToMinimumContentsLength)
        self.themeComboBox.setSizePolicy(
            QtGui.QSizePolicy.Expanding, QtGui.QSizePolicy.Fixed)
        self.themeComboBox.setObjectName(u'themeComboBox')
        self.toolbar.addToolbarWidget(u'ThemeWidget', self.themeComboBox)
        self.toolbar.setObjectName(u'toolbar')
        self.layout.addWidget(self.toolbar)
        # Create the service manager list
        self.serviceManagerList = ServiceManagerList(self)
        self.serviceManagerList.setEditTriggers(
            QtGui.QAbstractItemView.CurrentChanged |
            QtGui.QAbstractItemView.DoubleClicked |
            QtGui.QAbstractItemView.EditKeyPressed)
        self.serviceManagerList.setDragDropMode(
            QtGui.QAbstractItemView.DragDrop)
        self.serviceManagerList.setAlternatingRowColors(True)
        self.serviceManagerList.setHeaderHidden(True)
        self.serviceManagerList.setExpandsOnDoubleClick(False)
        self.serviceManagerList.setContextMenuPolicy(
            QtCore.Qt.CustomContextMenu)
        QtCore.QObject.connect(self.serviceManagerList,
            QtCore.SIGNAL('customContextMenuRequested(QPoint)'),
            self.contextMenu)
        self.serviceManagerList.setObjectName(u'serviceManagerList')
        # enable drop
        self.serviceManagerList.__class__.dragEnterEvent = self.dragEnterEvent
        self.serviceManagerList.__class__.dragMoveEvent = self.dragEnterEvent
        self.serviceManagerList.__class__.dropEvent = self.dropEvent
        self.layout.addWidget(self.serviceManagerList)
        # Add the bottom toolbar
        self.orderToolbar = OpenLPToolbar(self)
        self.serviceManagerList.moveTop = self.orderToolbar.addToolbarButton(
            translate('OpenLP.ServiceManager', 'Move to &top'),
            u':/services/service_top.png',
            translate('OpenLP.ServiceManager',
            'Move item to the top of the service.'),
            self.onServiceTop, shortcuts=[QtCore.Qt.Key_Home])
        self.serviceManagerList.moveTop.setObjectName(u'moveTop')
        action_list = ActionList.get_instance()
        action_list.add_category(
            UiStrings().Service, CategoryOrder.standardToolbar)
        action_list.add_action(
            self.serviceManagerList.moveTop, UiStrings().Service)
        self.serviceManagerList.moveUp = self.orderToolbar.addToolbarButton(
            translate('OpenLP.ServiceManager', 'Move &up'),
            u':/services/service_up.png',
            translate('OpenLP.ServiceManager',
            'Move item up one position in the service.'),
            self.onServiceUp, shortcuts=[QtCore.Qt.Key_PageUp])
        self.serviceManagerList.moveUp.setObjectName(u'moveUp')
        action_list.add_action(
            self.serviceManagerList.moveUp, UiStrings().Service)
        self.serviceManagerList.moveDown = self.orderToolbar.addToolbarButton(
            translate('OpenLP.ServiceManager', 'Move &down'),
            u':/services/service_down.png',
            translate('OpenLP.ServiceManager',
            'Move item down one position in the service.'),
            self.onServiceDown, shortcuts=[QtCore.Qt.Key_PageDown])
        self.serviceManagerList.moveDown.setObjectName(u'moveDown')
        action_list.add_action(
            self.serviceManagerList.moveDown, UiStrings().Service)
        self.serviceManagerList.moveBottom = self.orderToolbar.addToolbarButton(
            translate('OpenLP.ServiceManager', 'Move to &bottom'),
            u':/services/service_bottom.png',
            translate('OpenLP.ServiceManager',
            'Move item to the end of the service.'),
            self.onServiceEnd, shortcuts=[QtCore.Qt.Key_End])
        self.serviceManagerList.moveBottom.setObjectName(u'moveBottom')
        action_list.add_action(
            self.serviceManagerList.moveBottom, UiStrings().Service)
        self.serviceManagerList.down = self.orderToolbar.addToolbarButton(
            translate('OpenLP.ServiceManager', 'Move &down'),
            None,
            translate('OpenLP.ServiceManager',
            'Moves the selection down the window.'),
            self.onMoveSelectionDown, shortcuts=[QtCore.Qt.Key_Down])
        self.serviceManagerList.down.setObjectName(u'down')
        action_list.add_action(self.serviceManagerList.down)
        self.serviceManagerList.down.setVisible(False)
        self.serviceManagerList.up = self.orderToolbar.addToolbarButton(
            translate('OpenLP.ServiceManager', 'Move up'),
            None,
            translate('OpenLP.ServiceManager',
            'Moves the selection up the window.'),
            self.onMoveSelectionUp, shortcuts=[QtCore.Qt.Key_Up])
        self.serviceManagerList.up.setObjectName(u'up')
        action_list.add_action(self.serviceManagerList.up)
        self.serviceManagerList.up.setVisible(False)
        self.orderToolbar.addSeparator()
        self.serviceManagerList.delete = self.orderToolbar.addToolbarButton(
            translate('OpenLP.ServiceManager', '&Delete From Service'),
            u':/general/general_delete.png',
            translate('OpenLP.ServiceManager',
            'Delete the selected item from the service.'),
            self.onDeleteFromService)
        self.orderToolbar.addSeparator()
        self.serviceManagerList.expand = self.orderToolbar.addToolbarButton(
            translate('OpenLP.ServiceManager', '&Expand all'),
            u':/services/service_expand_all.png',
            translate('OpenLP.ServiceManager',
            'Expand all the service items.'),
            self.onExpandAll, shortcuts=[QtCore.Qt.Key_Plus])
        self.serviceManagerList.expand.setObjectName(u'expand')
        action_list.add_action(
            self.serviceManagerList.expand, UiStrings().Service)
        self.serviceManagerList.collapse = self.orderToolbar.addToolbarButton(
            translate('OpenLP.ServiceManager', '&Collapse all'),
            u':/services/service_collapse_all.png',
            translate('OpenLP.ServiceManager',
            'Collapse all the service items.'),
            self.onCollapseAll, shortcuts=[QtCore.Qt.Key_Minus])
        self.serviceManagerList.collapse.setObjectName(u'collapse')
        action_list.add_action(
            self.serviceManagerList.collapse, UiStrings().Service)
        self.orderToolbar.addSeparator()
        self.serviceManagerList.makeLive = self.orderToolbar.addToolbarButton(
            translate('OpenLP.ServiceManager', 'Go Live'),
            u':/general/general_live.png',
            translate('OpenLP.ServiceManager',
            'Send the selected item to Live.'), self.makeLive,
            shortcuts=[QtCore.Qt.Key_Enter, QtCore.Qt.Key_Return])
        self.serviceManagerList.makeLive.setObjectName(u'orderToolbar')
        action_list.add_action(
            self.serviceManagerList.makeLive, UiStrings().Service)
        self.layout.addWidget(self.orderToolbar)
        # Connect up our signals and slots
        QtCore.QObject.connect(self.themeComboBox,
            QtCore.SIGNAL(u'activated(int)'), self.onThemeComboBoxSelected)
        QtCore.QObject.connect(self.serviceManagerList,
            QtCore.SIGNAL(u'doubleClicked(QModelIndex)'), self.onMakeLive)
        QtCore.QObject.connect(self.serviceManagerList,
           QtCore.SIGNAL(u'itemCollapsed(QTreeWidgetItem*)'), self.collapsed)
        QtCore.QObject.connect(self.serviceManagerList,
           QtCore.SIGNAL(u'itemExpanded(QTreeWidgetItem*)'), self.expanded)
        QtCore.QObject.connect(Receiver.get_receiver(),
            QtCore.SIGNAL(u'theme_update_list'), self.updateThemeList)
        QtCore.QObject.connect(Receiver.get_receiver(),
            QtCore.SIGNAL(u'servicemanager_preview_live'), self.previewLive)
        QtCore.QObject.connect(Receiver.get_receiver(),
            QtCore.SIGNAL(u'servicemanager_next_item'), self.nextItem)
        QtCore.QObject.connect(Receiver.get_receiver(),
            QtCore.SIGNAL(u'servicemanager_previous_item'), self.previousItem)
        QtCore.QObject.connect(Receiver.get_receiver(),
            QtCore.SIGNAL(u'servicemanager_set_item'), self.onSetItem)
        QtCore.QObject.connect(Receiver.get_receiver(),
            QtCore.SIGNAL(u'servicemanager_list_request'), self.listRequest)
        QtCore.QObject.connect(Receiver.get_receiver(),
            QtCore.SIGNAL(u'config_updated'), self.configUpdated)
        QtCore.QObject.connect(Receiver.get_receiver(),
            QtCore.SIGNAL(u'config_screen_changed'),
            self.regenerateServiceItems)
        QtCore.QObject.connect(Receiver.get_receiver(),
            QtCore.SIGNAL(u'theme_update_global'), self.themeChange)
        QtCore.QObject.connect(Receiver.get_receiver(),
            QtCore.SIGNAL(u'service_item_update'), self.serviceItemUpdate)
        # Last little bits of setting up
        self.service_theme = unicode(QtCore.QSettings().value(
            self.mainwindow.serviceSettingsSection + u'/service theme',
            QtCore.QVariant(u'')).toString())
        self.servicePath = AppLocation.get_section_data_path(u'servicemanager')
        # build the drag and drop context menu
        self.dndMenu = QtGui.QMenu()
        self.newAction = self.dndMenu.addAction(
            translate('OpenLP.ServiceManager', '&Add New Item'))
        self.newAction.setIcon(build_icon(u':/general/general_edit.png'))
        self.addToAction = self.dndMenu.addAction(
            translate('OpenLP.ServiceManager', '&Add to Selected Item'))
        self.addToAction.setIcon(build_icon(u':/general/general_edit.png'))
        # build the context menu
        self.menu = QtGui.QMenu()
        self.editAction = self.menu.addAction(
            translate('OpenLP.ServiceManager', '&Edit Item'))
        self.editAction.setIcon(build_icon(u':/general/general_edit.png'))
        self.maintainAction = self.menu.addAction(
            translate('OpenLP.ServiceManager', '&Reorder Item'))
        self.maintainAction.setIcon(build_icon(u':/general/general_edit.png'))
        self.notesAction = self.menu.addAction(
            translate('OpenLP.ServiceManager', '&Notes'))
        self.notesAction.setIcon(build_icon(u':/services/service_notes.png'))
        self.timeAction = self.menu.addAction(
            translate('OpenLP.ServiceManager', '&Start Time'))
        self.timeAction.setIcon(build_icon(u':/media/media_time.png'))
        self.deleteAction = self.menu.addAction(
            translate('OpenLP.ServiceManager', '&Delete From Service'))
        self.deleteAction.setIcon(build_icon(u':/general/general_delete.png'))
        self.sep1 = self.menu.addAction(u'')
        self.sep1.setSeparator(True)
        self.previewAction = self.menu.addAction(
            translate('OpenLP.ServiceManager', 'Show &Preview'))
        self.previewAction.setIcon(build_icon(u':/general/general_preview.png'))
        self.liveAction = self.menu.addAction(
            translate('OpenLP.ServiceManager', 'Show &Live'))
        self.liveAction.setIcon(build_icon(u':/general/general_live.png'))
        self.sep2 = self.menu.addAction(u'')
        self.sep2.setSeparator(True)
        self.themeMenu = QtGui.QMenu(
            translate('OpenLP.ServiceManager', '&Change Item Theme'))
        self.menu.addMenu(self.themeMenu)
        self.serviceManagerList.addActions(
            [self.serviceManagerList.moveDown,
            self.serviceManagerList.moveUp,
            self.serviceManagerList.makeLive,
            self.serviceManagerList.moveTop,
            self.serviceManagerList.moveBottom,
            self.serviceManagerList.up,
            self.serviceManagerList.down,
            self.serviceManagerList.expand,
            self.serviceManagerList.collapse
            ])
        self.configUpdated()

    def setModified(self, modified=True):
        """
        Setter for property "modified". Sets whether or not the current service
        has been modified.
        """
        self._modified = modified
        serviceFile = self.shortFileName() or u'Untitled Service'
        self.mainwindow.setServiceModified(modified, serviceFile)

    def isModified(self):
        """
        Getter for boolean property "modified".
        """
        return self._modified

    def setFileName(self, fileName):
        """
        Setter for service file.
        """
        self._fileName = unicode(fileName)
        self.mainwindow.setServiceModified(self.isModified(),
            self.shortFileName())
        QtCore.QSettings(). \
            setValue(u'service/last file',QtCore.QVariant(fileName))

    def fileName(self):
        """
        Return the current file name including path.
        """
        return self._fileName

    def shortFileName(self):
        """
        Return the current file name, excluding the path.
        """
        return split_filename(self._fileName)[1]

    def configUpdated(self):
        """
        Triggered when Config dialog is updated.
        """
        self.expandTabs = QtCore.QSettings().value(
            u'advanced/expand service item',
            QtCore.QVariant(u'False')).toBool()

    def supportedSuffixes(self, suffix):
        self.suffixes.append(suffix)

    def onNewServiceClicked(self):
        """
        Create a new service.
        """
        if self.isModified():
            result = self.saveModifiedService()
            if result == QtGui.QMessageBox.Cancel:
                return False
            elif result == QtGui.QMessageBox.Save:
                if not self.saveFile():
                    return False
        self.newFile()

    def onLoadServiceClicked(self):
        if self.isModified():
            result = self.saveModifiedService()
            if result == QtGui.QMessageBox.Cancel:
                return False
            elif result == QtGui.QMessageBox.Save:
                self.saveFile()
        fileName = unicode(QtGui.QFileDialog.getOpenFileName(self.mainwindow,
            translate('OpenLP.ServiceManager', 'Open File'),
            SettingsManager.get_last_dir(
            self.mainwindow.serviceSettingsSection),
            translate('OpenLP.ServiceManager', 'OpenLP Service Files (*.osz)')))
        if not fileName:
            return False
        SettingsManager.set_last_dir(self.mainwindow.serviceSettingsSection,
            split_filename(fileName)[0])
        self.loadFile(fileName)

    def saveModifiedService(self):
        return QtGui.QMessageBox.question(self.mainwindow,
            translate('OpenLP.ServiceManager', 'Modified Service'),
            translate('OpenLP.ServiceManager', 'The current service has '
            'been modified. Would you like to save this service?'),
            QtGui.QMessageBox.Save | QtGui.QMessageBox.Discard |
            QtGui.QMessageBox.Cancel, QtGui.QMessageBox.Save)

    def onRecentServiceClicked(self):
        sender = self.sender()
        self.loadFile(sender.data().toString())

    def newFile(self):
        """
        Create a blank new service file.
        """
        self.serviceManagerList.clear()
        self.serviceItems = []
        self.setFileName(u'')
        self.setModified(False)
        QtCore.QSettings(). \
            setValue(u'service/last file',QtCore.QVariant(u''))

    def saveFile(self):
        """
        Save the current Service file.
        """
        if not self.fileName():
            return self.saveFileAs()
        path_file_name = unicode(self.fileName())
        (path, file_name) = os.path.split(path_file_name)
        (basename, extension) = os.path.splitext(file_name)
        service_file_name = basename + '.osd'
        log.debug(u'ServiceManager.saveFile - %s' % path_file_name)
        SettingsManager.set_last_dir(self.mainwindow.serviceSettingsSection,
            path)
        service = []
        write_list = []
        total_size = 0
        for item in self.serviceItems:
            service.append({u'serviceitem':
                item[u'service_item'].get_service_repr()})
            if not item[u'service_item'].uses_file():
                continue
            for frame in item[u'service_item'].get_frames():
                if item[u'service_item'].is_image():
                    path_from = frame[u'path']
                else:
                    path_from = os.path.join(frame[u'path'], frame[u'title'])
                # Only write a file once
                if path_from in write_list:
                    continue
                file_size = os.path.getsize(path_from)
                size_limit = 52428800 # 50MiB
                #if file_size > size_limit:
                #    # File exeeds size_limit bytes, ask user
                #    message = unicode(translate('OpenLP.ServiceManager',
                #        'Do you want to include \n%.1f MB file "%s"\n'
                #        'into the service file?\nThis may take some time.\n\n'
                #        'Please note that you need to\ntake care of that file'
                #        ' yourself,\nif you leave it out.')) % \
                #        (file_size/1048576, os.path.split(path_from)[1])
                #    ans = QtGui.QMessageBox.question(self.mainwindow,
                #        translate('OpenLP.ServiceManager', 'Including Large '
                #        'File'), message, QtGui.QMessageBox.StandardButtons(
                #        QtGui.QMessageBox.Ok|QtGui.QMessageBox.Cancel),
                #        QtGui.QMessageBox.Ok)
                #    if ans == QtGui.QMessageBox.Cancel:
                #        continue
                write_list.append(path_from)
                total_size += file_size
        log.debug(u'ServiceManager.saveFile - ZIP contents size is %i bytes' %
            total_size)
        service_content = cPickle.dumps(service)
        # Usual Zip file cannot exceed 2GiB, file with Zip64 cannot be
        # extracted using unzip in UNIX.
        allow_zip_64 = (total_size > 2147483648 + len(service_content))
        log.debug(u'ServiceManager.saveFile - allowZip64 is %s' % allow_zip_64)
        zip = None
        success = True
        try:
            zip = zipfile.ZipFile(path_file_name, 'w', zipfile.ZIP_STORED,
                allow_zip_64)
            # First we add service contents.
            # We save ALL filenames into ZIP using UTF-8.
            zip.writestr(service_file_name.encode(u'utf-8'), service_content)
            # Finally add all the listed media files.
            for path_from in write_list:
                zip.write(path_from, path_from.encode(u'utf-8'))
        except IOError:
            log.exception(u'Failed to save service to disk')
            success = False
        finally:
            if zip:
                zip.close()
        if success:
            self.mainwindow.addRecentFile(path_file_name)
            self.setModified(False)
        else:
            delete_file(path_file_name)
        return success

    def saveFileAs(self):
        """
        Get a file name and then call :func:`ServiceManager.saveFile` to
        save the file.
        """
        fileName = unicode(QtGui.QFileDialog.getSaveFileName(self.mainwindow,
            UiStrings().SaveService,
            SettingsManager.get_last_dir(
            self.mainwindow.serviceSettingsSection),
            translate('OpenLP.ServiceManager', 'OpenLP Service Files (*.osz)')))
        if not fileName:
            return False
        if os.path.splitext(fileName)[1] == u'':
            fileName += u'.osz'
        else:
            ext = os.path.splitext(fileName)[1]
            fileName.replace(ext, u'.osz')
        self.setFileName(fileName)
        return self.saveFile()

    def loadFile(self, fileName):
        if not fileName:
            return False
        fileName = unicode(fileName)
        if not os.path.exists(fileName):
            return False
        zip = None
        fileTo = None
        try:
            zip = zipfile.ZipFile(fileName)
            for file in zip.namelist():
                ucsfile = file_is_unicode(file)
                if not ucsfile:
                    critical_error_message_box(
                        message=translate('OpenLP.ServiceManager',
                        'File is not a valid service.\n'
                        'The content encoding is not UTF-8.'))
                    continue
                osfile = unicode(QtCore.QDir.toNativeSeparators(ucsfile))
                filePath = os.path.join(self.servicePath,
                    os.path.split(osfile)[1])
                fileTo = open(filePath, u'wb')
                fileTo.write(zip.read(file))
                fileTo.flush()
                fileTo.close()
                if filePath.endswith(u'osd'):
                    p_file = filePath
            if 'p_file' in locals():
                Receiver.send_message(u'cursor_busy')
                fileTo = open(p_file, u'r')
                items = cPickle.load(fileTo)
                fileTo.close()
                self.newFile()
                for item in items:
                    serviceItem = ServiceItem()
                    serviceItem.from_service = True
                    serviceItem.renderer = self.mainwindow.renderer
                    serviceItem.set_from_service(item, self.servicePath)
                    self.validateItem(serviceItem)
                    self.addServiceItem(serviceItem)
                    if serviceItem.is_capable(ItemCapabilities.OnLoadUpdate):
                        Receiver.send_message(u'%s_service_load' %
                            serviceItem.name.lower(), serviceItem)
                delete_file(p_file)
                self.setFileName(fileName)
                self.mainwindow.addRecentFile(fileName)
                self.setModified(False)
                QtCore.QSettings().setValue(
                    'service/last file', QtCore.QVariant(fileName))
                Receiver.send_message(u'cursor_normal')
            else:
                critical_error_message_box(
                    message=translate('OpenLP.ServiceManager',
                    'File is not a valid service.'))
                log.exception(u'File contains no service data')
        except (IOError, NameError, zipfile.BadZipfile):
            critical_error_message_box(
                message=translate('OpenLP.ServiceManager',
                'File could not be opened because it is corrupt.'))
            log.exception(u'Problem loading service file %s' % fileName)
        except zipfile.BadZipfile:
            if os.path.getsize(fileName) == 0:
                log.exception(u'Service file is zero sized: %s' % fileName)
                QtGui.QMessageBox.information(self,
                    translate('OpenLP.ServiceManager', 'Empty File'),
                    translate('OpenLP.ServiceManager', 'This service file '
                    'does not contain any data.'))
            else:
                log.exception(u'Service file is cannot be extracted as zip: '
                    u'%s' % fileName)
                QtGui.QMessageBox.information(self,
                    translate('OpenLP.ServiceManager', 'Corrupt File'),
                    translate('OpenLP.ServiceManager', 'This file is either'
                    'corrupt or not an OpenLP 2.0 service file.'))
            return
        finally:
            if fileTo:
                fileTo.close()
            if zip:
                zip.close()

    def loadLastFile(self):
        """
        Load the last service item from the service manager when the
        service was last closed. Can be blank if there was no service
        present.
        """
        fileName = QtCore.QSettings(). \
            value(u'service/last file',QtCore.QVariant(u'')).toString()
        if fileName:
            self.loadFile(fileName)

    def contextMenu(self, point):
        item = self.serviceManagerList.itemAt(point)
        if item is None:
            return
        if item.parent() is None:
            pos = item.data(0, QtCore.Qt.UserRole).toInt()[0]
        else:
            pos = item.parent().data(0, QtCore.Qt.UserRole).toInt()[0]
        serviceItem = self.serviceItems[pos - 1]
        self.editAction.setVisible(False)
        self.maintainAction.setVisible(False)
        self.notesAction.setVisible(False)
        self.timeAction.setVisible(False)
        if serviceItem[u'service_item'].is_capable(ItemCapabilities.AllowsEdit)\
            and serviceItem[u'service_item'].edit_id:
            self.editAction.setVisible(True)
        if serviceItem[u'service_item']\
            .is_capable(ItemCapabilities.AllowsMaintain):
            self.maintainAction.setVisible(True)
        if item.parent() is None:
            self.notesAction.setVisible(True)
        if serviceItem[u'service_item']\
            .is_capable(ItemCapabilities.AllowsVariableStartTime):
            self.timeAction.setVisible(True)
        self.themeMenu.menuAction().setVisible(False)
        if serviceItem[u'service_item'].is_text():
            self.themeMenu.menuAction().setVisible(True)
        action = self.menu.exec_(self.serviceManagerList.mapToGlobal(point))
        if action == self.editAction:
            self.remoteEdit()
        if action == self.maintainAction:
            self.onServiceItemEditForm()
        if action == self.deleteAction:
            self.onDeleteFromService()
        if action == self.notesAction:
            self.onServiceItemNoteForm()
        if action == self.timeAction:
            self.onStartTimeForm()
        if action == self.previewAction:
            self.makePreview()
        if action == self.liveAction:
            self.makeLive()

    def onServiceItemNoteForm(self):
        item = self.findServiceItem()[0]
        self.serviceNoteForm.textEdit.setPlainText(
            self.serviceItems[item][u'service_item'].notes)
        if self.serviceNoteForm.exec_():
            self.serviceItems[item][u'service_item'].notes = \
                self.serviceNoteForm.textEdit.toPlainText()
            self.repaintServiceList(item, -1)

    def onStartTimeForm(self):
        item = self.findServiceItem()[0]
        self.startTimeForm.item = self.serviceItems[item]
        if self.startTimeForm.exec_():
            self.repaintServiceList(item, -1)

    def onServiceItemEditForm(self):
        item = self.findServiceItem()[0]
        self.serviceItemEditForm.setServiceItem(
            self.serviceItems[item][u'service_item'])
        if self.serviceItemEditForm.exec_():
            self.addServiceItem(self.serviceItemEditForm.getServiceItem(),
                replace=True, expand=self.serviceItems[item][u'expanded'])

    def previewLive(self, message):
        """
        Called by the SlideController to request a preview item be made live
        and allows the next preview to be updated if relevent.
        """
        uuid, row = message.split(u':')
        for sitem in self.serviceItems:
            if sitem[u'service_item']._uuid == uuid:
                item = self.serviceManagerList.topLevelItem(sitem[u'order'] - 1)
                self.serviceManagerList.setCurrentItem(item)
                self.makeLive(int(row))
                return

    def nextItem(self):
        """
        Called by the SlideController to select the next service item.
        """
        if len(self.serviceManagerList.selectedItems()) == 0:
            return
        selected = self.serviceManagerList.selectedItems()[0]
        lookFor = 0
        serviceIterator = QtGui.QTreeWidgetItemIterator(self.serviceManagerList)
        while serviceIterator.value():
            if lookFor == 1 and serviceIterator.value().parent() is None:
                self.serviceManagerList.setCurrentItem(serviceIterator.value())
                self.makeLive()
                return
            if serviceIterator.value() == selected:
                lookFor = 1
            serviceIterator += 1

    def previousItem(self):
        """
        Called by the SlideController to select the previous service item.
        """
        if len(self.serviceManagerList.selectedItems()) == 0:
            return
        selected = self.serviceManagerList.selectedItems()[0]
        prevItem = None
        serviceIterator = QtGui.QTreeWidgetItemIterator(self.serviceManagerList)
        while serviceIterator.value():
            if serviceIterator.value() == selected:
                if prevItem:
                    self.serviceManagerList.setCurrentItem(prevItem)
                    self.makeLive()
                return
            if serviceIterator.value().parent() is None:
                prevItem = serviceIterator.value()
            serviceIterator += 1

    def onSetItem(self, message):
        """
        Called by a signal to select a specific item.
        """
        self.setItem(int(message[0]))

    def setItem(self, index):
        """
        Makes a specific item in the service live.
        """
        if index >= 0 and index < self.serviceManagerList.topLevelItemCount:
            item = self.serviceManagerList.topLevelItem(index)
            self.serviceManagerList.setCurrentItem(item)
            self.makeLive()

    def onMoveSelectionUp(self):
        """
        Moves the selection up the window. Called by the up arrow.
        """
        serviceIterator = QtGui.QTreeWidgetItemIterator(self.serviceManagerList)
        tempItem = None
        setLastItem = False
        while serviceIterator.value():
            if serviceIterator.value().isSelected() and tempItem is None:
                setLastItem = True
                serviceIterator.value().setSelected(False)
            if serviceIterator.value().isSelected():
                # We are on the first record
                if tempItem:
                    tempItem.setSelected(True)
                    serviceIterator.value().setSelected(False)
            else:
                tempItem = serviceIterator.value()
            lastItem = serviceIterator.value()
            serviceIterator += 1
        # Top Item was selected so set the last one
        if setLastItem:
            lastItem.setSelected(True)
        self.setModified(True)

    def onMoveSelectionDown(self):
        """
        Moves the selection down the window. Called by the down arrow.
        """
        serviceIterator = QtGui.QTreeWidgetItemIterator(self.serviceManagerList)
        firstItem = None
        setSelected = False
        while serviceIterator.value():
            if not firstItem:
                firstItem = serviceIterator.value()
            if setSelected:
                setSelected = False
                serviceIterator.value().setSelected(True)
            elif serviceIterator.value() and \
                serviceIterator.value().isSelected():
                serviceIterator.value().setSelected(False)
                setSelected = True
            serviceIterator += 1
        if setSelected:
            firstItem.setSelected(True)
        self.setModified(True)

    def onCollapseAll(self):
        """
        Collapse all the service items.
        """
        for item in self.serviceItems:
            item[u'expanded'] = False
        self.regenerateServiceItems()

    def collapsed(self, item):
        """
        Record if an item is collapsed. Used when repainting the list to get the
        correct state.
        """
        pos = item.data(0, QtCore.Qt.UserRole).toInt()[0]
        self.serviceItems[pos -1 ][u'expanded'] = False

    def onExpandAll(self):
        """
        Collapse all the service items.
        """
        for item in self.serviceItems:
            item[u'expanded'] = True
        self.regenerateServiceItems()

    def expanded(self, item):
        """
        Record if an item is collapsed. Used when repainting the list to get the
        correct state.
        """
        pos = item.data(0, QtCore.Qt.UserRole).toInt()[0]
        self.serviceItems[pos -1 ][u'expanded'] = True

    def onServiceTop(self):
        """
        Move the current ServiceItem to the top of the list.
        """
        item, child = self.findServiceItem()
        if item < len(self.serviceItems) and item is not -1:
            temp = self.serviceItems[item]
            self.serviceItems.remove(self.serviceItems[item])
            self.serviceItems.insert(0, temp)
            self.repaintServiceList(0, child)
        self.setModified(True)

    def onServiceUp(self):
        """
        Move the current ServiceItem one position up in the list.
        """
        item, child = self.findServiceItem()
        if item > 0:
            temp = self.serviceItems[item]
            self.serviceItems.remove(self.serviceItems[item])
            self.serviceItems.insert(item - 1, temp)
            self.repaintServiceList(item - 1, child)
        self.setModified(True)

    def onServiceDown(self):
        """
        Move the current ServiceItem one position down in the list.
        """
        item, child = self.findServiceItem()
        if item < len(self.serviceItems) and item is not -1:
            temp = self.serviceItems[item]
            self.serviceItems.remove(self.serviceItems[item])
            self.serviceItems.insert(item + 1, temp)
            self.repaintServiceList(item + 1, child)
        self.setModified(True)

    def onServiceEnd(self):
        """
        Move the current ServiceItem to the bottom of the list.
        """
        item, child = self.findServiceItem()
        if item < len(self.serviceItems) and item is not -1:
            temp = self.serviceItems[item]
            self.serviceItems.remove(self.serviceItems[item])
            self.serviceItems.insert(len(self.serviceItems), temp)
            self.repaintServiceList(len(self.serviceItems) - 1, child)
        self.setModified(True)

    def onDeleteFromService(self):
        """
        Remove the current ServiceItem from the list.
        """
        item = self.findServiceItem()[0]
        if item != -1:
            self.serviceItems.remove(self.serviceItems[item])
            self.repaintServiceList(item - 1, -1)
        self.setModified(True)

    def repaintServiceList(self, serviceItem, serviceItemChild):
        """
        Clear the existing service list and prepaint all the items. This is
        used when moving items as the move takes place in a supporting list,
        and when regenerating all the items due to theme changes.

        ``serviceItem``
            The item which changed. (int)

        ``serviceItemChild``
            The child of the ``serviceItem``, which will be selected. (int)
        """
        # Correct order of items in array
        count = 1
        for item in self.serviceItems:
            item[u'order'] = count
            count += 1
        # Repaint the screen
        self.serviceManagerList.clear()
        for itemcount, item in enumerate(self.serviceItems):
            serviceitem = item[u'service_item']
            treewidgetitem = QtGui.QTreeWidgetItem(self.serviceManagerList)
            if serviceitem.is_valid:
                if serviceitem.notes:
                    icon = QtGui.QImage(serviceitem.icon)
                    icon = icon.scaled(80, 80, QtCore.Qt.KeepAspectRatio,
                        QtCore.Qt.SmoothTransformation)
                    overlay = QtGui.QImage(':/services/service_item_notes.png')
                    overlay = overlay.scaled(80, 80, QtCore.Qt.KeepAspectRatio,
                        QtCore.Qt.SmoothTransformation)
                    painter = QtGui.QPainter(icon)
                    painter.drawImage(0, 0, overlay)
                    painter.end()
                    treewidgetitem.setIcon(0, build_icon(icon))
                else:
                    treewidgetitem.setIcon(0, serviceitem.iconic_representation)
            else:
                treewidgetitem.setIcon(0,
                    build_icon(u':/general/general_delete.png'))
            treewidgetitem.setText(0, serviceitem.get_display_title())
            treewidgetitem.setToolTip(0, serviceitem.notes)
            treewidgetitem.setData(0, QtCore.Qt.UserRole,
                QtCore.QVariant(item[u'order']))
            # Add the children to their parent treewidgetitem.
            for count, frame in enumerate(serviceitem.get_frames()):
                child = QtGui.QTreeWidgetItem(treewidgetitem)
                text = frame[u'title'].replace(u'\n', u' ')
                child.setText(0, text[:40])
                child.setData(0, QtCore.Qt.UserRole, QtCore.QVariant(count))
                if item[u'service_item'] \
                    .is_capable(ItemCapabilities.AllowsVariableStartTime):
                    tip = item[u'service_item'].get_media_time()
                    if tip:
                        child.setToolTip(0, tip)
                if serviceItem == itemcount:
                    if item[u'expanded'] and serviceItemChild == count:
                        self.serviceManagerList.setCurrentItem(child)
                    elif serviceItemChild == -1:
                        self.serviceManagerList.setCurrentItem(treewidgetitem)
            treewidgetitem.setExpanded(item[u'expanded'])

    def validateItem(self, serviceItem):
        """
        Validates the service item and if the suffix matches an accepted
        one it allows the item to be displayed.
        """
        if serviceItem.is_command():
            type = serviceItem._raw_frames[0][u'title'].split(u'.')[-1]
            if type not in self.suffixes:
                serviceItem.is_valid = False

    def cleanUp(self):
        """
        Empties the servicePath of temporary files.
        """
        for file in os.listdir(self.servicePath):
            file_path = os.path.join(self.servicePath, file)
            delete_file(file_path)

    def onThemeComboBoxSelected(self, currentIndex):
        """
        Set the theme for the current service.
        """
        log.debug(u'onThemeComboBoxSelected')
        self.service_theme = unicode(self.themeComboBox.currentText())
        self.mainwindow.renderer.set_service_theme(self.service_theme)
        QtCore.QSettings().setValue(
            self.mainwindow.serviceSettingsSection + u'/service theme',
            QtCore.QVariant(self.service_theme))
        self.regenerateServiceItems()

    def themeChange(self):
        """
        The theme may have changed in the settings dialog so make
        sure the theme combo box is in the correct state.
        """
        log.debug(u'themeChange')
        if self.mainwindow.renderer.theme_level == ThemeLevel.Global:
            self.toolbar.actions[u'ThemeLabel'].setVisible(False)
            self.toolbar.actions[u'ThemeWidget'].setVisible(False)
        else:
            self.toolbar.actions[u'ThemeLabel'].setVisible(True)
            self.toolbar.actions[u'ThemeWidget'].setVisible(True)

    def regenerateServiceItems(self):
        """
        Rebuild the service list as things have changed and a
        repaint is the easiest way to do this.
        """
        Receiver.send_message(u'cursor_busy')
        log.debug(u'regenerateServiceItems')
        # force reset of renderer as theme data has changed
        self.mainwindow.renderer.themedata = None
        if self.serviceItems:
            tempServiceItems = self.serviceItems
            self.serviceManagerList.clear()
            self.serviceItems = []
            self.isNew = True
            for item in tempServiceItems:
                self.addServiceItem(
                    item[u'service_item'], False, expand=item[u'expanded'])
            # Set to False as items may have changed rendering
            # does not impact the saved song so True may also be valid
            self.setModified(True)
        Receiver.send_message(u'cursor_normal')

    def serviceItemUpdate(self, message):
        """
        Triggered from plugins to update service items.
        """
        editId, uuid = message.split(u':')
        for item in self.serviceItems:
            if item[u'service_item']._uuid == uuid:
                item[u'service_item'].edit_id = int(editId)
        self.setModified(True)

    def replaceServiceItem(self, newItem):
        """
        Using the service item passed replace the one with the same edit id
        if found.
        """
        newItem.render()
        for itemcount, item in enumerate(self.serviceItems):
            if item[u'service_item'].edit_id == newItem.edit_id and \
                item[u'service_item'].name == newItem.name:
                newItem.merge(item[u'service_item'])
                item[u'service_item'] = newItem
                self.repaintServiceList(itemcount + 1, 0)
                self.mainwindow.liveController.replaceServiceManagerItem(
                    newItem)
        self.setModified(True)

    def addServiceItem(self, item, rebuild=False, expand=None, replace=False):
        """
        Add a Service item to the list

        ``item``
            Service Item to be added

        ``expand``
            Override the default expand settings. (Tristate)
        """
        # if not passed set to config value
        if expand is None:
            expand = self.expandTabs
        item.render()
        item.from_service = True
        if replace:
            sitem, child = self.findServiceItem()
            item.merge(self.serviceItems[sitem][u'service_item'])
            self.serviceItems[sitem][u'service_item'] = item
            self.repaintServiceList(sitem, child)
            self.mainwindow.liveController.replaceServiceManagerItem(item)
        else:
            # nothing selected for dnd
            if self.dropPosition == 0:
                if isinstance(item, list):
                    for inditem in item:
                        self.serviceItems.append({u'service_item': inditem,
                            u'order': len(self.serviceItems) + 1,
                            u'expanded': expand})
                else:
                    self.serviceItems.append({u'service_item': item,
                        u'order': len(self.serviceItems) + 1,
                        u'expanded': expand})
                self.repaintServiceList(len(self.serviceItems) - 1, -1)
            else:
                self.serviceItems.insert(self.dropPosition,
                    {u'service_item': item, u'order': self.dropPosition,
                    u'expanded': expand})
                self.repaintServiceList(self.dropPosition, -1)
            # if rebuilding list make sure live is fixed.
            if rebuild:
                self.mainwindow.liveController.replaceServiceManagerItem(item)
        self.dropPosition = 0
        self.setModified(True)

    def makePreview(self):
        """
        Send the current item to the Preview slide controller
        """
        item, child = self.findServiceItem()
        if self.serviceItems[item][u'service_item'].is_valid:
            self.mainwindow.previewController.addServiceManagerItem(
                self.serviceItems[item][u'service_item'], child)
        else:
            critical_error_message_box(
                translate('OpenLP.ServiceManager', 'Missing Display Handler'),
                translate('OpenLP.ServiceManager', 'Your item cannot be '
                'displayed as there is no handler to display it'))

    def getServiceItem(self):
        """
        Send the current item to the Preview slide controller
        """
        item = self.findServiceItem()[0]
        if item == -1:
            return False
        else:
            return self.serviceItems[item][u'service_item']

    def onMakeLive(self):
        """
        Send the current item to the Live slide controller but triggered
        by a tablewidget click event.
        """
        self.makeLive()

    def makeLive(self, row=-1):
        """
        Send the current item to the Live slide controller

        ``row``
            Row number to be displayed if from preview.
            -1 is passed if the value is not set
        """
        item, child = self.findServiceItem()
        # No items in service
        if item == -1:
            return
        if row != -1:
            child = row
        if self.serviceItems[item][u'service_item'].is_valid:
            self.mainwindow.liveController.addServiceManagerItem(
                self.serviceItems[item][u'service_item'], child)
            if QtCore.QSettings().value(
                self.mainwindow.generalSettingsSection + u'/auto preview',
                QtCore.QVariant(False)).toBool():
                item += 1
                if self.serviceItems and item < len(self.serviceItems) and \
                    self.serviceItems[item][u'service_item'].is_capable(
                    ItemCapabilities.AllowsPreview):
                    self.mainwindow.previewController.addServiceManagerItem(
                        self.serviceItems[item][u'service_item'], 0)
                    self.mainwindow.liveController.previewListWidget.setFocus()
        else:
            critical_error_message_box(
                translate('OpenLP.ServiceManager', 'Missing Display Handler'),
                translate('OpenLP.ServiceManager', 'Your item cannot be '
                'displayed as the plugin required to display it is missing '
                'or inactive'))

    def remoteEdit(self):
        """
        Posts a remote edit message to a plugin to allow item to be edited.
        """
        item = self.findServiceItem()[0]
        if self.serviceItems[item][u'service_item']\
            .is_capable(ItemCapabilities.AllowsEdit):
            Receiver.send_message(u'%s_edit' %
                self.serviceItems[item][u'service_item'].name.lower(),
                u'L:%s' % self.serviceItems[item][u'service_item'].edit_id)

    def findServiceItem(self):
        """
        Finds the selected ServiceItem in the list and returns the position of
        the serviceitem and its selected child item. For example, if the third
        child item (in the Slidecontroller known as slide) in the second service
        item is selected this will return::

            (1, 2)
        """
        items = self.serviceManagerList.selectedItems()
        serviceItem = 0
        serviceItemChild = -1
        for item in items:
            parentitem = item.parent()
            if parentitem is None:
                serviceItem = item.data(0, QtCore.Qt.UserRole).toInt()[0]
            else:
                serviceItem = parentitem.data(0, QtCore.Qt.UserRole).toInt()[0]
                serviceItemChild = item.data(0, QtCore.Qt.UserRole).toInt()[0]
        # Adjust for zero based arrays.
        serviceItem -= 1
        return serviceItem, serviceItemChild

    def dragEnterEvent(self, event):
        """
        Accept Drag events

        ``event``
            Handle of the event pint passed
        """
        event.accept()

    def dropEvent(self, event):
        """
        Receive drop event and trigger an internal event to get the
        plugins to build and push the correct service item
        The drag event payload carries the plugin name

        ``event``
            Handle of the event pint passed
        """
        link = event.mimeData()
        if link.hasText():
            plugin = unicode(event.mimeData().text())
            item = self.serviceManagerList.itemAt(event.pos())
            # ServiceManager started the drag and drop
            if plugin == u'ServiceManager':
                startpos, child = self.findServiceItem()
                # If no items selected
                if startpos == -1:
                    return
                if item is None:
                    endpos = len(self.serviceItems)
                else:
                    endpos = self._getParentItemData(item) - 1
                serviceItem = self.serviceItems[startpos]
                self.serviceItems.remove(serviceItem)
                self.serviceItems.insert(endpos, serviceItem)
                self.repaintServiceList(endpos, child)
                self.setModified(True)
            else:
                # we are not over anything so drop
                replace = False
                if item is None:
                    self.dropPosition = len(self.serviceItems)
                else:
                    # we are over something so lets investigate
                    pos = self._getParentItemData(item) - 1
                    serviceItem = self.serviceItems[pos]
                    if (plugin == serviceItem[u'service_item'].name and
                        serviceItem[u'service_item'].is_capable(
                        ItemCapabilities.AllowsAdditions)):
                        action = self.dndMenu.exec_(QtGui.QCursor.pos())
                        # New action required
                        if action == self.newAction:
                            self.dropPosition = self._getParentItemData(item)
                        # Append to existing action
                        if action == self.addToAction:
                            self.dropPosition = self._getParentItemData(item)
                            item.setSelected(True)
                            replace = True
                    else:
                        self.dropPosition = self._getParentItemData(item)
                Receiver.send_message(u'%s_add_service_item' % plugin, replace)

    def updateThemeList(self, theme_list):
        """
        Called from ThemeManager when the Themes have changed

        ``theme_list``
            A list of current themes to be displayed
        """
        self.themeComboBox.clear()
        self.themeMenu.clear()
        self.themeComboBox.addItem(u'')
        for theme in theme_list:
            self.themeComboBox.addItem(theme)
            action = context_menu_action(self.serviceManagerList, None, theme,
                self.onThemeChangeAction, context=QtCore.Qt.WidgetShortcut)
            self.themeMenu.addAction(action)
<<<<<<< HEAD
        index = self.themeComboBox.findText(self.service_theme,
            QtCore.Qt.MatchExactly)
        # Not Found
        if index == -1:
            index = 0
            self.service_theme = u''
        self.themeComboBox.setCurrentIndex(index)
        self.mainwindow.renderer.set_service_theme(self.service_theme)
=======
        find_and_set_in_combo_box(self.themeComboBox, self.service_theme)
        self.mainwindow.renderManager.set_service_theme(self.service_theme)
>>>>>>> 64823a94
        self.regenerateServiceItems()

    def onThemeChangeAction(self):
        theme = unicode(self.sender().text())
        item = self.findServiceItem()[0]
        self.serviceItems[item][u'service_item'].theme = theme
        self.regenerateServiceItems()

    def _getParentItemData(self, item):
        parentitem = item.parent()
        if parentitem is None:
            return item.data(0, QtCore.Qt.UserRole).toInt()[0]
        else:
            return parentitem.data(0, QtCore.Qt.UserRole).toInt()[0]

    def listRequest(self, message=None):
        data = []
        item = self.findServiceItem()[0]
        if item >= 0 and item < len(self.serviceItems):
            curitem = self.serviceItems[item]
        else:
            curitem = None
        for item in self.serviceItems:
            service_item = item[u'service_item']
            data_item = {}
            data_item[u'title'] = unicode(service_item.get_display_title())
            data_item[u'plugin'] = unicode(service_item.name)
            data_item[u'notes'] = unicode(service_item.notes)
            data_item[u'selected'] = (item == curitem)
            data.append(data_item)
        Receiver.send_message(u'servicemanager_list_response', data)

    def printServiceOrder(self):
        """
        Print a Service Order Sheet.
        """
        settingDialog = PrintServiceForm(self.mainwindow, self)
        settingDialog.exec_()<|MERGE_RESOLUTION|>--- conflicted
+++ resolved
@@ -1275,19 +1275,8 @@
             action = context_menu_action(self.serviceManagerList, None, theme,
                 self.onThemeChangeAction, context=QtCore.Qt.WidgetShortcut)
             self.themeMenu.addAction(action)
-<<<<<<< HEAD
-        index = self.themeComboBox.findText(self.service_theme,
-            QtCore.Qt.MatchExactly)
-        # Not Found
-        if index == -1:
-            index = 0
-            self.service_theme = u''
-        self.themeComboBox.setCurrentIndex(index)
+        find_and_set_in_combo_box(self.themeComboBox, self.service_theme)
         self.mainwindow.renderer.set_service_theme(self.service_theme)
-=======
-        find_and_set_in_combo_box(self.themeComboBox, self.service_theme)
-        self.mainwindow.renderManager.set_service_theme(self.service_theme)
->>>>>>> 64823a94
         self.regenerateServiceItems()
 
     def onThemeChangeAction(self):
