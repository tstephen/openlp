--- conflicted
+++ resolved
@@ -643,12 +643,7 @@
         """
         sitem, count = self.findServiceItem()
         item.render()
-<<<<<<< HEAD
-        print self.remoteEditTriggered
-        if self.remoteEditTriggered:
-=======
         if replace:
->>>>>>> a4a80a7b
             item.merge(self.serviceItems[sitem][u'service_item'])
             self.serviceItems[sitem][u'service_item'] = item
             self.repaintServiceList(sitem + 1, 0)
