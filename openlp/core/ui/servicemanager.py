# -*- coding: utf-8 -*-
# vim: autoindent shiftwidth=4 expandtab textwidth=120 tabstop=4 softtabstop=4

###############################################################################
# OpenLP - Open Source Lyrics Projection                                      #
# --------------------------------------------------------------------------- #
# Copyright (c) 2008-2018 OpenLP Developers                                   #
# --------------------------------------------------------------------------- #
# This program is free software; you can redistribute it and/or modify it     #
# under the terms of the GNU General Public License as published by the Free  #
# Software Foundation; version 2 of the License.                              #
#                                                                             #
# This program is distributed in the hope that it will be useful, but WITHOUT #
# ANY WARRANTY; without even the implied warranty of MERCHANTABILITY or       #
# FITNESS FOR A PARTICULAR PURPOSE. See the GNU General Public License for    #
# more details.                                                               #
#                                                                             #
# You should have received a copy of the GNU General Public License along     #
# with this program; if not, write to the Free Software Foundation, Inc., 59  #
# Temple Place, Suite 330, Boston, MA 02111-1307 USA                          #
###############################################################################
"""
The service manager sets up, loads, saves and manages services.
"""
import html
import json
import os
import shutil
import zipfile
from contextlib import suppress
from datetime import datetime, timedelta
from tempfile import NamedTemporaryFile

from PyQt5 import QtCore, QtGui, QtWidgets

from openlp.core.common import ThemeLevel, delete_file
from openlp.core.common.actions import ActionList, CategoryOrder
from openlp.core.common.applocation import AppLocation
from openlp.core.common.i18n import UiStrings, format_time, translate
from openlp.core.common.json import OpenLPJsonDecoder, OpenLPJsonEncoder
from openlp.core.common.mixins import LogMixin, RegistryProperties
from openlp.core.common.path import Path, str_to_path
from openlp.core.common.registry import Registry, RegistryBase
from openlp.core.common.settings import Settings
from openlp.core.lib import ServiceItem, ItemCapabilities, PluginStatus, build_icon
from openlp.core.lib.exceptions import ValidationError
from openlp.core.lib.ui import critical_error_message_box, create_widget_action, find_and_set_in_combo_box
from openlp.core.ui import ServiceNoteForm, ServiceItemEditForm, StartTimeForm
from openlp.core.widgets.dialogs import FileDialog
from openlp.core.widgets.toolbar import OpenLPToolbar


class ServiceManagerList(QtWidgets.QTreeWidget):
    """
    Set up key bindings and mouse behaviour for the service list
    """
    def __init__(self, service_manager, parent=None):
        """
        Constructor
        """
        super(ServiceManagerList, self).__init__(parent)
        self.setDragDropMode(QtWidgets.QAbstractItemView.DragDrop)
        self.setAlternatingRowColors(True)
        self.setHeaderHidden(True)
        self.setExpandsOnDoubleClick(False)
        self.service_manager = service_manager

    def dragEnterEvent(self, event):
        """
        React to a drag enter event
        """
        event.accept()

    def dragMoveEvent(self, event):
        """
        React to a drage move event
        """
        event.accept()

    def keyPressEvent(self, event):
        """
        Capture Key press and respond accordingly.
        :param event:
        """
        if isinstance(event, QtGui.QKeyEvent):
            # here accept the event and do something
            if event.key() == QtCore.Qt.Key_Up:
                self.service_manager.on_move_selection_up()
                event.accept()
            elif event.key() == QtCore.Qt.Key_Down:
                self.service_manager.on_move_selection_down()
                event.accept()
            elif event.key() == QtCore.Qt.Key_Right:
                self.service_manager.on_expand_selection()
                event.accept()
            elif event.key() == QtCore.Qt.Key_Left:
                self.service_manager.on_collapse_selection()
                event.accept()
            elif event.key() == QtCore.Qt.Key_Delete:
                self.service_manager.on_delete_from_service()
                event.accept()
            event.ignore()
        else:
            event.ignore()

    def mouseMoveEvent(self, event):
        """
        Drag and drop event does not care what data is selected as the recipient will use events to request the data
        move just tell it what plugin to call
        :param event:
        """
        if event.buttons() != QtCore.Qt.LeftButton:
            event.ignore()
            return
        if not self.itemAt(self.mapFromGlobal(QtGui.QCursor.pos())):
            event.ignore()
            return
        drag = QtGui.QDrag(self)
        mime_data = QtCore.QMimeData()
        drag.setMimeData(mime_data)
        mime_data.setText('ServiceManager')
        drag.exec(QtCore.Qt.CopyAction)


class Ui_ServiceManager(object):
    """
    UI part of the Service Manager
    """
    def setup_ui(self, widget):
        """
        Define the UI
        :param widget:
        """
        # start with the layout
        self.layout = QtWidgets.QVBoxLayout(widget)
        self.layout.setSpacing(0)
        self.layout.setContentsMargins(0, 0, 0, 0)
        # Create the top toolbar
        self.toolbar = OpenLPToolbar(self)
        self.toolbar.add_toolbar_action('newService', text=UiStrings().NewService, icon=':/general/general_new.png',
                                        tooltip=UiStrings().CreateService, triggers=self.on_new_service_clicked)
        self.toolbar.add_toolbar_action('openService', text=UiStrings().OpenService,
                                        icon=':/general/general_open.png',
                                        tooltip=translate('OpenLP.ServiceManager', 'Load an existing service.'),
                                        triggers=self.on_load_service_clicked)
        self.toolbar.add_toolbar_action('saveService', text=UiStrings().SaveService,
                                        icon=':/general/general_save.png',
                                        tooltip=translate('OpenLP.ServiceManager', 'Save this service.'),
                                        triggers=self.decide_save_method)
        self.toolbar.addSeparator()
        self.theme_label = QtWidgets.QLabel('{theme}:'.format(theme=UiStrings().Theme), widget)
        self.theme_label.setContentsMargins(3, 3, 3, 3)
        self.theme_label.setObjectName('theme_label')
        self.toolbar.add_toolbar_widget(self.theme_label)
        self.theme_combo_box = QtWidgets.QComboBox(self.toolbar)
        self.theme_combo_box.setToolTip(translate('OpenLP.ServiceManager', 'Select a theme for the service.'))
        self.theme_combo_box.setSizeAdjustPolicy(QtWidgets.QComboBox.AdjustToMinimumContentsLength)
        self.theme_combo_box.setSizePolicy(QtWidgets.QSizePolicy.Expanding, QtWidgets.QSizePolicy.Fixed)
        self.theme_combo_box.setObjectName('theme_combo_box')
        self.toolbar.add_toolbar_widget(self.theme_combo_box)
        self.toolbar.setObjectName('toolbar')
        self.layout.addWidget(self.toolbar)
        # Create the service manager list
        self.service_manager_list = ServiceManagerList(widget)
        self.service_manager_list.setEditTriggers(
            QtWidgets.QAbstractItemView.CurrentChanged |
            QtWidgets.QAbstractItemView.DoubleClicked |
            QtWidgets.QAbstractItemView.EditKeyPressed)
        self.service_manager_list.setContextMenuPolicy(QtCore.Qt.CustomContextMenu)
        self.service_manager_list.customContextMenuRequested.connect(self.context_menu)
        self.service_manager_list.setObjectName('service_manager_list')
        # enable drop
        self.service_manager_list.dropEvent = self.drop_event
        self.layout.addWidget(self.service_manager_list)
        # Add the bottom toolbar
        self.order_toolbar = OpenLPToolbar(widget)
        action_list = ActionList.get_instance()
        action_list.add_category(UiStrings().Service, CategoryOrder.standard_toolbar)
        self.move_top_action = self.order_toolbar.add_toolbar_action(
            'moveTop',
            text=translate('OpenLP.ServiceManager', 'Move to &top'), icon=':/services/service_top.png',
            tooltip=translate('OpenLP.ServiceManager', 'Move item to the top of the service.'),
            can_shortcuts=True, category=UiStrings().Service, triggers=self.on_service_top)
        self.move_up_action = self.order_toolbar.add_toolbar_action(
            'moveUp',
            text=translate('OpenLP.ServiceManager', 'Move &up'), icon=':/services/service_up.png',
            tooltip=translate('OpenLP.ServiceManager', 'Move item up one position in the service.'),
            can_shortcuts=True, category=UiStrings().Service, triggers=self.on_service_up)
        self.move_down_action = self.order_toolbar.add_toolbar_action(
            'moveDown',
            text=translate('OpenLP.ServiceManager', 'Move &down'), icon=':/services/service_down.png',
            tooltip=translate('OpenLP.ServiceManager', 'Move item down one position in the service.'),
            can_shortcuts=True, category=UiStrings().Service, triggers=self.on_service_down)
        self.move_bottom_action = self.order_toolbar.add_toolbar_action(
            'moveBottom',
            text=translate('OpenLP.ServiceManager', 'Move to &bottom'), icon=':/services/service_bottom.png',
            tooltip=translate('OpenLP.ServiceManager', 'Move item to the end of the service.'),
            can_shortcuts=True, category=UiStrings().Service, triggers=self.on_service_end)
        self.order_toolbar.addSeparator()
        self.delete_action = self.order_toolbar.add_toolbar_action(
            'delete', can_shortcuts=True,
            text=translate('OpenLP.ServiceManager', '&Delete From Service'), icon=':/general/general_delete.png',
            tooltip=translate('OpenLP.ServiceManager', 'Delete the selected item from the service.'),
            triggers=self.on_delete_from_service)
        self.order_toolbar.addSeparator()
        self.expand_action = self.order_toolbar.add_toolbar_action(
            'expand', can_shortcuts=True,
            text=translate('OpenLP.ServiceManager', '&Expand all'), icon=':/services/service_expand_all.png',
            tooltip=translate('OpenLP.ServiceManager', 'Expand all the service items.'),
            category=UiStrings().Service, triggers=self.on_expand_all)
        self.collapse_action = self.order_toolbar.add_toolbar_action(
            'collapse', can_shortcuts=True,
            text=translate('OpenLP.ServiceManager', '&Collapse all'), icon=':/services/service_collapse_all.png',
            tooltip=translate('OpenLP.ServiceManager', 'Collapse all the service items.'),
            category=UiStrings().Service, triggers=self.on_collapse_all)
        self.order_toolbar.addSeparator()
        self.make_live_action = self.order_toolbar.add_toolbar_action(
            'make_live', can_shortcuts=True,
            text=translate('OpenLP.ServiceManager', 'Go Live'), icon=':/general/general_live.png',
            tooltip=translate('OpenLP.ServiceManager', 'Send the selected item to Live.'),
            category=UiStrings().Service,
            triggers=self.on_make_live_action_triggered)
        self.layout.addWidget(self.order_toolbar)
        # Connect up our signals and slots
        self.theme_combo_box.activated.connect(self.on_theme_combo_box_selected)
        self.service_manager_list.doubleClicked.connect(self.on_double_click_live)
        self.service_manager_list.clicked.connect(self.on_single_click_preview)
        self.service_manager_list.itemCollapsed.connect(self.collapsed)
        self.service_manager_list.itemExpanded.connect(self.expanded)
        # Last little bits of setting up
        self.service_theme = Settings().value(self.main_window.service_manager_settings_section + '/service theme')
        self.service_path = str(AppLocation.get_section_data_path('servicemanager'))
        # build the drag and drop context menu
        self.dnd_menu = QtWidgets.QMenu()
        self.new_action = self.dnd_menu.addAction(translate('OpenLP.ServiceManager', '&Add New Item'))
        self.new_action.setIcon(build_icon(':/general/general_edit.png'))
        self.add_to_action = self.dnd_menu.addAction(translate('OpenLP.ServiceManager', '&Add to Selected Item'))
        self.add_to_action.setIcon(build_icon(':/general/general_edit.png'))
        # build the context menu
        self.menu = QtWidgets.QMenu()
        self.edit_action = create_widget_action(self.menu, text=translate('OpenLP.ServiceManager', '&Edit Item'),
                                                icon=':/general/general_edit.png', triggers=self.remote_edit)
        self.rename_action = create_widget_action(self.menu, text=translate('OpenLP.ServiceManager', '&Rename...'),
                                                  icon=':/general/general_edit.png',
                                                  triggers=self.on_service_item_rename)
        self.maintain_action = create_widget_action(self.menu, text=translate('OpenLP.ServiceManager', '&Reorder Item'),
                                                    icon=':/general/general_edit.png',
                                                    triggers=self.on_service_item_edit_form)
        self.notes_action = create_widget_action(self.menu, text=translate('OpenLP.ServiceManager', '&Notes'),
                                                 icon=':/services/service_notes.png',
                                                 triggers=self.on_service_item_note_form)
        self.time_action = create_widget_action(self.menu, text=translate('OpenLP.ServiceManager', '&Start Time'),
                                                icon=':/media/media_time.png', triggers=self.on_start_time_form)
        self.auto_start_action = create_widget_action(self.menu, text='',
                                                      icon=':/media/auto-start_active.png',
                                                      triggers=self.on_auto_start)
        # Add already existing delete action to the menu.
        self.menu.addAction(self.delete_action)
        self.create_custom_action = create_widget_action(self.menu,
                                                         text=translate('OpenLP.ServiceManager', 'Create New &Custom '
                                                                                                 'Slide'),
                                                         icon=':/general/general_edit.png',
                                                         triggers=self.create_custom)
        self.menu.addSeparator()
        # Add AutoPlay menu actions
        self.auto_play_slides_menu = QtWidgets.QMenu(translate('OpenLP.ServiceManager', '&Auto play slides'))
        self.menu.addMenu(self.auto_play_slides_menu)
        auto_play_slides_group = QtWidgets.QActionGroup(self.auto_play_slides_menu)
        auto_play_slides_group.setExclusive(True)
        self.auto_play_slides_loop = create_widget_action(self.auto_play_slides_menu,
                                                          text=translate('OpenLP.ServiceManager', 'Auto play slides '
                                                                                                  '&Loop'),
                                                          checked=False, triggers=self.toggle_auto_play_slides_loop)
        auto_play_slides_group.addAction(self.auto_play_slides_loop)
        self.auto_play_slides_once = create_widget_action(self.auto_play_slides_menu,
                                                          text=translate('OpenLP.ServiceManager', 'Auto play slides '
                                                                                                  '&Once'),
                                                          checked=False, triggers=self.toggle_auto_play_slides_once)
        auto_play_slides_group.addAction(self.auto_play_slides_once)
        self.auto_play_slides_menu.addSeparator()
        self.timed_slide_interval = create_widget_action(self.auto_play_slides_menu,
                                                         text=translate('OpenLP.ServiceManager', '&Delay between '
                                                                                                 'slides'),
                                                         triggers=self.on_timed_slide_interval)
        self.menu.addSeparator()
        self.preview_action = create_widget_action(self.menu, text=translate('OpenLP.ServiceManager', 'Show &Preview'),
                                                   icon=':/general/general_preview.png', triggers=self.make_preview)
        # Add already existing make live action to the menu.
        self.menu.addAction(self.make_live_action)
        self.menu.addSeparator()
        self.theme_menu = QtWidgets.QMenu(translate('OpenLP.ServiceManager', '&Change Item Theme'))
        self.menu.addMenu(self.theme_menu)
        self.service_manager_list.addActions([self.move_down_action, self.move_up_action, self.make_live_action,
                                              self.move_top_action, self.move_bottom_action, self.expand_action,
                                              self.collapse_action])
        Registry().register_function('theme_update_list', self.update_theme_list)
        Registry().register_function('config_screen_changed', self.regenerate_service_items)
        Registry().register_function('theme_update_global', self.theme_change)
        Registry().register_function('mediaitem_suffix_reset', self.reset_supported_suffixes)


class ServiceManager(QtWidgets.QWidget, RegistryBase, Ui_ServiceManager, LogMixin, RegistryProperties):
    """
    Manages the services. This involves taking text strings from plugins and adding them to the service. This service
    can then be zipped up with all the resources used into one OSZ or OSZL file for use on any OpenLP installation.
    Also handles the UI tasks of moving things up and down etc.
    """
    servicemanager_set_item = QtCore.pyqtSignal(int)
    servicemanager_next_item = QtCore.pyqtSignal()
    servicemanager_previous_item = QtCore.pyqtSignal()

    def __init__(self, parent=None):
        """
        Sets up the service manager, toolbars, list view, et al.
        """
        super().__init__(parent)
        self.active = build_icon(':/media/auto-start_active.png')
        self.inactive = build_icon(':/media/auto-start_inactive.png')
        self.service_items = []
        self.suffixes = []
        self.drop_position = -1
        self.service_id = 0
        # is a new service and has not been saved
        self._modified = False
        self._service_path = None
        self.service_has_all_original_files = True
        self.list_double_clicked = False

    def bootstrap_initialise(self):
        """
        To be called as part of initialisation
        """
        self.setup_ui(self)
        # Need to use event as called across threads and UI is updated
        self.servicemanager_set_item.connect(self.on_set_item)
        self.servicemanager_next_item.connect(self.next_item)
        self.servicemanager_previous_item.connect(self.previous_item)

    def bootstrap_post_set_up(self):
        """
        Can be set up as a late setup
        """
        self.service_note_form = ServiceNoteForm()
        self.service_item_edit_form = ServiceItemEditForm()
        self.start_time_form = StartTimeForm()

    def set_modified(self, modified=True):
        """
        Setter for property "modified". Sets whether or not the current service has been modified.

        :param modified: Indicates if the service has new or removed items.  Used to trigger a remote update.
        """
        if modified:
            self.service_id += 1
        self._modified = modified
        if self._service_path:
            service_file = self._service_path.name
        else:
            service_file = translate('OpenLP.ServiceManager', 'Untitled Service')
        self.main_window.set_service_modified(modified, service_file)

    def is_modified(self):
        """
        Getter for boolean property "modified".
        """
        return self._modified

    def set_file_name(self, file_path):
        """
        Setter for service file.

        :param openlp.core.common.path.Path file_path: The service file name
        :rtype: None
        """
        self._service_path = file_path
        self.set_modified(self.is_modified())
        Settings().setValue('servicemanager/last file', file_path)
        if file_path and file_path.suffix == '.oszl':
            self._save_lite = True
        else:
            self._save_lite = False

    def file_name(self):
        """
        Return the current file name including path.

        :rtype: openlp.core.common.path.Path
        """
        return self._service_path

    def short_file_name(self):
        """
        Return the current file name, excluding the path.
        """
        if self._service_path:
            return self._service_path.name

    def reset_supported_suffixes(self):
        """
        Resets the Suffixes list.

        """
        self.suffixes = []

    def supported_suffixes(self, suffix_list):
        """
        Adds Suffixes supported to the master list. Called from Plugins.

        :param suffix_list: New Suffix's to be supported
        """
        if isinstance(suffix_list, str):
            self.suffixes.append(suffix_list)
        else:
            for suffix in suffix_list:
                if suffix not in self.suffixes:
                    self.suffixes.append(suffix)

    def on_new_service_clicked(self):
        """
        Create a new service.
        :param field:
        """
        if self.is_modified():
            result = self.save_modified_service()
            if result == QtWidgets.QMessageBox.Cancel:
                return False
            elif result == QtWidgets.QMessageBox.Save:
                if not self.decide_save_method():
                    return False
        self.new_file()

    def on_load_service_clicked(self, load_file=None):
        """
        Loads the service file and saves the existing one it there is one unchanged.

        :param load_file: The service file to the loaded.  Will be None is from menu so selection will be required.
        """
        if self.is_modified():
            result = self.save_modified_service()
            if result == QtWidgets.QMessageBox.Cancel:
                return False
            elif result == QtWidgets.QMessageBox.Save:
                self.decide_save_method()
        if not load_file:
            file_path, filter_used = FileDialog.getOpenFileName(
                self.main_window,
                translate('OpenLP.ServiceManager', 'Open File'),
                Settings().value(self.main_window.service_manager_settings_section + '/last directory'),
                translate('OpenLP.ServiceManager', 'OpenLP Service Files (*.osz *.oszl)'))
            if not file_path:
                return False
        else:
            file_path = str_to_path(load_file)
        Settings().setValue(self.main_window.service_manager_settings_section + '/last directory', file_path.parent)
        self.load_file(file_path)

    def save_modified_service(self):
        """
        Check to see if a service needs to be saved.
        """
        return QtWidgets.QMessageBox.question(self.main_window,
                                              translate('OpenLP.ServiceManager', 'Modified Service'),
                                              translate('OpenLP.ServiceManager',
                                                        'The current service has been modified. Would you like to save '
                                                        'this service?'),
                                              QtWidgets.QMessageBox.Save | QtWidgets.QMessageBox.Discard |
                                              QtWidgets.QMessageBox.Cancel, QtWidgets.QMessageBox.Save)

    def on_recent_service_clicked(self):
        """
        Load a recent file as the service triggered by mainwindow recent service list.
        :param field:
        """
        if self.is_modified():
            result = self.save_modified_service()
            if result == QtWidgets.QMessageBox.Cancel:
                return False
            elif result == QtWidgets.QMessageBox.Save:
                self.decide_save_method()
        sender = self.sender()
        self.load_file(Path(sender.data()))

    def new_file(self):
        """
        Create a blank new service file.
        """
        self.service_manager_list.clear()
        self.service_items = []
        self.set_file_name(None)
        self.service_id += 1
        self.set_modified(False)
        Settings().setValue('servicemanager/last file', None)
        self.plugin_manager.new_service_created()

    def create_basic_service(self):
        """
        Create the initial service array with the base items to be saved.

        :return: service array
        """
        service = []
        core = {
            'lite-service': self._save_lite,
            'service-theme': self.service_theme
        }
        service.append({'openlp_core': core})
        return service

<<<<<<< HEAD
=======
    def get_write_file_list(self):
        """
        Get a list of files used in the service and files that are missing.

        :return: A list of files used in the service that exist, and a list of files that don't.
        :rtype: (list[openlp.core.common.path.Path], list[openlp.core.common.path.Path])
        """
        write_list = []
        missing_list = []
        for item in self.service_items:
            if item['service_item'].uses_file():
                for frame in item['service_item'].get_frames():
                    path_from = item['service_item'].get_frame_path(frame=frame)
                    if path_from in write_list or path_from in missing_list:
                        continue
                    if not os.path.exists(path_from):
                        missing_list.append(Path(path_from))
                    else:
                        write_list.append(Path(path_from))
            for audio_path in item['service_item'].background_audio:
                if audio_path in write_list:
                    continue
                write_list.append(audio_path)
        return write_list, missing_list

>>>>>>> 1f53453f
    def save_file(self):
        """
        Save the current service file.

        A temporary file is created so that we don't overwrite the existing one and leave a mangled service file should
        there be an error when saving. Audio files are also copied into the service manager directory, and then packaged
        into the zip file.
        """
        file_path = self.file_name()
        self.log_debug('ServiceManager.save_file - {name}'.format(name=file_path))
        self.application.set_busy_cursor()

        service = self.create_basic_service()

        write_list = []
        missing_list = []

        if not self._save_lite:
            write_list, missing_list = self.get_write_file_list()

            if missing_list:
                self.application.set_normal_cursor()
                title = translate('OpenLP.ServiceManager', 'Service File(s) Missing')
                message = translate('OpenLP.ServiceManager',
                                    'The following file(s) in the service are missing: {name}\n\n'
                                    'These files will be removed if you continue to save.'
                                    ).format(name='\n\t'.join(missing_list))
                answer = QtWidgets.QMessageBox.critical(self, title, message,
                                                        QtWidgets.QMessageBox.StandardButtons(
                                                            QtWidgets.QMessageBox.Ok | QtWidgets.QMessageBox.Cancel))
                if answer == QtWidgets.QMessageBox.Cancel:
                    return False
        # Check if item contains a missing file.
        for item in list(self.service_items):
            if not self._save_lite:
                item['service_item'].remove_invalid_frames(missing_list)
                if item['service_item'].missing_frames():
                    self.service_items.remove(item)
                    continue
            service_item = item['service_item'].get_service_repr(self._save_lite)
            # Add the service item to the service.
            service.append({'serviceitem': service_item})
        self.repaint_service_list(-1, -1)
        service_content = json.dumps(service, cls=OpenLPJsonEncoder)
        service_content_size = len(bytes(service_content, encoding='utf-8'))
        total_size = service_content_size
        for file_item in write_list:
            total_size += file_item.stat().st_size
        self.log_debug('ServiceManager.save_file - ZIP contents size is %i bytes' % total_size)
        self.main_window.display_progress_bar(total_size)
        try:
            with NamedTemporaryFile(dir=str(file_path.parent), prefix='.') as temp_file, \
                    zipfile.ZipFile(temp_file, 'w') as zip_file:
                # First we add service contents..
                zip_file.writestr('service_data.osj', service_content)
                self.main_window.increment_progress_bar(service_content_size)
                # Finally add all the listed media files.
                for write_path in write_list:
                    zip_file.write(str(write_path), str(write_path))
                    self.main_window.increment_progress_bar(write_path.stat().st_size)
                with suppress(FileNotFoundError):
                    file_path.unlink()
                os.link(temp_file.name, str(file_path))
            Settings().setValue(self.main_window.service_manager_settings_section + '/last directory', file_path.parent)
        except (PermissionError, OSError) as error:
            self.log_exception('Failed to save service to disk: {name}'.format(name=file_path))
            self.main_window.error_message(
                translate('OpenLP.ServiceManager', 'Error Saving File'),
                translate('OpenLP.ServiceManager',
                          'There was an error saving your file.\n\n{error}').format(error=error))
            return self.save_file_as()
        self.main_window.finished_progress_bar()
        self.application.set_normal_cursor()
        self.main_window.add_recent_file(file_path)
        self.set_modified(False)
        return True

    def save_file_as(self):
        """
        Get a file name and then call :func:`ServiceManager.save_file` to save the file.
        """
        default_service_enabled = Settings().value('advanced/default service enabled')
        if default_service_enabled:
            service_day = Settings().value('advanced/default service day')
            if service_day == 7:
                local_time = datetime.now()
            else:
                service_hour = Settings().value('advanced/default service hour')
                service_minute = Settings().value('advanced/default service minute')
                now = datetime.now()
                day_delta = service_day - now.weekday()
                if day_delta < 0:
                    day_delta += 7
                time = now + timedelta(days=day_delta)
                local_time = time.replace(hour=service_hour, minute=service_minute)
            default_pattern = Settings().value('advanced/default service name')
            default_file_name = format_time(default_pattern, local_time)
        else:
            default_file_name = ''
        default_file_path = Path(default_file_name)
        directory_path = Settings().value(self.main_window.service_manager_settings_section + '/last directory')
        if directory_path:
            default_file_path = directory_path / default_file_path
        lite_filter = translate('OpenLP.ServiceManager', 'OpenLP Service Files - lite (*.oszl)')
        packaged_filter = translate('OpenLP.ServiceManager', 'OpenLP Service Files (*.osz)')
        if self._service_path and self._service_path.suffix == '.oszl':
            default_filter = lite_filter
        else:
            default_filter = packaged_filter
        # SaveAs from osz to oszl is not valid as the files will be deleted on exit which is not sensible or usable in
        # the long term.
        if self._service_path and self._service_path.suffix == '.oszl' or self.service_has_all_original_files:
            file_path, filter_used = FileDialog.getSaveFileName(
                self.main_window, UiStrings().SaveService, default_file_path,
                '{packaged};; {lite}'.format(packaged=packaged_filter, lite=lite_filter),
                default_filter)
        else:
            file_path, filter_used = FileDialog.getSaveFileName(
                self.main_window, UiStrings().SaveService, default_file_path,
                '{packaged};;'.format(packaged=packaged_filter))
        if not file_path:
            return False
        if filter_used == lite_filter:
            file_path = file_path.with_suffix('.oszl')
        else:
            file_path = file_path.with_suffix('.osz')
        self.set_file_name(file_path)
        self.decide_save_method()

    def decide_save_method(self):
        """
        Determine which type of save method to use.
        :param field:
        """
        if not self.file_name():
            return self.save_file_as()
        return self.save_file()

    def load_file(self, file_path):
        """
        Load an existing service file
        :param file_path:
        """
        if not file_path.exists():
            return False
        service_data = None
        self.application.set_busy_cursor()
        try:
            with zipfile.ZipFile(str(file_path)) as zip_file:
                compressed_size = 0
                for zip_info in zip_file.infolist():
                    compressed_size += zip_info.compress_size
                self.main_window.display_progress_bar(compressed_size)
                for zip_info in zip_file.infolist():
                    self.log_debug('Extract file: {name}'.format(name=zip_info.filename))
                    # The json file has been called 'service_data.osj' since OpenLP 3.0
                    if zip_info.filename == 'service_data.osj' or zip_info.filename.endswith('osj'):
                        with zip_file.open(zip_info, 'r') as json_file:
                            service_data = json_file.read()
                    else:
                        zip_info.filename = os.path.basename(zip_info.filename)
                        zip_file.extract(zip_info, str(self.service_path))
                    self.main_window.increment_progress_bar(zip_info.compress_size)
            if service_data:
                items = json.loads(service_data, cls=OpenLPJsonDecoder)
                self.new_file()
                self.process_service_items(items)
                self.set_file_name(file_path)
                self.main_window.add_recent_file(file_path)
                self.set_modified(False)
                Settings().setValue('servicemanager/last file', file_path)
            else:
                raise ValidationError(msg='No service data found')
        except (NameError, OSError, ValidationError, zipfile.BadZipFile) as e:
            self.log_exception('Problem loading service file {name}'.format(name=file_path))
            critical_error_message_box(
                message=translate('OpenLP.ServiceManager',
                                  'The service file {file_path} could not be loaded because it is either corrupt, or '
                                  'not a valid OpenLP 2 or OpenLP 3 service file.'.format(file_path=file_path)))
        self.main_window.finished_progress_bar()
        self.application.set_normal_cursor()
        self.repaint_service_list(-1, -1)

    def process_service_items(self, service_items):
        """
        Process all the array of service items loaded from the saved service

        :param service_items: list of service_items
        """
        for item in service_items:
            self.main_window.increment_progress_bar()
            service_item = ServiceItem()
            if 'openlp_core' in item:
                item = item['openlp_core']
                self._save_lite = item.get('lite-service', False)
                theme = item.get('service-theme', None)
                if theme:
                    find_and_set_in_combo_box(self.theme_combo_box, theme, set_missing=False)
                    if theme == self.theme_combo_box.currentText():
                        self.renderer.set_service_theme(theme)
            else:
                if self._save_lite:
                    service_item.set_from_service(item)
                else:
                    service_item.set_from_service(item, self.service_path)
                service_item.validate_item(self.suffixes)
                if service_item.is_capable(ItemCapabilities.OnLoadUpdate):
                    new_item = Registry().get(service_item.name).service_load(service_item)
                    if new_item:
                        service_item = new_item
                self.add_service_item(service_item, repaint=False)

    def load_last_file(self):
        """
        Load the last service item from the service manager when the service was last closed. Can be blank if there was
        no service present.
        """
        file_path = Settings().value('servicemanager/last file')
        if file_path:
            self.load_file(file_path)

    def context_menu(self, point):
        """
        The Right click context menu from the Serviceitem list

        :param point: The location of the cursor.
        """
        item = self.service_manager_list.itemAt(point)
        if item is None:
            return
        if item.parent():
            pos = item.parent().data(0, QtCore.Qt.UserRole)
        else:
            pos = item.data(0, QtCore.Qt.UserRole)
        service_item = self.service_items[pos - 1]
        self.edit_action.setVisible(False)
        self.rename_action.setVisible(False)
        self.create_custom_action.setVisible(False)
        self.maintain_action.setVisible(False)
        self.notes_action.setVisible(False)
        self.time_action.setVisible(False)
        self.auto_start_action.setVisible(False)
        if service_item['service_item'].is_capable(ItemCapabilities.CanEdit) and service_item['service_item'].edit_id:
            self.edit_action.setVisible(True)
        if service_item['service_item'].is_capable(ItemCapabilities.CanEditTitle):
            self.rename_action.setVisible(True)
        if service_item['service_item'].is_capable(ItemCapabilities.CanMaintain):
            self.maintain_action.setVisible(True)
        if item.parent() is None:
            self.notes_action.setVisible(True)
        if service_item['service_item'].is_capable(ItemCapabilities.CanLoop) and  \
                len(service_item['service_item'].get_frames()) > 1:
            self.auto_play_slides_menu.menuAction().setVisible(True)
            self.auto_play_slides_once.setChecked(service_item['service_item'].auto_play_slides_once)
            self.auto_play_slides_loop.setChecked(service_item['service_item'].auto_play_slides_loop)
            self.timed_slide_interval.setChecked(service_item['service_item'].timed_slide_interval > 0)
            if service_item['service_item'].timed_slide_interval > 0:
                delay_suffix = ' {text} s'.format(text=str(service_item['service_item'].timed_slide_interval))
            else:
                delay_suffix = ' ...'
            self.timed_slide_interval.setText(
                translate('OpenLP.ServiceManager', '&Delay between slides') + delay_suffix)
            # TODO for future: make group explains itself more visually
        else:
            self.auto_play_slides_menu.menuAction().setVisible(False)
        if service_item['service_item'].is_capable(ItemCapabilities.HasVariableStartTime) and \
                not service_item['service_item'].is_capable(ItemCapabilities.IsOptical):
            self.time_action.setVisible(True)
        if service_item['service_item'].is_capable(ItemCapabilities.CanAutoStartForLive):
            self.auto_start_action.setVisible(True)
            self.auto_start_action.setIcon(self.inactive)
            self.auto_start_action.setText(translate('OpenLP.ServiceManager', '&Auto Start - inactive'))
            if service_item['service_item'].will_auto_start:
                self.auto_start_action.setText(translate('OpenLP.ServiceManager', '&Auto Start - active'))
                self.auto_start_action.setIcon(self.active)
        if service_item['service_item'].is_text():
            for plugin in self.plugin_manager.plugins:
                if plugin.name == 'custom' and plugin.status == PluginStatus.Active:
                    self.create_custom_action.setVisible(True)
                    break
        self.theme_menu.menuAction().setVisible(False)
        # Set up the theme menu.
        if service_item['service_item'].is_text() and self.renderer.theme_level == ThemeLevel.Song:
            self.theme_menu.menuAction().setVisible(True)
            # The service item does not have a theme, check the "Default".
            if service_item['service_item'].theme is None:
                theme_action = self.theme_menu.defaultAction()
            else:
                theme_action = self.theme_menu.findChild(QtWidgets.QAction, service_item['service_item'].theme)
            if theme_action is not None:
                theme_action.setChecked(True)
        self.menu.exec(self.service_manager_list.mapToGlobal(point))

    def on_service_item_note_form(self):
        """
        Allow the service note to be edited
        :param field:
        """
        item = self.find_service_item()[0]
        self.service_note_form.text_edit.setPlainText(self.service_items[item]['service_item'].notes)
        if self.service_note_form.exec():
            self.service_items[item]['service_item'].notes = self.service_note_form.text_edit.toPlainText()
            self.repaint_service_list(item, -1)
            self.set_modified()

    def on_start_time_form(self):
        """
        Opens a dialog to type in service item notes.
        :param field:
        """
        item = self.find_service_item()[0]
        self.start_time_form.item = self.service_items[item]
        if self.start_time_form.exec():
            self.repaint_service_list(item, -1)

    def toggle_auto_play_slides_once(self):
        """
        Toggle Auto play slide once. Inverts auto play once option for the item

        :param field:
        """
        item = self.find_service_item()[0]
        service_item = self.service_items[item]['service_item']
        service_item.auto_play_slides_once = not service_item.auto_play_slides_once
        if service_item.auto_play_slides_once:
            service_item.auto_play_slides_loop = False
            self.auto_play_slides_loop.setChecked(False)
        if service_item.auto_play_slides_once and service_item.timed_slide_interval == 0:
            service_item.timed_slide_interval = Settings().value(
                self.main_window.general_settings_section + '/loop delay')
        self.set_modified()

    def toggle_auto_play_slides_loop(self):
        """
        Toggle Auto play slide loop.

        :param field:
        """
        item = self.find_service_item()[0]
        service_item = self.service_items[item]['service_item']
        service_item.auto_play_slides_loop = not service_item.auto_play_slides_loop
        if service_item.auto_play_slides_loop:
            service_item.auto_play_slides_once = False
            self.auto_play_slides_once.setChecked(False)
        if service_item.auto_play_slides_loop and service_item.timed_slide_interval == 0:
            service_item.timed_slide_interval = Settings().value(
                self.main_window.general_settings_section + '/loop delay')
        self.set_modified()

    def on_timed_slide_interval(self):
        """
        Shows input dialog for enter interval in seconds for delay
        :param field:
        """
        item = self.find_service_item()[0]
        service_item = self.service_items[item]['service_item']
        if service_item.timed_slide_interval == 0:
            timed_slide_interval = Settings().value(self.main_window.general_settings_section + '/loop delay')
        else:
            timed_slide_interval = service_item.timed_slide_interval
        timed_slide_interval, ok = QtWidgets.QInputDialog.getInt(self, translate('OpenLP.ServiceManager',
                                                                 'Input delay'),
                                                                 translate('OpenLP.ServiceManager',
                                                                           'Delay between slides in seconds.'),
                                                                 timed_slide_interval, 0, 180, 1)
        if ok:
            service_item.timed_slide_interval = timed_slide_interval
        if service_item.timed_slide_interval != 0 and not service_item.auto_play_slides_loop \
                and not service_item.auto_play_slides_once:
            service_item.auto_play_slides_loop = True
        elif service_item.timed_slide_interval == 0:
            service_item.auto_play_slides_loop = False
            service_item.auto_play_slides_once = False
        self.set_modified()

    def on_auto_start(self):
        """
        Toggles to Auto Start Setting.
        """
        item = self.find_service_item()[0]
        self.service_items[item]['service_item'].will_auto_start = \
            not self.service_items[item]['service_item'].will_auto_start

    def on_service_item_edit_form(self):
        """
        Opens a dialog to edit the service item and update the service display if changes are saved.
        :param field:
        """
        item = self.find_service_item()[0]
        self.service_item_edit_form.set_service_item(self.service_items[item]['service_item'])
        if self.service_item_edit_form.exec():
            self.add_service_item(self.service_item_edit_form.get_service_item(),
                                  replace=True, expand=self.service_items[item]['expanded'])

    def preview_live(self, unique_identifier, row):
        """
        Called by the SlideController to request a preview item be made live and allows the next preview to be updated
        if relevant.

        :param unique_identifier: Reference to the service_item
        :param row: individual row number
        """
        for sitem in self.service_items:
            if sitem['service_item'].unique_identifier == unique_identifier:
                item = self.service_manager_list.topLevelItem(sitem['order'] - 1)
                self.service_manager_list.setCurrentItem(item)
                self.make_live(int(row))
                return

    def next_item(self):
        """
        Called by the SlideController to select the next service item.
        """
        if not self.service_manager_list.selectedItems():
            return
        selected = self.service_manager_list.selectedItems()[0]
        look_for = 0
        service_iterator = QtWidgets.QTreeWidgetItemIterator(self.service_manager_list)
        while service_iterator.value():
            if look_for == 1 and service_iterator.value().parent() is None:
                self.service_manager_list.setCurrentItem(service_iterator.value())
                self.make_live()
                return
            if service_iterator.value() == selected:
                look_for = 1
            service_iterator += 1

    def previous_item(self, last_slide=False):
        """
        Called by the SlideController to select the previous service item.

        :param last_slide: Is this the last slide in the service_item.
        """
        if not self.service_manager_list.selectedItems():
            return
        selected = self.service_manager_list.selectedItems()[0]
        prev_item = None
        prev_item_last_slide = None
        service_iterator = QtWidgets.QTreeWidgetItemIterator(self.service_manager_list)
        while service_iterator.value():
            if service_iterator.value() == selected:
                if last_slide and prev_item_last_slide:
                    pos = prev_item.data(0, QtCore.Qt.UserRole)
                    check_expanded = self.service_items[pos - 1]['expanded']
                    self.service_manager_list.setCurrentItem(prev_item_last_slide)
                    if not check_expanded:
                        self.service_manager_list.collapseItem(prev_item)
                    self.make_live()
                    self.service_manager_list.setCurrentItem(prev_item)
                elif prev_item:
                    self.service_manager_list.setCurrentItem(prev_item)
                    self.make_live()
                return
            if service_iterator.value().parent() is None:
                prev_item = service_iterator.value()
            if service_iterator.value().parent() is prev_item:
                prev_item_last_slide = service_iterator.value()
            service_iterator += 1

    def on_set_item(self, message):
        """
        Called by a signal to select a specific item and make it live usually from remote.

        :param field:
        :param message: The data passed in from a remove message
        """
        self.log_debug(message)
        self.set_item(int(message))

    def set_item(self, index):
        """
        Makes a specific item in the service live.

        :param index: The index of the service item list to be actioned.
        """
        if 0 <= index < self.service_manager_list.topLevelItemCount():
            item = self.service_manager_list.topLevelItem(index)
            self.service_manager_list.setCurrentItem(item)
            self.make_live()

    def on_move_selection_up(self):
        """
        Moves the cursor selection up the window. Called by the up arrow.
        """
        item = self.service_manager_list.currentItem()
        item_before = self.service_manager_list.itemAbove(item)
        if item_before is None:
            return
        self.service_manager_list.setCurrentItem(item_before)

    def on_move_selection_down(self):
        """
        Moves the cursor selection down the window. Called by the down arrow.
        """
        item = self.service_manager_list.currentItem()
        item_after = self.service_manager_list.itemBelow(item)
        if item_after is None:
            return
        self.service_manager_list.setCurrentItem(item_after)

    def on_expand_selection(self):
        """
        Expands cursor selection on the window. Called by the right arrow
        """
        item = self.service_manager_list.currentItem()
        # Since we only have 2 levels we find them by checking for children
        if item.childCount():
            if not self.service_manager_list.isExpanded(self.service_manager_list.currentIndex()):
                self.service_manager_list.expandItem(item)
                self.service_manager.expanded(item)
                # If not expanded, Expand it
            self.service_manager_list.setCurrentItem(self.service_manager_list.itemBelow(item))
            # Then move selection down to child whether it needed to be expanded or not

    def on_collapse_selection(self):
        """
        Collapses cursor selection on the window Called by the left arrow
        """
        item = self.service_manager_list.currentItem()
        # Since we only have 2 levels we find them by checking for children
        if item.childCount():
            if self.service_manager_list.isExpanded(self.service_manager_list.currentIndex()):
                self.service_manager_list.collapseItem(item)
                self.service_manager.collapsed(item)
        else:  # If selection is lower level
            self.service_manager_list.collapseItem(item.parent())
            self.service_manager.collapsed(item.parent())
            self.service_manager_list.setCurrentItem(item.parent())

    def on_collapse_all(self):
        """
        Collapse all the service items.
        :param field:
        """
        for item in self.service_items:
            item['expanded'] = False
        self.service_manager_list.collapseAll()

    def collapsed(self, item):
        """
        Record if an item is collapsed. Used when repainting the list to get the correct state.

        :param item: The service item to be checked
        """
        pos = item.data(0, QtCore.Qt.UserRole)
        # Only set root items as collapsed, and since we only have 2 levels we find them by checking for children
        if item.childCount():
            self.service_items[pos - 1]['expanded'] = False

    def on_expand_all(self):
        """
        Collapse all the service items.
        :param field:
        """
        for item in self.service_items:
            item['expanded'] = True
        self.service_manager_list.expandAll()

    def expanded(self, item):
        """
        Record if an item is collapsed. Used when repainting the list to get the correct state.

        :param item: The service item to be checked
        """
        pos = item.data(0, QtCore.Qt.UserRole)
        # Only set root items as expanded, and since we only have 2 levels we find them by checking for children
        if item.childCount():
            self.service_items[pos - 1]['expanded'] = True

    def on_service_top(self):
        """
        Move the current ServiceItem to the top of the list.
        :param field:
        """
        item, child = self.find_service_item()
        if item < len(self.service_items) and item != -1:
            temp = self.service_items[item]
            self.service_items.remove(self.service_items[item])
            self.service_items.insert(0, temp)
            self.repaint_service_list(0, child)
            self.set_modified()

    def on_service_up(self):
        """
        Move the current ServiceItem one position up in the list.
        :param field:
        """
        item, child = self.find_service_item()
        if item > 0:
            temp = self.service_items[item]
            self.service_items.remove(self.service_items[item])
            self.service_items.insert(item - 1, temp)
            self.repaint_service_list(item - 1, child)
            self.set_modified()

    def on_service_down(self):
        """
        Move the current ServiceItem one position down in the list.
        :param field:
        """
        item, child = self.find_service_item()
        if item < len(self.service_items) and item != -1:
            temp = self.service_items[item]
            self.service_items.remove(self.service_items[item])
            self.service_items.insert(item + 1, temp)
            self.repaint_service_list(item + 1, child)
            self.set_modified()

    def on_service_end(self):
        """
        Move the current ServiceItem to the bottom of the list.
        :param field:
        """
        item, child = self.find_service_item()
        if item < len(self.service_items) and item != -1:
            temp = self.service_items[item]
            self.service_items.remove(self.service_items[item])
            self.service_items.insert(len(self.service_items), temp)
            self.repaint_service_list(len(self.service_items) - 1, child)
            self.set_modified()

    def on_delete_from_service(self):
        """
        Remove the current ServiceItem from the list.
        :param field:
        """
        item = self.find_service_item()[0]
        if item != -1:
            self.service_items.remove(self.service_items[item])
            self.repaint_service_list(item - 1, -1)
            self.set_modified()

    def repaint_service_list(self, service_item, service_item_child):
        """
        Clear the existing service list and prepaint all the items. This is used when moving items as the move takes
        place in a supporting list, and when regenerating all the items due to theme changes.

        :param service_item: The item which changed. (int)
        :param service_item_child: The child of the ``service_item``, which will be selected. (int)
        """
        # Correct order of items in array
        count = 1
        self.service_has_all_original_files = True
        for item in self.service_items:
            item['order'] = count
            count += 1
            if not item['service_item'].has_original_files:
                self.service_has_all_original_files = False
        # Repaint the screen
        self.service_manager_list.clear()
        self.service_manager_list.clearSelection()
        for item_count, item in enumerate(self.service_items):
            service_item_from_item = item['service_item']
            tree_widget_item = QtWidgets.QTreeWidgetItem(self.service_manager_list)
            if service_item_from_item.is_valid:
                if service_item_from_item.notes:
                    icon = QtGui.QImage(service_item_from_item.icon)
                    icon = icon.scaled(80, 80, QtCore.Qt.KeepAspectRatio, QtCore.Qt.SmoothTransformation)
                    overlay = QtGui.QImage(':/services/service_item_notes.png')
                    overlay = overlay.scaled(80, 80, QtCore.Qt.KeepAspectRatio, QtCore.Qt.SmoothTransformation)
                    painter = QtGui.QPainter(icon)
                    painter.drawImage(0, 0, overlay)
                    painter.end()
                    tree_widget_item.setIcon(0, build_icon(icon))
                elif service_item_from_item.temporary_edit:
                    icon = QtGui.QImage(service_item_from_item.icon)
                    icon = icon.scaled(80, 80, QtCore.Qt.KeepAspectRatio, QtCore.Qt.SmoothTransformation)
                    overlay = QtGui.QImage(':/general/general_export.png')
                    overlay = overlay.scaled(40, 40, QtCore.Qt.KeepAspectRatio, QtCore.Qt.SmoothTransformation)
                    painter = QtGui.QPainter(icon)
                    painter.drawImage(40, 0, overlay)
                    painter.end()
                    tree_widget_item.setIcon(0, build_icon(icon))
                else:
                    tree_widget_item.setIcon(0, service_item_from_item.iconic_representation)
            else:
                tree_widget_item.setIcon(0, build_icon(':/general/general_delete.png'))
            tree_widget_item.setText(0, service_item_from_item.get_display_title())
            tips = []
            if service_item_from_item.temporary_edit:
                text1 = translate('OpenLP.ServiceManager', 'Edit')
                text2 = translate('OpenLP.ServiceManager', 'Service copy only')
                tips.append('<strong>{text1}:</strong> <em>{text2}</em>'.format(text1=text1, text2=text2))
            if service_item_from_item.theme and service_item_from_item.theme != -1:
                text = translate('OpenLP.ServiceManager', 'Slide theme')
                tips.append('<strong>{text1}:</strong> <em>{text2}</em>'.format(text1=text,
                                                                                text2=service_item_from_item.theme))
            if service_item_from_item.notes:
                text1 = translate('OpenLP.ServiceManager', 'Notes')
                text2 = html.escape(service_item_from_item.notes)
                tips.append('<strong>{text1}: </strong> {text2}'.format(text1=text1, text2=text2))
            if item['service_item'].is_capable(ItemCapabilities.HasVariableStartTime):
                tips.append(item['service_item'].get_media_time())
            tree_widget_item.setToolTip(0, '<br>'.join(tips))
            tree_widget_item.setData(0, QtCore.Qt.UserRole, item['order'])
            tree_widget_item.setSelected(item['selected'])
            # Add the children to their parent tree_widget_item.
            for count, frame in enumerate(service_item_from_item.get_frames()):
                child = QtWidgets.QTreeWidgetItem(tree_widget_item)
                # prefer to use a display_title
                if service_item_from_item.is_capable(ItemCapabilities.HasDisplayTitle):
                    text = frame['display_title'].replace('\n', ' ')
                else:
                    text = frame['title'].replace('\n', ' ')
                child.setText(0, text[:40])
                child.setData(0, QtCore.Qt.UserRole, count)
                if service_item == item_count:
                    if item['expanded'] and service_item_child == count:
                        self.service_manager_list.setCurrentItem(child)
                    elif service_item_child == -1:
                        self.service_manager_list.setCurrentItem(tree_widget_item)
            tree_widget_item.setExpanded(item['expanded'])

    def clean_up(self):
        """
        Empties the service_path of temporary files on system exit.
        """
        for file_name in os.listdir(self.service_path):
            file_path = Path(self.service_path, file_name)
            delete_file(file_path)
        if os.path.exists(os.path.join(self.service_path, 'audio')):
            shutil.rmtree(os.path.join(self.service_path, 'audio'), True)

    def on_theme_combo_box_selected(self, current_index):
        """
        Set the theme for the current service.

        :param current_index: The combo box index for the selected item
        """
        self.service_theme = self.theme_combo_box.currentText()
        self.renderer.set_service_theme(self.service_theme)
        Settings().setValue(self.main_window.service_manager_settings_section + '/service theme', self.service_theme)
        self.regenerate_service_items(True)

    def theme_change(self):
        """
        The theme may have changed in the settings dialog so make sure the theme combo box is in the correct state.
        """
        visible = self.renderer.theme_level != ThemeLevel.Global
        self.toolbar.actions['theme_combo_box'].setVisible(visible)
        self.toolbar.actions['theme_label'].setVisible(visible)
        self.regenerate_service_items()

    def regenerate_service_items(self, changed=False):
        """
        Rebuild the service list as things have changed and a repaint is the easiest way to do this.

        :param changed: True if the list has changed for new / removed items. False for a theme change.
        """
        self.application.set_busy_cursor()
        # force reset of renderer as theme data has changed
        self.service_has_all_original_files = True
        if self.service_items:
            for item in self.service_items:
                item['selected'] = False
            service_iterator = QtWidgets.QTreeWidgetItemIterator(self.service_manager_list)
            selected_item = None
            while service_iterator.value():
                if service_iterator.value().isSelected():
                    selected_item = service_iterator.value()
                service_iterator += 1
            if selected_item is not None:
                if selected_item.parent() is None:
                    pos = selected_item.data(0, QtCore.Qt.UserRole)
                else:
                    pos = selected_item.parent().data(0, QtCore.Qt.UserRole)
                self.service_items[pos - 1]['selected'] = True
            temp_service_items = self.service_items
            self.service_manager_list.clear()
            self.service_items = []
            self.is_new = True
            for item in temp_service_items:
                self.add_service_item(item['service_item'], False, expand=item['expanded'], repaint=False,
                                      selected=item['selected'])
            # Set to False as items may have changed rendering does not impact the saved song so True may also be valid
            if changed:
                self.set_modified()
            # Repaint it once only at the end
            self.repaint_service_list(-1, -1)
        self.application.set_normal_cursor()

    def replace_service_item(self, new_item):
        """
        Using the service item passed replace the one with the same edit id if found.

        :param new_item: a new service item to up date an existing one.
        """
        for item_count, item in enumerate(self.service_items):
            if item['service_item'].edit_id == new_item.edit_id and item['service_item'].name == new_item.name:
                new_item.render()
                new_item.merge(item['service_item'])
                item['service_item'] = new_item
                self.repaint_service_list(item_count + 1, 0)
                self.live_controller.replace_service_manager_item(new_item)
                self.set_modified()

    def add_service_item(self, item, rebuild=False, expand=None, replace=False, repaint=True, selected=False,
                         position=-1):
        """
        Add a Service item to the list

        :param item: Service Item to be added
        :param rebuild: Do we need to rebuild the live display (Default False)
        :param expand: Override the default expand settings. (Tristate)
        :param replace: Is the service item a replacement (Default False)
        :param repaint: Do we need to repaint the service item list (Default True)
        :param selected: Has the item been selected (Default False)
        :param position: The position where the item is dropped (Default -1)
        """
        # if not passed set to config value
        if expand is None:
            expand = Settings().value('advanced/expand service item')
        item.from_service = True
        if position != -1:
            self.drop_position = position
        if replace:
            s_item, child = self.find_service_item()
            item.merge(self.service_items[s_item]['service_item'])
            self.service_items[s_item]['service_item'] = item
            self.repaint_service_list(s_item, child)
            self.live_controller.replace_service_manager_item(item)
        else:
            item.render()
            # nothing selected for dnd
            if self.drop_position == -1:
                if isinstance(item, list):
                    for ind_item in item:
                        self.service_items.append({'service_item': ind_item,
                                                   'order': len(self.service_items) + 1,
                                                   'expanded': expand, 'selected': selected})
                else:
                    self.service_items.append({'service_item': item,
                                               'order': len(self.service_items) + 1,
                                               'expanded': expand, 'selected': selected})
                if repaint:
                    self.repaint_service_list(len(self.service_items) - 1, -1)
            else:
                self.service_items.insert(self.drop_position,
                                          {'service_item': item, 'order': self.drop_position,
                                           'expanded': expand, 'selected': selected})
                self.repaint_service_list(self.drop_position, -1)
            # if rebuilding list make sure live is fixed.
            if rebuild:
                self.live_controller.replace_service_manager_item(item)
        self.drop_position = -1
        self.set_modified()

    def make_preview(self):
        """
        Send the current item to the Preview slide controller
        :param field:
        """
        self.application.set_busy_cursor()
        item, child = self.find_service_item()
        if self.service_items[item]['service_item'].is_valid:
            self.preview_controller.add_service_manager_item(self.service_items[item]['service_item'], child)
        else:
            critical_error_message_box(translate('OpenLP.ServiceManager', 'Missing Display Handler'),
                                       translate('OpenLP.ServiceManager',
                                                 'Your item cannot be displayed as there is no handler to display it'))
        self.application.set_normal_cursor()

    def get_service_item(self):
        """
        Send the current item to the Preview slide controller
        """
        item = self.find_service_item()[0]
        if item == -1:
            return False
        else:
            return self.service_items[item]['service_item']

    def on_double_click_live(self):
        """
        Send the current item to the Live slide controller but triggered by a tablewidget click event.
        :param field:
        """
        self.list_double_clicked = True
        self.make_live()

    def on_single_click_preview(self):
        """
        If single click previewing is enabled, and triggered by a tablewidget click event,
        start a timeout to verify a double-click hasn't triggered.
        :param field:
        """
        if Settings().value('advanced/single click service preview'):
            if not self.list_double_clicked:
                # If a double click has not registered start a timer, otherwise wait for the existing timer to finish.
                QtCore.QTimer.singleShot(QtWidgets.QApplication.instance().doubleClickInterval(),
                                         self.on_single_click_preview_timeout)

    def on_single_click_preview_timeout(self):
        """
        If a single click ok, but double click not triggered, send the current item to the Preview slide controller.
        :param field:
        """
        if self.list_double_clicked:
            # If a double click has registered, clear it.
            self.list_double_clicked = False
        else:
            # Otherwise preview the item.
            self.make_preview()

    def make_live(self, row=-1):
        """
        Send the current item to the Live slide controller

        :param row: Row number to be displayed if from preview. -1 is passed if the value is not set
        """
        item, child = self.find_service_item()
        # No items in service
        if item == -1:
            return
        if row != -1:
            child = row
        self.application.set_busy_cursor()
        if self.service_items[item]['service_item'].is_valid:
            self.live_controller.add_service_manager_item(self.service_items[item]['service_item'], child)
            if Settings().value(self.main_window.general_settings_section + '/auto preview'):
                item += 1
                if self.service_items and item < len(self.service_items) and \
                        self.service_items[item]['service_item'].is_capable(ItemCapabilities.CanPreview):
                    self.preview_controller.add_service_manager_item(self.service_items[item]['service_item'], 0)
                    self.live_controller.preview_widget.setFocus()
        else:
            critical_error_message_box(translate('OpenLP.ServiceManager', 'Missing Display Handler'),
                                       translate('OpenLP.ServiceManager',
                                                 'Your item cannot be displayed as the plugin required to display it '
                                                 'is missing or inactive'))
        self.application.set_normal_cursor()

    def remote_edit(self):
        """
        Triggers a remote edit to a plugin to allow item to be edited.
        :param field:
        """
        item = self.find_service_item()[0]
        if self.service_items[item]['service_item'].is_capable(ItemCapabilities.CanEdit):
            new_item = Registry().get(self.service_items[item]['service_item'].name). \
                on_remote_edit(self.service_items[item]['service_item'].edit_id)
            if new_item:
                self.add_service_item(new_item, replace=True)

    def on_service_item_rename(self):
        """
        Opens a dialog to rename the service item.

        :param field: Not used, but PyQt needs this.
        """
        item = self.find_service_item()[0]
        if not self.service_items[item]['service_item'].is_capable(ItemCapabilities.CanEditTitle):
            return
        title = self.service_items[item]['service_item'].title
        title, ok = QtWidgets.QInputDialog.getText(self, translate('OpenLP.ServiceManager', 'Rename item title'),
                                                   translate('OpenLP.ServiceManager', 'Title:'),
                                                   QtWidgets.QLineEdit.Normal, self.tr(title))
        if ok:
            self.service_items[item]['service_item'].title = title
            self.repaint_service_list(item, -1)
            self.set_modified()

    def create_custom(self):
        """
        Saves the current text item as a custom slide
        :param field:
        """
        item = self.find_service_item()[0]
        Registry().execute('custom_create_from_service', self.service_items[item]['service_item'])

    def find_service_item(self):
        """
        Finds the first selected ServiceItem in the list and returns the position of the service_item_from_item and its
        selected child item. For example, if the third child item (in the Slidecontroller known as slide) in the
        second service item is selected this will return::

            (1, 2)
        """
        items = self.service_manager_list.selectedItems()
        service_item = -1
        service_item_child = -1
        for item in items:
            parent_item = item.parent()
            if parent_item is None:
                service_item = item.data(0, QtCore.Qt.UserRole)
            else:
                service_item = parent_item.data(0, QtCore.Qt.UserRole)
                service_item_child = item.data(0, QtCore.Qt.UserRole)
            # Adjust for zero based arrays.
            service_item -= 1
            # Only process the first item on the list for this method.
            break
        return service_item, service_item_child

    def drop_event(self, event):
        """
        Receive drop event and trigger an internal event to get the plugins to build and push the correct service item.
        The drag event payload carries the plugin name

        :param event: Handle of the event passed
        """
        link = event.mimeData()
        if link.hasUrls():
            event.setDropAction(QtCore.Qt.CopyAction)
            event.accept()
            for url in link.urls():
                file_name = url.toLocalFile()
                if file_name.endswith('.osz'):
                    self.on_load_service_clicked(file_name)
                elif file_name.endswith('.oszl'):
                    # todo correct
                    self.on_load_service_clicked(file_name)
        elif link.hasText():
            plugin = link.text()
            item = self.service_manager_list.itemAt(event.pos())
            # ServiceManager started the drag and drop
            if plugin == 'ServiceManager':
                start_pos, child = self.find_service_item()
                # If no items selected
                if start_pos == -1:
                    return
                if item is None:
                    end_pos = len(self.service_items) - 1
                else:
                    end_pos = get_parent_item_data(item) - 1
                service_item = self.service_items[start_pos]
                if start_pos != end_pos:
                    self.service_items.remove(service_item)
                    self.service_items.insert(end_pos, service_item)
                    self.repaint_service_list(end_pos, child)
                    self.set_modified()
            else:
                # we are not over anything so drop
                replace = False
                if item is None:
                    self.drop_position = len(self.service_items)
                else:
                    # we are over something so lets investigate
                    pos = get_parent_item_data(item) - 1
                    service_item = self.service_items[pos]
                    if (plugin == service_item['service_item'].name and
                            service_item['service_item'].is_capable(ItemCapabilities.CanAppend)):
                        action = self.dnd_menu.exec(QtGui.QCursor.pos())
                        # New action required
                        if action == self.new_action:
                            self.drop_position = get_parent_item_data(item)
                        # Append to existing action
                        if action == self.add_to_action:
                            self.drop_position = get_parent_item_data(item)
                            item.setSelected(True)
                            replace = True
                    else:
                        self.drop_position = get_parent_item_data(item) - 1
                Registry().execute('{plugin}_add_service_item'.format(plugin=plugin), replace)

    def update_theme_list(self, theme_list):
        """
        Called from ThemeManager when the Themes have changed

        :param theme_list: A list of current themes to be displayed
        """
        self.theme_combo_box.clear()
        self.theme_menu.clear()
        self.theme_combo_box.addItem('')
        theme_group = QtWidgets.QActionGroup(self.theme_menu)
        theme_group.setExclusive(True)
        theme_group.setObjectName('theme_group')
        # Create a "Default" theme, which allows the user to reset the item's theme to the service theme or global
        # theme.
        default_theme = create_widget_action(self.theme_menu, text=UiStrings().Default, checked=False,
                                             triggers=self.on_theme_change_action)
        self.theme_menu.setDefaultAction(default_theme)
        theme_group.addAction(default_theme)
        self.theme_menu.addSeparator()
        for theme in theme_list:
            self.theme_combo_box.addItem(theme)
            theme_group.addAction(create_widget_action(self.theme_menu, theme, text=theme, checked=False,
                                  triggers=self.on_theme_change_action))
        find_and_set_in_combo_box(self.theme_combo_box, self.service_theme)
        self.renderer.set_service_theme(self.service_theme)
        self.regenerate_service_items()

    def on_theme_change_action(self):
        """
        Handles theme change events

        :param field:
        """
        theme = self.sender().objectName()
        # No object name means that the "Default" theme is supposed to be used.
        if not theme:
            theme = None
        item = self.find_service_item()[0]
        self.service_items[item]['service_item'].update_theme(theme)
        self.regenerate_service_items(True)

    def on_make_live_action_triggered(self, checked):
        """
        Handle `make_live_action` when the action is triggered.

        :param bool checked: Not Used.
        :rtype: None
        """
        self.make_live()

    def get_drop_position(self):
        """
        Getter for drop_position. Used in: MediaManagerItem
        """
        return self.drop_position


def get_parent_item_data(item):
    """
    Finds and returns the parent item for any item

    :param item: The service item list item to be checked.
    """
    parent_item = item.parent()
    if parent_item is None:
        return item.data(0, QtCore.Qt.UserRole)
    else:
        return parent_item.data(0, QtCore.Qt.UserRole)<|MERGE_RESOLUTION|>--- conflicted
+++ resolved
@@ -506,8 +506,6 @@
         service.append({'openlp_core': core})
         return service
 
-<<<<<<< HEAD
-=======
     def get_write_file_list(self):
         """
         Get a list of files used in the service and files that are missing.
@@ -533,7 +531,6 @@
                 write_list.append(audio_path)
         return write_list, missing_list
 
->>>>>>> 1f53453f
     def save_file(self):
         """
         Save the current service file.
