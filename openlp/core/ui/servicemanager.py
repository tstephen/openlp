--- conflicted
+++ resolved
@@ -37,11 +37,7 @@
     Receiver, build_icon, ItemCapabilities, SettingsManager, translate, \
     ThemeLevel
 from openlp.core.ui import ServiceNoteForm, ServiceItemEditForm
-<<<<<<< HEAD
-from openlp.core.utils import AppLocation, ActionConfig
-=======
-from openlp.core.utils import AppLocation, split_filename
->>>>>>> c75e69fe
+from openlp.core.utils import AppLocation, split_filename, ActionList
 
 class ServiceManagerList(QtGui.QTreeWidget):
     """
@@ -278,52 +274,59 @@
         self.serviceManagerList.move_down = \
                 QtGui.QAction(QtGui.QIcon(u':/services/service_down.png'),
                                     u'Move_down', parent)
-        ActionConfig.set(self.serviceManagerList.move_down, 
+        ActionList.set(self.serviceManagerList.move_down, 
                                     widget, u'Move_down', 
                                     u'Service Settings', self.onServiceDown,  
                                     QtCore.Qt.Key_PageDown)
+        self.parent.actionList.add_action(self.serviceManagerList.move_down, u'Service')
         self.serviceManagerList.move_up = \
                 QtGui.QAction(QtGui.QIcon(u':/services/service_up.png'),
                                     u'Move_up', parent)
-        ActionConfig.set(self.serviceManagerList.move_up, 
+        ActionList.set(self.serviceManagerList.move_up, 
                                     widget, u'Move_up', 
                                     u'Service Settings', self.onServiceUp,  
                                     QtCore.Qt.Key_PageUp)
+        self.parent.actionList.add_action(self.serviceManagerList.move_up, u'Service')
         self.serviceManagerList.enter = \
                 QtGui.QAction(QtGui.QIcon(u':/services/service_up.png'),
                                     u'Make Live', parent)
-        ActionConfig.set(self.serviceManagerList.enter, 
+        ActionList.set(self.serviceManagerList.enter, 
                                     widget, u'Make Live', 
                                     u'Service Settings', self.makeLive,  
                                     QtCore.Qt.Key_Enter, QtCore.Qt.Key_Return)
+        self.parent.actionList.add_action(self.serviceManagerList.enter, u'Service')
         self.serviceManagerList.home = \
                 QtGui.QAction(QtGui.QIcon(u':/services/service_up.png'),
                                     u'Home', parent)
-        ActionConfig.set(self.serviceManagerList.home, 
+        ActionList.set(self.serviceManagerList.home, 
                                     widget, u'Home', 
                                     u'Service Settings', self.onServiceTop,  
                                     QtCore.Qt.Key_Home)
+        self.parent.actionList.add_action(self.serviceManagerList.home, u'Service')
         self.serviceManagerList.end = \
                 QtGui.QAction(QtGui.QIcon(u':/services/service_up.png'),
                                     u'End', parent)
-        ActionConfig.set(self.serviceManagerList.end, 
+        ActionList.set(self.serviceManagerList.end, 
                                     widget, u'End', 
                                     u'Service Settings', self.onServiceEnd,  
                                     QtCore.Qt.Key_End)
+        self.parent.actionList.add_action(self.serviceManagerList.end, u'Service')
         self.serviceManagerList.up = \
                 QtGui.QAction(QtGui.QIcon(u':/services/service_up.png'),
                                     u'Move Selection up', parent)
-        ActionConfig.set(self.serviceManagerList.up, 
+        ActionList.set(self.serviceManagerList.up, 
                                     widget, u'Move Selection up', 
                                     u'Service Settings', self.onMoveSelectionUp,  
                                     QtCore.Qt.Key_Up)
+        self.parent.actionList.add_action(self.serviceManagerList.up, u'Service')
         self.serviceManagerList.down = \
                 QtGui.QAction(QtGui.QIcon(u':/services/service_up.png'),
                                     u'Move Selection down', parent)
-        ActionConfig.set(self.serviceManagerList.down, 
+        ActionList.set(self.serviceManagerList.down, 
                                     widget, u'Move Selection down', 
                                     u'Service Settings', self.onMoveSelectionDown,  
                                     QtCore.Qt.Key_Down)
+        self.parent.actionList.add_action(self.serviceManagerList.down, u'Service')
 
     def setModified(self, modified=True):
         """
