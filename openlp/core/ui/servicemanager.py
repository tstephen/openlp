--- conflicted
+++ resolved
@@ -513,11 +513,7 @@
             file_size = os.path.getsize(file_item)
             total_size += file_size
         log.debug(u'ServiceManager.save_file - ZIP contents size is %i bytes' % total_size)
-<<<<<<< HEAD
-        service_content = pickle.dumps(service)
-=======
         service_content = json.dumps(service)
->>>>>>> de0f5c91
         # Usual Zip file cannot exceed 2GiB, file with Zip64 cannot be extracted using unzip in UNIX.
         allow_zip_64 = (total_size > 2147483648 + len(service_content))
         log.debug(u'ServiceManager.save_file - allowZip64 is %s' % allow_zip_64)
@@ -590,11 +586,7 @@
             #TODO: check for file item on save.
             service.append({u'serviceitem': service_item})
             self.main_window.increment_progress_bar()
-<<<<<<< HEAD
-        service_content = pickle.dumps(service)
-=======
         service_content = json.dumps(service)
->>>>>>> de0f5c91
         zip_file = None
         success = True
         self.main_window.increment_progress_bar()
@@ -711,14 +703,10 @@
                     p_file = os.path.join(self.servicePath, osfile)
             if 'p_file' in locals():
                 file_to = open(p_file, u'r')
-<<<<<<< HEAD
-                items = pickle.load(file_to)
-=======
                 if p_file.endswith(u'osj'):
                     items = json.load(file_to)
                 else:
                     items = cPickle.load(file_to)
->>>>>>> de0f5c91
                 file_to.close()
                 self.new_file()
                 self.set_file_name(file_name)
