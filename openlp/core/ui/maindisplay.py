--- conflicted
+++ resolved
@@ -343,12 +343,8 @@
         """
         Generates a preview of the image displayed.
         """
-<<<<<<< HEAD
         log.debug(u'preview for %s', self.is_live)
-=======
-        log.debug(u'preview for %s', self.isLive)
         was_visible = self.isVisible()
->>>>>>> 88fb52ff
         self.application.process_events()
         # We must have a service item to preview.
         if self.is_live and hasattr(self, u'serviceItem'):
@@ -362,18 +358,12 @@
         while not self.webLoaded:
             self.application.process_events()
         # if was hidden keep it hidden
-<<<<<<< HEAD
         if self.is_live:
             if self.hide_mode:
                 self.hide_display(self.hide_mode)
-            else:
-=======
-        if self.isLive:
-            if self.hideMode:
-                self.hide_display(self.hideMode)
             # Only continue if the visibility wasn't changed during method call.
             elif was_visible == self.isVisible():
->>>>>>> 88fb52ff
+
                 # Single screen active
                 if self.screens.display_count == 1:
                     # Only make visible if setting enabled.
