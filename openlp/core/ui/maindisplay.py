--- conflicted
+++ resolved
@@ -32,11 +32,8 @@
 from PyQt4.phonon import Phonon
 
 from openlp.core.lib import Receiver, build_html, ServiceItem, image_to_byte, \
-<<<<<<< HEAD
-    build_icon
-=======
-    translate
->>>>>>> e65898fc
+    build_icon, translate
+
 from openlp.core.ui import HideMode
 
 log = logging.getLogger(__name__)
@@ -106,13 +103,10 @@
         self.isLive = live
         self.alertTab = None
         self.hideMode = None
-<<<<<<< HEAD
         mainIcon = build_icon(u':/icon/openlp-logo-16x16.png')
         self.setWindowIcon(mainIcon)
         self.setWindowTitle(u'OpenLP Display')
-=======
         self.retranslateUi()
->>>>>>> e65898fc
         self.setStyleSheet(u'border: 0px; margin: 0px; padding: 0px;')
         self.setWindowFlags(QtCore.Qt.FramelessWindowHint |
             QtCore.Qt.WindowStaysOnTopHint)
