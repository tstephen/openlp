# -*- coding: utf-8 -*-
# vim: autoindent shiftwidth=4 expandtab textwidth=80 tabstop=4 softtabstop=4

###############################################################################
# OpenLP - Open Source Lyrics Projection                                      #
# --------------------------------------------------------------------------- #
# Copyright (c) 2008-2011 Raoul Snyman                                        #
# Portions copyright (c) 2008-2011 Tim Bentley, Gerald Britton, Jonathan      #
# Corwin, Michael Gorven, Scott Guerrieri, Matthias Hub, Meinert Jordan,      #
# Armin Köhler, Joshua Miller, Stevan Pettit, Andreas Preikschat, Mattias     #
# Põldaru, Christian Richter, Philip Ridout, Simon Scudder, Jeffrey Smith,    #
# Maikel Stuivenberg, Martin Thompson, Jon Tibble, Frode Woldsund             #
# --------------------------------------------------------------------------- #
# This program is free software; you can redistribute it and/or modify it     #
# under the terms of the GNU General Public License as published by the Free  #
# Software Foundation; version 2 of the License.                              #
#                                                                             #
# This program is distributed in the hope that it will be useful, but WITHOUT #
# ANY WARRANTY; without even the implied warranty of MERCHANTABILITY or       #
# FITNESS FOR A PARTICULAR PURPOSE. See the GNU General Public License for    #
# more details.                                                               #
#                                                                             #
# You should have received a copy of the GNU General Public License along     #
# with this program; if not, write to the Free Software Foundation, Inc., 59  #
# Temple Place, Suite 330, Boston, MA 02111-1307 USA                          #
###############################################################################
"""
The :mod:`maindisplay` module provides the functionality to display screens
and play multimedia within OpenLP.
"""
import logging
import os

from PyQt4 import QtCore, QtGui, QtWebKit, QtOpenGL
from PyQt4.phonon import Phonon

from openlp.core.lib import Receiver, build_html, ServiceItem, image_to_byte, \
    translate, PluginManager

from openlp.core.ui import HideMode, ScreenList, AlertLocation

log = logging.getLogger(__name__)

#http://www.steveheffernan.com/html5-video-player/demo-video-player.html
#http://html5demos.com/two-videos

class Display(QtGui.QGraphicsView):
    """
    This is a general display screen class. Here the general display settings 
   will done. It will be used as specialized classes by Main Display and
   Preview display.
    """
    def __init__(self, parent, live, controller):
        if live:
            QtGui.QGraphicsView.__init__(self)
            # Overwrite the parent() method.
            self.parent = lambda: parent
        else:
            QtGui.QGraphicsView.__init__(self, parent)
        self.isLive = live
        self.controller = controller
        self.screen = None
        self.plugins = PluginManager.get_instance().plugins
        self.setViewport(QtOpenGL.QGLWidget())

    def setup(self):
        """
        Set up and build the screen base
        """
        log.debug(u'Start Display base setup (live = %s)' % self.isLive)        
        self.setGeometry(self.screen[u'size'])
        log.debug(u'Setup webView')
        self.webView = QtWebKit.QWebView(self)
        self.webView.setGeometry(0, 0,
            self.screen[u'size'].width(), self.screen[u'size'].height())
        self.webView.settings().setAttribute(
            QtWebKit.QWebSettings.PluginsEnabled, True)
        self.page = self.webView.page()
        self.frame = self.page.mainFrame()
        if self.isLive and log.getEffectiveLevel() == logging.DEBUG:
            self.webView.settings().setAttribute(
                QtWebKit.QWebSettings.DeveloperExtrasEnabled, True)
        QtCore.QObject.connect(self.webView,
            QtCore.SIGNAL(u'loadFinished(bool)'), self.isWebLoaded)
        self.setVerticalScrollBarPolicy(QtCore.Qt.ScrollBarAlwaysOff)
        self.setHorizontalScrollBarPolicy(QtCore.Qt.ScrollBarAlwaysOff)
        self.frame.setScrollBarPolicy(QtCore.Qt.Vertical,
            QtCore.Qt.ScrollBarAlwaysOff)
        self.frame.setScrollBarPolicy(QtCore.Qt.Horizontal,
            QtCore.Qt.ScrollBarAlwaysOff)

    def resizeEvent(self, ev):
        self.webView.setGeometry(0, 0,
            self.width(), self.height())

    def isWebLoaded(self):
        """
        Called by webView event to show display is fully loaded
        """
        log.debug(u'Webloaded')
        self.webLoaded = True


class MainDisplay(Display):
    """
    This is the display screen as a specialized class from the Display class
    """
    def __init__(self, parent, imageManager, live, controller):
        Display.__init__(self, parent, live, controller)
        self.imageManager = imageManager
        self.screens = ScreenList.get_instance()
        self.plugins = PluginManager.get_instance().plugins
        self.rebuildCSS = False
        self.hideMode = None
        self.override = {}
        self.retranslateUi()
        self.mediaObject = None
        if live:
            self.audioPlayer = AudioPlayer(self)
        else:
            self.audioPlayer = None
        self.firstTime = True
        self.setStyleSheet(u'border: 0px; margin: 0px; padding: 0px;')
        self.setWindowFlags(QtCore.Qt.FramelessWindowHint | QtCore.Qt.Tool |
            QtCore.Qt.WindowStaysOnTopHint |
            QtCore.Qt.X11BypassWindowManagerHint)
        self.setAttribute(QtCore.Qt.WA_DeleteOnClose)
        if self.isLive:
            QtCore.QObject.connect(Receiver.get_receiver(),
                QtCore.SIGNAL(u'live_display_hide'), self.hideDisplay)
            QtCore.QObject.connect(Receiver.get_receiver(),
                QtCore.SIGNAL(u'live_display_show'), self.showDisplay)
            QtCore.QObject.connect(Receiver.get_receiver(),
                QtCore.SIGNAL(u'update_display_css'), self.cssChanged)
            QtCore.QObject.connect(Receiver.get_receiver(),
                QtCore.SIGNAL(u'config_updated'), self.configChanged)

    def cssChanged(self):
        """
        We may need to rebuild the CSS on the live display.
        """
        self.rebuildCSS = True

    def configChanged(self):
        """
        Call the plugins to rebuild the Live display CSS as the screen has
        not been rebuild on exit of config.
        """
        if self.rebuildCSS and self.plugins:
            for plugin in self.plugins:
                plugin.refreshCss(self.frame)
        self.rebuildCSS = False

    def retranslateUi(self):
        """
        Setup the interface translation strings.
        """
        self.setWindowTitle(translate('OpenLP.MainDisplay', 'OpenLP Display'))

    def setup(self):
        """
        Set up and build the output screen
        """
        log.debug(u'Start MainDisplay setup (live = %s)' % self.isLive)
        self.screen = self.screens.current
        self.setVisible(False)
        Display.setup(self)
        if self.isLive:
            # Build the initial frame.
            image_file = QtCore.QSettings().value(u'advanced/default image',
                QtCore.QVariant(u':/graphics/openlp-splash-screen.png'))\
                .toString()
            background_color = QtGui.QColor()
            background_color.setNamedColor(QtCore.QSettings().value(
                u'advanced/default color',
                QtCore.QVariant(u'#ffffff')).toString())
            if not background_color.isValid():
                background_color = QtCore.Qt.white
            splash_image = QtGui.QImage(image_file)
            self.initialFrame = QtGui.QImage(
                self.screen[u'size'].width(),
                self.screen[u'size'].height(),
                QtGui.QImage.Format_ARGB32_Premultiplied)
            painter_image = QtGui.QPainter()
            painter_image.begin(self.initialFrame)
            painter_image.fillRect(self.initialFrame.rect(), background_color)
            painter_image.drawImage(
                (self.screen[u'size'].width() - splash_image.width()) / 2,
                (self.screen[u'size'].height() - splash_image.height()) / 2,
                splash_image)
            serviceItem = ServiceItem()
            serviceItem.bg_image_bytes = image_to_byte(self.initialFrame)
            self.webView.setHtml(build_html(serviceItem, self.screen,
                self.isLive, None, plugins=self.plugins))
            self.__hideMouse()
            # To display or not to display?
            if not self.screen[u'primary']:
                self.primary = False
            else:
                self.primary = True
        log.debug(u'Finished MainDisplay setup')

    def text(self, slide):
        """
        Add the slide text from slideController

        ``slide``
            The slide text to be displayed
        """
        log.debug(u'text to display')
        # Wait for the webview to update before displaying text.
        while not self.webLoaded:
            Receiver.send_message(u'openlp_process_events')
        self.setGeometry(self.screen[u'size'])
        self.frame.evaluateJavaScript(u'show_text("%s")' %
            slide.replace(u'\\', u'\\\\').replace(u'\"', u'\\\"'))

    def alert(self, text, location):
        """
        Display an alert.

        ``text``
            The text to be displayed.
        """
        log.debug(u'alert to display')
        if self.height() != self.screen[u'size'].height() or \
            not self.isVisible():
            shrink = True
            js = u'show_alert("%s", "%s")' % (
                text.replace(u'\\', u'\\\\').replace(u'\"', u'\\\"'),
                u'top')
        else:
            shrink = False
            js = u'show_alert("%s", "")' % (
                text.replace(u'\\', u'\\\\').replace(u'\"', u'\\\"'))
        height = self.frame.evaluateJavaScript(js)
        if shrink:
            if text:
                alert_height = int(height.toString())
<<<<<<< HEAD
                self.resize(self.width(), alert_height)
                self.setVisible(True)
                if self.alertTab.location == 1:
                    self.move(self.screen[u'size'].left(),
                    (self.screen[u'size'].height() - alert_height) / 2)
                elif self.alertTab.location == 2:
                    self.move(self.screen[u'size'].left(),
=======
                shrinkItem.resize(self.width(), alert_height)
                shrinkItem.setVisible(True)
                if location == AlertLocation.Middle:
                    shrinkItem.move(self.screen[u'size'].left(),
                    (self.screen[u'size'].height() - alert_height) / 2)
                elif location == AlertLocation.Bottom:
                    shrinkItem.move(self.screen[u'size'].left(),
>>>>>>> 8c730871
                        self.screen[u'size'].height() - alert_height)
            else:
                self.setVisible(False)
                self.setGeometry(self.screen[u'size'])

    def directImage(self, name, path, background):
        """
        API for replacement backgrounds so Images are added directly to cache.
        """
        self.imageManager.add_image(name, path, u'image', background)
        if hasattr(self, u'serviceItem'):
            self.override[u'image'] = name
            self.override[u'theme'] = self.serviceItem.themedata.theme_name
            self.image(name)
            # Update the preview frame.
            if self.isLive:
                self.parent().updatePreview()
            return True
        return False

    def image(self, name):
        """
        Add an image as the background. The image has already been added
        to the cache.

        ``Image``
            The name of the image to be displayed.
        """
        log.debug(u'image to display')
        image = self.imageManager.get_image_bytes(name)
        self.controller.mediaController.video_reset(self.controller)
        self.displayImage(image)

    def displayImage(self, image):
        """
        Display an image, as is.
        """
        self.setGeometry(self.screen[u'size'])
        if image:
            js = u'show_image("data:image/png;base64,%s");' % image
        else:
            js = u'show_image("");'
        self.frame.evaluateJavaScript(js)

    def resetImage(self):
        """
        Reset the backgound image to the service item image. Used after the
        image plugin has changed the background.
        """
        log.debug(u'resetImage')
        if hasattr(self, u'serviceItem'):
            self.displayImage(self.serviceItem.bg_image_bytes)
        else:
            self.displayImage(None)
        # clear the cache
        self.override = {}

    def isWebLoaded(self):
        """
        Called by webView event to show display is fully loaded
        """
        log.debug(u'Webloaded')
        self.webLoaded = True

    def preview(self):
        """
        Generates a preview of the image displayed.
        """
        log.debug(u'preview for %s', self.isLive)
        Receiver.send_message(u'openlp_process_events')
        # We must have a service item to preview
        if self.isLive and hasattr(self, u'serviceItem'):
            # Wait for the fade to finish before geting the preview.
            # Important otherwise preview will have incorrect text if at all!
            if self.serviceItem.themedata and \
                self.serviceItem.themedata.display_slide_transition:
                while self.frame.evaluateJavaScript(u'show_text_complete()') \
                    .toString() == u'false':
                    Receiver.send_message(u'openlp_process_events')
        # Wait for the webview to update before geting the preview.
        # Important otherwise first preview will miss the background !
        while not self.webLoaded:
            Receiver.send_message(u'openlp_process_events')
        # if was hidden keep it hidden
        if self.isLive:
            if self.hideMode:
                self.hideDisplay(self.hideMode)
            else:
                # Single screen active
                if self.screens.display_count == 1:
                    # Only make visible if setting enabled
                    if QtCore.QSettings().value(u'general/display on monitor',
                        QtCore.QVariant(True)).toBool():
                        self.setVisible(True)
                else:
                    self.setVisible(True)
        preview = QtGui.QPixmap(self.screen[u'size'].width(),
            self.screen[u'size'].height())
        painter = QtGui.QPainter(preview)
        painter.setRenderHint(QtGui.QPainter.Antialiasing)
        self.frame.render(painter)
        painter.end()
        return preview

    def buildHtml(self, serviceItem, image=None):
        """
        Store the serviceItem and build the new HTML from it. Add the
        HTML to the display
        """
        log.debug(u'buildHtml')
        self.webLoaded = False
        self.initialFrame = None
        self.serviceItem = serviceItem
        background = None
        # We have an image override so keep the image till the theme changes
        if self.override:
            # We have an video override so allow it to be stopped
            if u'video' in self.override:
                Receiver.send_message(u'video_background_replaced')
                self.override = {}
            # We have a different theme.
            elif self.override[u'theme'] != serviceItem.themedata.theme_name:
                Receiver.send_message(u'live_theme_changed')
                self.override = {}
            else:
                # replace the background
                background = self.imageManager. \
                    get_image_bytes(self.override[u'image'])
        if self.serviceItem.themedata.background_filename:
            self.serviceItem.bg_image_bytes = self.imageManager. \
                get_image_bytes(self.serviceItem.themedata.theme_name)
        if image:
            image_bytes = self.imageManager.get_image_bytes(image)
        else:
            image_bytes = None
        html = build_html(self.serviceItem, self.screen, self.isLive,
            background, image_bytes, self.plugins)
        log.debug(u'buildHtml - pre setHtml')
        self.webView.setHtml(html)
        log.debug(u'buildHtml - post setHtml')
        if serviceItem.foot_text:
            self.footer(serviceItem.foot_text)
        # if was hidden keep it hidden
        if self.hideMode and self.isLive:
            if QtCore.QSettings().value(u'general/auto unblank',
                QtCore.QVariant(False)).toBool():
                Receiver.send_message(u'slidecontroller_live_unblank')
            else:
                self.hideDisplay(self.hideMode)
        self.__hideMouse()

    def footer(self, text):
        """
        Display the Footer
        """
        log.debug(u'footer')
        js = u'show_footer(\'' + \
            text.replace(u'\\', u'\\\\').replace(u'\'', u'\\\'') + u'\')'
        self.frame.evaluateJavaScript(js)

    def hideDisplay(self, mode=HideMode.Screen):
        """
        Hide the display by making all layers transparent
        Store the images so they can be replaced when required
        """
        log.debug(u'hideDisplay mode = %d', mode)
        if mode == HideMode.Screen:
            self.frame.evaluateJavaScript(u'show_blank("desktop");')
            self.setVisible(False)
        elif mode == HideMode.Blank or self.initialFrame:
            self.frame.evaluateJavaScript(u'show_blank("black");')
        else:
            self.frame.evaluateJavaScript(u'show_blank("theme");')
        if mode != HideMode.Screen:
            if self.isHidden():
                self.setVisible(True)
                self.webView.setVisible(True)
        self.hideMode = mode

    def showDisplay(self):
        """
        Show the stored layers so the screen reappears as it was
        originally.
        Make the stored images None to release memory.
        """
        log.debug(u'showDisplay')
        self.frame.evaluateJavaScript('show_blank("show");')
        if self.isHidden():
            self.setVisible(True)
        self.hideMode = None
        # Trigger actions when display is active again
        if self.isLive:
            Receiver.send_message(u'live_display_active')

    def __hideMouse(self):
        # Hide mouse cursor when moved over display if enabled in settings
        if QtCore.QSettings().value(u'advanced/hide mouse',
            QtCore.QVariant(False)).toBool():
            self.setCursor(QtCore.Qt.BlankCursor)
            self.frame.evaluateJavaScript('document.body.style.cursor = "none"')
        else:
            self.setCursor(QtCore.Qt.ArrowCursor)
            self.frame.evaluateJavaScript('document.body.style.cursor = "auto"')


class AudioPlayer(QtCore.QObject):
    """
    This Class will play audio only allowing components to work with a
    soundtrack independent of the user interface.
    """
    log.info(u'AudioPlayer Loaded')

    def __init__(self, parent):
        """
        The constructor for the display form.

        ``parent``
            The parent widget.
        """
        log.debug(u'AudioPlayer Initialisation started')
        QtCore.QObject.__init__(self, parent)
        self.currentIndex = -1
        self.playlist = []
        self.mediaObject = Phonon.MediaObject()
        self.audioObject = Phonon.AudioOutput(Phonon.VideoCategory)
        Phonon.createPath(self.mediaObject, self.audioObject)
        QtCore.QObject.connect(self.mediaObject,
            QtCore.SIGNAL(u'aboutToFinish()'), self.onAboutToFinish)

    def __del__(self):
        """
        Shutting down so clean up connections
        """
        self.stop()
        for path in self.mediaObject.outputPaths():
            path.disconnect()

    def onAboutToFinish(self):
        """
        Just before the audio player finishes the current track, queue the next
        item in the playlist, if there is one.
        """
        self.currentIndex += 1
        if len(self.playlist) > self.currentIndex:
            self.mediaObject.enqueue(self.playlist[self.currentIndex])

    def connectVolumeSlider(self, slider):
        slider.setAudioOutput(self.audioObject)

    def reset(self):
        """
        Reset the audio player, clearing the playlist and the queue.
        """
        self.currentIndex = -1
        self.playlist = []
        self.stop()
        self.mediaObject.clear()

    def play(self):
        """
        We want to play the file so start it
        """
        log.debug(u'AudioPlayer.play() called')
        if self.currentIndex == -1:
            self.onAboutToFinish()
        self.mediaObject.play()

    def pause(self):
        """
        Pause the Audio
        """
        log.debug(u'AudioPlayer.pause() called')
        self.mediaObject.pause()

    def stop(self):
        """
        Stop the Audio and clean up
        """
        log.debug(u'AudioPlayer.stop() called')
        self.mediaObject.stop()

    def addToPlaylist(self, filenames):
        """
        Add another file to the playlist.

        ``filename``
            The file to add to the playlist.
        """
        if not isinstance(filenames, list):
            filenames = [filenames]
        for filename in filenames:
            self.playlist.append(Phonon.MediaSource(filename))
<|MERGE_RESOLUTION|>--- conflicted
+++ resolved
@@ -237,23 +237,13 @@
         if shrink:
             if text:
                 alert_height = int(height.toString())
-<<<<<<< HEAD
                 self.resize(self.width(), alert_height)
                 self.setVisible(True)
-                if self.alertTab.location == 1:
+                if location == AlertLocation.Middle:
                     self.move(self.screen[u'size'].left(),
                     (self.screen[u'size'].height() - alert_height) / 2)
-                elif self.alertTab.location == 2:
+                elif location == AlertLocation.Bottom:
                     self.move(self.screen[u'size'].left(),
-=======
-                shrinkItem.resize(self.width(), alert_height)
-                shrinkItem.setVisible(True)
-                if location == AlertLocation.Middle:
-                    shrinkItem.move(self.screen[u'size'].left(),
-                    (self.screen[u'size'].height() - alert_height) / 2)
-                elif location == AlertLocation.Bottom:
-                    shrinkItem.move(self.screen[u'size'].left(),
->>>>>>> 8c730871
                         self.screen[u'size'].height() - alert_height)
             else:
                 self.setVisible(False)
