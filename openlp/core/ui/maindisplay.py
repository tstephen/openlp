# -*- coding: utf-8 -*-
# vim: autoindent shiftwidth=4 expandtab textwidth=80 tabstop=4 softtabstop=4

###############################################################################
# OpenLP - Open Source Lyrics Projection                                      #
# --------------------------------------------------------------------------- #
# Copyright (c) 2008-2010 Raoul Snyman                                        #
# Portions copyright (c) 2008-2010 Tim Bentley, Jonathan Corwin, Michael      #
# Gorven, Scott Guerrieri, Christian Richter, Maikel Stuivenberg, Martin      #
# Thompson, Jon Tibble, Carsten Tinggaard                                     #
# --------------------------------------------------------------------------- #
# This program is free software; you can redistribute it and/or modify it     #
# under the terms of the GNU General Public License as published by the Free  #
# Software Foundation; version 2 of the License.                              #
#                                                                             #
# This program is distributed in the hope that it will be useful, but WITHOUT #
# ANY WARRANTY; without even the implied warranty of MERCHANTABILITY or       #
# FITNESS FOR A PARTICULAR PURPOSE. See the GNU General Public License for    #
# more details.                                                               #
#                                                                             #
# You should have received a copy of the GNU General Public License along     #
# with this program; if not, write to the Free Software Foundation, Inc., 59  #
# Temple Place, Suite 330, Boston, MA 02111-1307 USA                          #
###############################################################################

import logging
import os
import time

from PyQt4 import QtCore, QtGui, QtWebKit
from PyQt4.phonon import Phonon

from openlp.core.lib import Receiver, resize_image
from openlp.core.ui import HideMode

log = logging.getLogger(__name__)

#http://www.steveheffernan.com/html5-video-player/demo-video-player.html
HTMLVIDEO = u"""<html>
    <head>
    <style>
    *{
        margin: 0;
        padding:0
    }
    </style>
    <script type="text/javascript" charset="utf-8">
    var video;
    var bodyLoaded = function(){
        video = document.getElementById("video");
        video.volume = 0;
    }
    </script>
    </head>
    <body id="body" onload="bodyLoaded();">
    <video id="video" src="%s" autoplay="autoplay" loop="loop"
    width="%s" height="%s" autobuffer="autobuffer" preload="preload" />
    </body></html>
    """

class DisplayManager(QtGui.QWidget):
    """
    Wrapper class to hold the display widgets.
    I will provide API's in future to access the screens allow for
    extra displays to be added.
    RenderManager is poked in by MainWindow
    """
    def __init__(self, screens):
        QtGui.QWidget.__init__(self)
        self.screens = screens
        self.videoDisplay = VideoDisplay(self, screens)
        self.audioPlayer = AudioPlayer(self)
        self.mainDisplay = MainDisplay(self, screens)
        QtCore.QObject.connect(Receiver.get_receiver(),
            QtCore.SIGNAL(u'maindisplay_hide'), self.hideDisplay)
        QtCore.QObject.connect(Receiver.get_receiver(),
            QtCore.SIGNAL(u'maindisplay_show'), self.showDisplay)
        QtCore.QObject.connect(Receiver.get_receiver(),
            QtCore.SIGNAL(u'videodisplay_start'), self.onStartVideo)
        QtCore.QObject.connect(Receiver.get_receiver(),
            QtCore.SIGNAL(u'videodisplay_stop'), self.onStopVideo)

    def setup(self):
        self.videoDisplay.setup()
        self.mainDisplay.setup()

    def hideDisplay(self, message):
        """
        Hide the output displays
        """
        self.videoDisplay.mediaHide(message)
        self.mainDisplay.hideDisplay(message)

    def showDisplay(self, message):
        """
        Hide the output displays
        """
        self.videoDisplay.mediaShow(message)
        self.mainDisplay.showDisplay(message)

    def addAlert(self, alertMessage, location):
        """
        Handles the addition of an Alert Message to the Displays
        """
        self.mainDisplay.addAlert(alertMessage, location)

    def displayImageWithText(self, frame):
        """
        Handles the addition of a background Image to the displays
        """
        self.mainDisplay.addImageWithText(frame)

    def displayImage(self, frame):
        """
        Handles the addition of a background Image to the displays
        """
        self.mainDisplay.displayImage(frame)

    def displayVideo(self, path):
        """
        Handles the addition of a background Video to the displays
        """
        self.mainDisplay.displayVideo(path)

    def onStartVideo(self, item):
        """
        Handles the Starting of a Video and Display Management
        """
        self.videoDisplay.setVisible(True)
        self.mainDisplay.setVisible(False)
        self.videoDisplay.onMediaQueue(item)

    def onStopVideo(self):
        """
        Handles the Stopping of a Video and Display Management
        """
        self.mainDisplay.setVisible(True)
        self.videoDisplay.setVisible(False)
        self.videoDisplay.onMediaStop()

    def close(self):
        """
        Handles the closure of the displays
        """
        self.videoDisplay.close()
        self.audioPlayer.close()
        self.mainDisplay.close()


class DisplayWidget(QtGui.QGraphicsView):
    """
    Customised version of QTableWidget which can respond to keyboard
    events.
    """
    log.info(u'MainDisplay loaded')

    def __init__(self, parent=None, name=None, primary=False):
        QtGui.QWidget.__init__(self, None)
        self.parent = parent
        self.primary = primary
        self.hotkey_map = {
            QtCore.Qt.Key_Return: 'servicemanager_next_item',
            QtCore.Qt.Key_Space: 'slidecontroller_live_next_noloop',
            QtCore.Qt.Key_Enter: 'slidecontroller_live_next_noloop',
            QtCore.Qt.Key_0: 'servicemanager_next_item',
            QtCore.Qt.Key_Backspace: 'slidecontroller_live_previous_noloop'}

    def keyPressEvent(self, event):
        if isinstance(event, QtGui.QKeyEvent):
            # Here accept the event and do something.
            if event.key() == QtCore.Qt.Key_Up:
                Receiver.send_message(u'slidecontroller_live_previous')
                event.accept()
            elif event.key() == QtCore.Qt.Key_Down:
                Receiver.send_message(u'slidecontroller_live_next')
                event.accept()
            elif event.key() == QtCore.Qt.Key_PageUp:
                Receiver.send_message(u'slidecontroller_live_first')
                event.accept()
            elif event.key() == QtCore.Qt.Key_PageDown:
                Receiver.send_message(u'slidecontroller_live_last')
                event.accept()
            elif event.key() in self.hotkey_map:
                Receiver.send_message(self.hotkey_map[event.key()])
                event.accept()
            elif event.key() == QtCore.Qt.Key_Escape:
                self.resetDisplay()
                event.accept()
            event.ignore()
        else:
            event.ignore()

    def resetDisplay(self):
        log.debug(u'resetDisplay')
        Receiver.send_message(u'slidecontroller_live_stop_loop')
        if self.primary:
            self.setVisible(False)
        else:
            self.setVisible(True)

class MainDisplay(DisplayWidget):
    """
    This is the form that is used to display things on the projector.
    """
    log.info(u'MainDisplay Loaded')

    def __init__(self, parent, screens):
        """
        The constructor for the display form.

        ``parent``
            The parent widget.

        ``screens``
            The list of screens.
        """
        log.debug(u'Initialisation started')
        DisplayWidget.__init__(self, parent, primary=True)
        self.setWindowFlags(QtCore.Qt.Window | QtCore.Qt.FramelessWindowHint)
        self.setHorizontalScrollBarPolicy(QtCore.Qt.ScrollBarAlwaysOff)
        self.setVerticalScrollBarPolicy(QtCore.Qt.ScrollBarAlwaysOff)
        # WA_TranslucentBackground is not available in QT4.4
        try:
            self.setAttribute(QtCore.Qt.WA_TranslucentBackground)
        except AttributeError:
            pass
        self.screens = screens
        self.setupScene()
        self.setupVideo()
        self.setupImage()
        self.setupText()
        self.setupAlert()
        self.setupBlank()
        self.blankFrame = None
        self.frame = None
        # Hide desktop for now until we know where to put it
        # and what size it should be.
        self.setVisible(False)

    def setup(self):
        """
        Sets up the screen on a particular screen.
        """
        log.debug(u'Setup %s for %s ' % (
            self.screens, self.screens.monitor_number))
        self.setVisible(False)
        self.screen = self.screens.current
        # Sort out screen locations and sizes.
        self.setGeometry(self.screen[u'size'])
        self.scene.setSceneRect(0, 0, self.size().width(), self.size().height())
        self.webView.setGeometry(0, 0, self.size().width(),
            self.size().height())
        # Build a custom splash screen.
        self.initialFrame = QtGui.QImage(
            self.screen[u'size'].width(),
            self.screen[u'size'].height(),
            QtGui.QImage.Format_ARGB32_Premultiplied)
        splash_image = QtGui.QImage(u':/graphics/openlp-splash-screen.png')
        painter_image = QtGui.QPainter()
        painter_image.begin(self.initialFrame)
        painter_image.fillRect(self.initialFrame.rect(), QtCore.Qt.white)
        painter_image.drawImage(
            (self.screen[u'size'].width() - splash_image.width()) / 2,
            (self.screen[u'size'].height() - splash_image.height()) / 2,
            splash_image)
        self.displayImage(self.initialFrame)
        self.repaint()
        # Build a Black screen.
        painter = QtGui.QPainter()
        self.blankFrame = QtGui.QImage(
            self.screen[u'size'].width(),
            self.screen[u'size'].height(),
            QtGui.QImage.Format_ARGB32_Premultiplied)
        painter.begin(self.blankFrame)
        painter.fillRect(self.blankFrame.rect(), QtCore.Qt.black)
        # Build a blank transparent image.
        self.transparent = QtGui.QPixmap(
            self.screen[u'size'].width(), self.screen[u'size'].height())
        self.transparent.fill(QtCore.Qt.transparent)
        #self.displayText.setPixmap(self.transparent)
        #self.frameView(self.transparent)
        # To display or not to display?
        if not self.screen[u'primary']:
            self.setVisible(True)
            self.primary = False
        else:
            self.setVisible(False)
            self.primary = True

    def setupScene(self):
        self.scene = QtGui.QGraphicsScene(self)
        self.scene.setSceneRect(0, 0, self.size().width(), self.size().height())
        self.setScene(self.scene)

    def setupVideo(self):
        self.webView = QtWebKit.QWebView()
        self.page = self.webView.page()
        self.videoDisplay = self.page.mainFrame()
        self.videoDisplay.setScrollBarPolicy(QtCore.Qt.Vertical,
            QtCore.Qt.ScrollBarAlwaysOff)
        self.videoDisplay.setScrollBarPolicy(QtCore.Qt.Horizontal,
            QtCore.Qt.ScrollBarAlwaysOff)
        self.proxy = QtGui.QGraphicsProxyWidget()
        self.proxy.setWidget(self.webView)
        self.proxy.setWindowFlags(QtCore.Qt.Window |
            QtCore.Qt.FramelessWindowHint)
        self.proxy.setZValue(1)
        self.scene.addItem(self.proxy)

    def setupImage(self):
        self.imageDisplay = QtGui.QGraphicsPixmapItem()
        self.imageDisplay.setZValue(2)
        self.scene.addItem(self.imageDisplay)

    def setupText(self):
        #self.displayText = QtGui.QGraphicsTextItem()
        self.displayText = QtGui.QGraphicsPixmapItem()
        #self.displayText.setPos(0,0)
        #self.displayText.setTextWidth(self.size().width())
        self.displayText.setZValue(4)
        self.scene.addItem(self.displayText)

    def setupAlert(self):
        self.alertText = QtGui.QGraphicsTextItem()
        self.alertText.setTextWidth(self.size().width())
        self.alertText.setZValue(8)
        self.scene.addItem(self.alertText)

    def setupBlank(self):
        self.displayBlank = QtGui.QGraphicsPixmapItem()
        self.displayBlank.setZValue(10)
        self.scene.addItem(self.displayBlank)

#    def hideDisplayForVideo(self):
#        """
#        Hides the main display if for the video to be played
#        """
#        self.hideDisplay(HideMode.Screen)

    def hideDisplay(self, mode=HideMode.Screen):
        """
        Hide the display by making all layers transparent
        Store the images so they can be replaced when required
        """
        log.debug(u'hideDisplay mode = %d', mode)
        #self.displayText.setPixmap(self.transparent)
        if mode == HideMode.Screen:
            #self.display_image.setPixmap(self.transparent)
            self.setVisible(False)
        elif mode == HideMode.Blank:
            self.displayBlank.setPixmap(
                QtGui.QPixmap.fromImage(self.blankFrame))
        else:
            if self.parent.renderManager.renderer.bg_frame:
                self.displayBlank.setPixmap(QtGui.QPixmap.fromImage(
                    self.parent.renderManager.renderer.bg_frame))
            else:
                self.displayBlank.setPixmap(
                    QtGui.QPixmap.fromImage(self.blankFrame))
        if mode != HideMode.Screen and self.isHidden():
            self.setVisible(True)

    def showDisplay(self, message=u''):
        """
        Show the stored layers so the screen reappears as it was
        originally.
        Make the stored images None to release memory.
        """
        log.debug(u'showDisplay')
        self.displayBlank.setPixmap(self.transparent)
<<<<<<< HEAD
        # Trigger actions when display is active again.
=======
        if self.isHidden():
            self.setVisible(True)
        #Trigger actions when display is active again
>>>>>>> b4105902
        Receiver.send_message(u'maindisplay_active')

    def addImageWithText(self, frame):
        log.debug(u'addImageWithText')
        frame = resize_image(
            frame, self.screen[u'size'].width(), self.screen[u'size'].height())
        self.imageDisplay.setPixmap(QtGui.QPixmap.fromImage(frame))
        self.videoDisplay.setHtml(u'<html></html>')

    def addAlert(self, message, location):
        """
        Places the Alert text on the display at the correct location
        ``message``
            Text to be displayed
        ``location``
            Where on the screen the text should be.  From the AlertTab
            Combo box.
        """
        log.debug(u'addAlertImage')
        if location == 0:
            self.alertText.setPos(0, 0)
        elif location == 1:
            self.alertText.setPos(0, self.size().height() / 2)
        else:
            self.alertText.setPos(0, self.size().height() - 76)
        self.alertText.setHtml(message)

    def displayImage(self, frame):
        """
        Places the Image passed on the display screen
        ``frame``
            The image to be displayed
        """
        log.debug(u'adddisplayImage')
        if isinstance(frame, QtGui.QImage):
            self.imageDisplay.setPixmap(QtGui.QPixmap.fromImage(frame))
        else:
            self.imageDisplay.setPixmap(frame)
        self.videoDisplay.setHtml(u'<html></html>')

    def displayVideo(self, path):
        """
        Places the Video passed on the display screen
        ``path``
            The path to the image to be displayed
        """
        log.debug(u'adddisplayVideo')
        self.displayImage(self.transparent)
        self.videoDisplay.setHtml(HTMLVIDEO %
            (path, self.screen[u'size'].width(), self.screen[u'size'].height()))

    def frameView(self, frame, transition=False):
        """
        Called from a slide controller to display a frame
        if the alert is in progress the alert is added on top
        ``frame``
            Image frame to be rendered
        ``transition``
            Are transitions required.
        """
        log.debug(u'frameView')
        if transition:
            if self.frame is not None:
                self.displayText.setPixmap(
                    QtGui.QPixmap.fromImage(self.frame))
                self.repaint()
                Receiver.send_message(u'openlp_process_events')
                time.sleep(0.1)
            self.frame = None
            if frame[u'trans'] is not None:
                self.displayText.setPixmap(
                    QtGui.QPixmap.fromImage(frame[u'trans']))
                self.repaint()
                Receiver.send_message(u'openlp_process_events')
                time.sleep(0.1)
                self.frame = frame[u'trans']
            self.displayText.setPixmap(
                QtGui.QPixmap.fromImage(frame[u'main']))
        else:
            if isinstance(frame, QtGui.QPixmap):
                self.displayText.setPixmap(frame)
            else:
                self.displayText.setPixmap(QtGui.QPixmap.fromImage(frame))
        if not self.isVisible() and self.screens.display:
            self.setVisible(True)

class VideoDisplay(Phonon.VideoWidget):
    """
    This is the form that is used to display videos on the projector.
    """
    log.info(u'VideoDisplay Loaded')

    def __init__(self, parent, screens,
        aspect=Phonon.VideoWidget.AspectRatioWidget):
        """
        The constructor for the display form.

        ``parent``
            The parent widget.

        ``screens``
            The list of screens.
        """
        log.debug(u'VideoDisplay Initialisation started')
        Phonon.VideoWidget.__init__(self)
        self.setWindowTitle(u'OpenLP Video Display')
        self.parent = parent
        self.screens = screens
        self.hidden = False
        self.message = None
        self.mediaActive = False
        self.mediaObject = Phonon.MediaObject()
        self.setAspectRatio(aspect)
        self.audioObject = Phonon.AudioOutput(Phonon.VideoCategory)
        Phonon.createPath(self.mediaObject, self)
        Phonon.createPath(self.mediaObject, self.audioObject)
        flags = QtCore.Qt.FramelessWindowHint | QtCore.Qt.Dialog
##        # WindowsStaysOnBottomHint is not available in QT4.4
#        try:
#            flags = flags | QtCore.Qt.WindowStaysOnBottomHint
#        except AttributeError:
#            pass
        self.setWindowFlags(flags)
        QtCore.QObject.connect(Receiver.get_receiver(),
            QtCore.SIGNAL(u'videodisplay_play'), self.onMediaPlay)
        QtCore.QObject.connect(Receiver.get_receiver(),
            QtCore.SIGNAL(u'videodisplay_pause'), self.onMediaPause)
#        QtCore.QObject.connect(Receiver.get_receiver(),
#            QtCore.SIGNAL(u'videodisplay_background'), self.onMediaBackground)
        QtCore.QObject.connect(Receiver.get_receiver(),
            QtCore.SIGNAL(u'config_updated'), self.setup)
        QtCore.QObject.connect(self.mediaObject,
            QtCore.SIGNAL(u'finished()'), self.onMediaStop)
        self.setVisible(False)

    def keyPressEvent(self, event):
        if isinstance(event, QtGui.QKeyEvent):
            # Here accept the event and do something.
            if event.key() == QtCore.Qt.Key_Escape:
                self.onMediaStop()
                event.accept()
            event.ignore()
        else:
            event.ignore()

    def setup(self):
        """
        Sets up the screen on a particular screen.
        """
        log.debug(u'VideoDisplay Setup %s for %s ' % (self.screens,
            self.screens.monitor_number))
        self.screen = self.screens.current
        # Sort out screen locations and sizes.
        self.setGeometry(self.screen[u'size'])
        # To display or not to display?
        if not self.screen[u'primary']: # and self.isVisible():
            #self.showFullScreen()
            self.setVisible(False)
            self.primary = False
        else:
            self.setVisible(False)
            self.primary = True

    def closeEvent(self, event):
        """
        Shutting down so clean up connections
        """
        self.onMediaStop()
        for path in self.outputPaths():
            path.disconnect()

#    def onMediaBackground(self, message=None):
#        """
#        Play a video triggered from the video plugin with the
#        file name passed in on the event.
#        Also triggered from the Finish event so the video will loop
#        if it is triggered from the plugin
#        """
#        log.debug(u'VideoDisplay Queue new media message %s' % message)
#        # If not file take the stored one.
#        if not message:
#            message = self.message
#        # Still no file name then stop as it was a normal video stopping.
#        if message:
#            self.mediaObject.setCurrentSource(Phonon.MediaSource(message))
#            self.message = message
#            self._play()

    def onMediaQueue(self, message):
        """
        Set up a video to play from the serviceitem.
        """
        log.debug(u'VideoDisplay Queue new media message %s' % message)
        file = os.path.join(message.get_frame_path(),
            message.get_frame_title())
        self.mediaObject.setCurrentSource(Phonon.MediaSource(file))
        self.mediaActive = True
        self._play()

    def onMediaPlay(self):
        """
        Respond to the Play button on the slide controller unless the display
        has been hidden by the slidecontroller
        """
        if not self.hidden:
            log.debug(u'VideoDisplay Play the new media, Live ')
            self._play()

    def _play(self):
        """
        We want to play the video so start it and display the screen
        """
        log.debug(u'VideoDisplay _play called')
        self.mediaObject.play()
        self.setVisible(True)

    def onMediaPause(self):
        """
        Pause the video and refresh the screen
        """
        log.debug(u'VideoDisplay Media paused by user')
        self.mediaObject.pause()
        self.show()

    def onMediaStop(self):
        """
        Stop the video and clean up
        """
        log.debug(u'VideoDisplay Media stopped by user')
        self.message = None
        self.mediaActive = False
        self.mediaObject.stop()
        self.onMediaFinish()

    def onMediaFinish(self):
        """
        Clean up the Object queue
        """
        log.debug(u'VideoDisplay Reached end of media playlist')
        self.mediaObject.clearQueue()
        self.setVisible(False)

    def mediaHide(self, message=u''):
        """
        Hide the video display
        """
        self.mediaObject.pause()
        self.hidden = True
        self.setVisible(False)

    def mediaShow(self, message=''):
        """
        Show the video display if it was already hidden
        """
        if self.hidden:
            self.hidden = False
            if self.mediaActive:
                self._play()

class AudioPlayer(QtCore.QObject):
    """
    This Class will play audio only allowing components to work with a
    soundtrack which does not take over the user interface.
    """
    log.info(u'AudioPlayer Loaded')

    def __init__(self, parent):
        """
        The constructor for the display form.

        ``parent``
            The parent widget.

        ``screens``
            The list of screens.
        """
        log.debug(u'AudioPlayer Initialisation started')
        QtCore.QObject.__init__(self, parent)
        self.message = None
        self.mediaObject = Phonon.MediaObject()
        self.audioObject = Phonon.AudioOutput(Phonon.VideoCategory)
        Phonon.createPath(self.mediaObject, self.audioObject)

    def setup(self):
        """
        Sets up the Audio Player for use
        """
        log.debug(u'AudioPlayer Setup')

    def close(self):
        """
        Shutting down so clean up connections
        """
        self.onMediaStop()
        for path in self.mediaObject.outputPaths():
            path.disconnect()

    def onMediaQueue(self, message):
        """
        Set up a video to play from the serviceitem.
        """
        log.debug(u'AudioPlayer Queue new media message %s' % message)
        file = os.path.join(message[0].get_frame_path(),
            message[0].get_frame_title())
        self.mediaObject.setCurrentSource(Phonon.MediaSource(file))
        self.onMediaPlay()

    def onMediaPlay(self):
        """
        We want to play the play so start it
        """
        log.debug(u'AudioPlayer _play called')
        self.mediaObject.play()

    def onMediaPause(self):
        """
        Pause the Audio
        """
        log.debug(u'AudioPlayer Media paused by user')
        self.mediaObject.pause()

    def onMediaStop(self):
        """
        Stop the Audio and clean up
        """
        log.debug(u'AudioPlayer Media stopped by user')
        self.message = None
        self.mediaObject.stop()
        self.onMediaFinish()

    def onMediaFinish(self):
        """
        Clean up the Object queue
        """
        log.debug(u'AudioPlayer Reached end of media playlist')
        self.mediaObject.clearQueue()<|MERGE_RESOLUTION|>--- conflicted
+++ resolved
@@ -368,13 +368,9 @@
         """
         log.debug(u'showDisplay')
         self.displayBlank.setPixmap(self.transparent)
-<<<<<<< HEAD
-        # Trigger actions when display is active again.
-=======
         if self.isHidden():
             self.setVisible(True)
-        #Trigger actions when display is active again
->>>>>>> b4105902
+        # Trigger actions when display is active again.
         Receiver.send_message(u'maindisplay_active')
 
     def addImageWithText(self, frame):
