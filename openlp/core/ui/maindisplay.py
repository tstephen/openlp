--- conflicted
+++ resolved
@@ -37,13 +37,8 @@
 from PyQt4.phonon import Phonon
 
 from openlp.core.lib import Receiver, build_html, ServiceItem, image_to_byte, \
-<<<<<<< HEAD
-    translate, PluginManager, expand_tags, Settings
-=======
-    translate, PluginManager, expand_tags, ImageSource
->>>>>>> b1cfabc4
+    translate, PluginManager, expand_tags, Settings, ImageSource
 from openlp.core.lib.theme import BackgroundType
-from openlp.core.lib.settings import Settings
 
 from openlp.core.ui import HideMode, ScreenList, AlertLocation
 
@@ -138,14 +133,8 @@
         self.webLoaded = True
         self.setStyleSheet(u'border: 0px; margin: 0px; padding: 0px;')
         windowFlags = QtCore.Qt.FramelessWindowHint | QtCore.Qt.Tool | \
-<<<<<<< HEAD
-                QtCore.Qt.WindowStaysOnTopHint
+            QtCore.Qt.WindowStaysOnTopHint
         if Settings().value(u'advanced/x11 bypass wm', True):
-=======
-            QtCore.Qt.WindowStaysOnTopHint
-        if Settings().value(u'advanced/x11 bypass wm',
-            QtCore.QVariant(True)).toBool():
->>>>>>> b1cfabc4
             windowFlags |= QtCore.Qt.X11BypassWindowManagerHint
         # TODO: The following combination of windowFlags works correctly
         # on Mac OS X. For next OpenLP version we should test it on other
@@ -210,23 +199,13 @@
         Display.setup(self)
         if self.isLive:
             # Build the initial frame.
-<<<<<<< HEAD
-            image_file = Settings().value(u'advanced/default image',
-                u':/graphics/openlp-splash-screen.png')
             background_color = QtGui.QColor()
             background_color.setNamedColor(Settings().value(
                 u'advanced/default color', u'#ffffff'))
-=======
-            background_color = QtGui.QColor()
-            background_color.setNamedColor(Settings().value(
-                u'advanced/default color',
-                QtCore.QVariant(u'#ffffff')).toString())
->>>>>>> b1cfabc4
             if not background_color.isValid():
                 background_color = QtCore.Qt.white
             image_file = Settings().value(u'advanced/default image',
-                QtCore.QVariant(u':/graphics/openlp-splash-screen.png'))\
-                .toString()
+                u':/graphics/openlp-splash-screen.png')
             splash_image = QtGui.QImage(image_file)
             self.initialFrame = QtGui.QImage(
                 self.screen[u'size'].width(),
@@ -390,12 +369,7 @@
                 # Single screen active
                 if self.screens.display_count == 1:
                     # Only make visible if setting enabled.
-<<<<<<< HEAD
                     if Settings().value(u'general/display on monitor', True):
-=======
-                    if Settings().value(u'general/display on monitor',
-                        QtCore.QVariant(True)).toBool():
->>>>>>> b1cfabc4
                         self.setVisible(True)
                 else:
                     self.setVisible(True)
@@ -446,12 +420,7 @@
             self.footer(serviceItem.foot_text)
         # if was hidden keep it hidden
         if self.hideMode and self.isLive and not serviceItem.is_media():
-<<<<<<< HEAD
             if Settings().value(u'general/auto unblank', False):
-=======
-            if Settings().value(u'general/auto unblank',
-                QtCore.QVariant(False)).toBool():
->>>>>>> b1cfabc4
                 Receiver.send_message(u'slidecontroller_live_unblank')
             else:
                 self.hideDisplay(self.hideMode)
@@ -474,12 +443,7 @@
         log.debug(u'hideDisplay mode = %d', mode)
         if self.screens.display_count == 1:
             # Only make visible if setting enabled.
-<<<<<<< HEAD
             if not Settings().value(u'general/display on monitor', True):
-=======
-            if not Settings().value(u'general/display on monitor',
-                QtCore.QVariant(True)).toBool():
->>>>>>> b1cfabc4
                 return
         if mode == HideMode.Screen:
             self.frame.evaluateJavaScript(u'show_blank("desktop");')
@@ -503,12 +467,7 @@
         log.debug(u'showDisplay')
         if self.screens.display_count == 1:
             # Only make visible if setting enabled.
-<<<<<<< HEAD
             if not Settings().value(u'general/display on monitor', True):
-=======
-            if not Settings().value(u'general/display on monitor',
-                QtCore.QVariant(True)).toBool():
->>>>>>> b1cfabc4
                 return
         self.frame.evaluateJavaScript('show_blank("show");')
         if self.isHidden():
@@ -522,12 +481,7 @@
         """
         Hide mouse cursor when moved over display.
         """
-<<<<<<< HEAD
         if Settings().value(u'advanced/hide mouse', False):
-=======
-        if Settings().value(u'advanced/hide mouse',
-            QtCore.QVariant(False)).toBool():
->>>>>>> b1cfabc4
             self.setCursor(QtCore.Qt.BlankCursor)
             self.frame.evaluateJavaScript('document.body.style.cursor = "none"')
         else:
