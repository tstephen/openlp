# -*- coding: utf-8 -*-
# vim: autoindent shiftwidth=4 expandtab textwidth=80 tabstop=4 softtabstop=4

###############################################################################
# OpenLP - Open Source Lyrics Projection                                      #
# --------------------------------------------------------------------------- #
# Copyright (c) 2008-2010 Raoul Snyman                                        #
# Portions copyright (c) 2008-2010 Tim Bentley, Jonathan Corwin, Michael      #
# Gorven, Scott Guerrieri, Christian Richter, Maikel Stuivenberg, Martin      #
# Thompson, Jon Tibble, Carsten Tinggaard                                     #
# --------------------------------------------------------------------------- #
# This program is free software; you can redistribute it and/or modify it     #
# under the terms of the GNU General Public License as published by the Free  #
# Software Foundation; version 2 of the License.                              #
#                                                                             #
# This program is distributed in the hope that it will be useful, but WITHOUT #
# ANY WARRANTY; without even the implied warranty of MERCHANTABILITY or       #
# FITNESS FOR A PARTICULAR PURPOSE. See the GNU General Public License for    #
# more details.                                                               #
#                                                                             #
# You should have received a copy of the GNU General Public License along     #
# with this program; if not, write to the Free Software Foundation, Inc., 59  #
# Temple Place, Suite 330, Boston, MA 02111-1307 USA                          #
###############################################################################

import logging
import os
import time

from PyQt4 import QtCore, QtGui, QtWebKit
from PyQt4.phonon import Phonon

from openlp.core.lib import Receiver, resize_image
from openlp.core.ui import HideMode

log = logging.getLogger(__name__)

#http://www.steveheffernan.com/html5-video-player/demo-video-player.html
HTMLVIDEO = u"""<html>
    <head>
    <style>
    *{
        margin: 0;
        padding:0
    }
    </style>
    <script type="text/javascript" charset="utf-8">
    var video;
    var bodyLoaded = function(){
        video = document.getElementById("video");
        video.volume = 0;
    }
    </script>
    </head>
    <body id="body" onload="bodyLoaded();">
    <video id="video" src="%s" autoplay="autoplay" loop="loop"
    width="%s" height="%s" autobuffer="autobuffer" preload="preload" />
    </body></html>
    """

class DisplayManager(QtGui.QWidget):
    """
    Wrapper class to hold the display widgets.
    I will provide API's in future to access the screens allow for
    extra displays to be added.
    RenderManager is poked in by MainWindow
    """
    def __init__(self, screens):
        QtGui.QWidget.__init__(self)
        self.screens = screens
        self.videoDisplay = VideoDisplay(self, screens)
        self.audioPlayer = AudioPlayer(self)
        self.mainDisplay = MainDisplay(self, screens)
        QtCore.QObject.connect(Receiver.get_receiver(),
            QtCore.SIGNAL(u'maindisplay_hide'), self.hideDisplay)
        QtCore.QObject.connect(Receiver.get_receiver(),
            QtCore.SIGNAL(u'maindisplay_show'), self.showDisplay)
        QtCore.QObject.connect(Receiver.get_receiver(),
            QtCore.SIGNAL(u'videodisplay_start'), self.onStartVideo)
        QtCore.QObject.connect(Receiver.get_receiver(),
            QtCore.SIGNAL(u'videodisplay_stop'), self.onStopVideo)

    def setup(self):
        self.videoDisplay.setup()
        self.mainDisplay.setup()

    def hideDisplay(self, message):
        """
        Hide the output displays
        """
        self.videoDisplay.mediaHide(message)
        self.mainDisplay.hideDisplay(message)

    def showDisplay(self, message):
        """
        Hide the output displays
        """
        self.videoDisplay.mediaShow(message)
        self.mainDisplay.showDisplay(message)

    def addAlert(self, alertMessage, location):
        """
        Handles the addition of an Alert Message to the Displays
        """
        self.mainDisplay.addAlert(alertMessage, location)

    def displayImageWithText(self, frame):
        """
        Handles the addition of a background Image to the displays
        """
        self.mainDisplay.addImageWithText(frame)

    def displayImage(self, frame):
        """
        Handles the addition of a background Image to the displays
        """
        self.mainDisplay.displayImage(frame)

    def displayVideo(self, path):
        """
        Handles the addition of a background Video to the displays
        """
        self.mainDisplay.displayVideo(path)

    def onStartVideo(self, item):
        """
        Handles the Starting of a Video and Display Management
        """
        self.videoDisplay.setVisible(True)
        self.mainDisplay.setVisible(False)
        self.videoDisplay.onMediaQueue(item)

    def onStopVideo(self):
        """
        Handles the Stopping of a Video and Display Management
        """
        self.mainDisplay.setVisible(True)
        self.videoDisplay.setVisible(False)
        self.videoDisplay.onMediaStop()

    def close(self):
        """
        Handles the closure of the displays
        """
        self.videoDisplay.close()
        self.audioPlayer.close()
        self.mainDisplay.close()


class DisplayWidget(QtGui.QGraphicsView):
    """
    Customised version of QTableWidget which can respond to keyboard
    events.
    """
    log.info(u'MainDisplay loaded')

    def __init__(self, parent=None, name=None, primary=False):
        QtGui.QWidget.__init__(self, None)
        self.parent = parent
        self.primary = primary
        self.hotkey_map = {
            QtCore.Qt.Key_Return: 'servicemanager_next_item',
            QtCore.Qt.Key_Space: 'slidecontroller_live_next_noloop',
            QtCore.Qt.Key_Enter: 'slidecontroller_live_next_noloop',
            QtCore.Qt.Key_0: 'servicemanager_next_item',
            QtCore.Qt.Key_Backspace: 'slidecontroller_live_previous_noloop'}

    def keyPressEvent(self, event):
        if isinstance(event, QtGui.QKeyEvent):
            # Here accept the event and do something.
            if event.key() == QtCore.Qt.Key_Up:
                Receiver.send_message(u'slidecontroller_live_previous')
                event.accept()
            elif event.key() == QtCore.Qt.Key_Down:
                Receiver.send_message(u'slidecontroller_live_next')
                event.accept()
            elif event.key() == QtCore.Qt.Key_PageUp:
                Receiver.send_message(u'slidecontroller_live_first')
                event.accept()
            elif event.key() == QtCore.Qt.Key_PageDown:
                Receiver.send_message(u'slidecontroller_live_last')
                event.accept()
            elif event.key() in self.hotkey_map:
                Receiver.send_message(self.hotkey_map[event.key()])
                event.accept()
            elif event.key() == QtCore.Qt.Key_Escape:
                self.resetDisplay()
                event.accept()
            event.ignore()
        else:
            event.ignore()

    def resetDisplay(self):
        log.debug(u'resetDisplay')
        Receiver.send_message(u'slidecontroller_live_stop_loop')
        if self.primary:
            self.setVisible(False)
        else:
            self.setVisible(True)

class MainDisplay(DisplayWidget):
    """
    This is the form that is used to display things on the projector.
    """
    log.info(u'MainDisplay Loaded')

    def __init__(self, parent, screens):
        """
        The constructor for the display form.

        ``parent``
            The parent widget.

        ``screens``
            The list of screens.
        """
        log.debug(u'Initialisation started')
        DisplayWidget.__init__(self, parent, primary=True)
        self.setWindowFlags(QtCore.Qt.Window | QtCore.Qt.FramelessWindowHint)
        self.setHorizontalScrollBarPolicy(QtCore.Qt.ScrollBarAlwaysOff)
        self.setVerticalScrollBarPolicy(QtCore.Qt.ScrollBarAlwaysOff)
        # WA_TranslucentBackground is not available in QT4.4
        try:
            self.setAttribute(QtCore.Qt.WA_TranslucentBackground)
        except AttributeError:
            pass
        self.screens = screens
        self.setupScene()
        self.setupVideo()
        self.setupImage()
        self.setupText()
        self.setupAlert()
        self.setupBlank()
        self.blankFrame = None
        self.frame = None
        # Hide desktop for now until we know where to put it
        # and what size it should be.
        self.setVisible(False)

    def setup(self):
        """
        Sets up the screen on a particular screen.
        """
        log.debug(u'Setup %s for %s ' % (
            self.screens, self.screens.monitor_number))
        self.setVisible(False)
        self.screen = self.screens.current
        # Sort out screen locations and sizes.
        self.setGeometry(self.screen[u'size'])
        self.scene.setSceneRect(0, 0, self.size().width(), self.size().height())
        self.webView.setGeometry(0, 0, self.size().width(),
            self.size().height())
        # Build a custom splash screen.
        self.initialFrame = QtGui.QImage(
            self.screen[u'size'].width(),
            self.screen[u'size'].height(),
            QtGui.QImage.Format_ARGB32_Premultiplied)
        splash_image = QtGui.QImage(u':/graphics/openlp-splash-screen.png')
        painter_image = QtGui.QPainter()
        painter_image.begin(self.initialFrame)
        painter_image.fillRect(self.initialFrame.rect(), QtCore.Qt.white)
        painter_image.drawImage(
            (self.screen[u'size'].width() - splash_image.width()) / 2,
            (self.screen[u'size'].height() - splash_image.height()) / 2,
            splash_image)
        #build a blank transparent image
        self.transparent = QtGui.QPixmap(
            self.screen[u'size'].width(), self.screen[u'size'].height())
        self.transparent.fill(QtCore.Qt.transparent)
        self.displayImage(self.initialFrame)
        self.repaint()
        # Build a Black screen.
        painter = QtGui.QPainter()
        self.blankFrame = QtGui.QImage(
            self.screen[u'size'].width(),
            self.screen[u'size'].height(),
            QtGui.QImage.Format_ARGB32_Premultiplied)
        painter.begin(self.blankFrame)
        painter.fillRect(self.blankFrame.rect(), QtCore.Qt.black)
<<<<<<< HEAD
        # Build a blank transparent image.
        self.transparent = QtGui.QPixmap(
            self.screen[u'size'].width(), self.screen[u'size'].height())
        self.transparent.fill(QtCore.Qt.transparent)
        #self.displayText.setPixmap(self.transparent)
        #self.frameView(self.transparent)
=======
>>>>>>> 7e12cda8
        # To display or not to display?
        if not self.screen[u'primary']:
            self.setVisible(True)
            self.primary = False
        else:
            self.setVisible(False)
            self.primary = True

    def setupScene(self):
        self.scene = QtGui.QGraphicsScene(self)
        self.scene.setSceneRect(0, 0, self.size().width(), self.size().height())
        self.setScene(self.scene)

    def setupVideo(self):
        self.webView = QtWebKit.QWebView()
        self.page = self.webView.page()
        self.videoDisplay = self.page.mainFrame()
        self.videoDisplay.setScrollBarPolicy(QtCore.Qt.Vertical,
            QtCore.Qt.ScrollBarAlwaysOff)
        self.videoDisplay.setScrollBarPolicy(QtCore.Qt.Horizontal,
            QtCore.Qt.ScrollBarAlwaysOff)
        self.proxy = QtGui.QGraphicsProxyWidget()
        self.proxy.setWidget(self.webView)
        self.proxy.setWindowFlags(QtCore.Qt.Window |
            QtCore.Qt.FramelessWindowHint)
        self.proxy.setZValue(1)
        self.scene.addItem(self.proxy)

    def setupImage(self):
        self.imageDisplay = QtGui.QGraphicsPixmapItem()
        self.imageDisplay.setZValue(2)
        self.scene.addItem(self.imageDisplay)

    def setupText(self):
        #self.displayText = QtGui.QGraphicsTextItem()
        self.displayText = QtGui.QGraphicsPixmapItem()
        #self.displayText.setPos(0,0)
        #self.displayText.setTextWidth(self.size().width())
        self.displayText.setZValue(4)
        self.scene.addItem(self.displayText)

    def setupAlert(self):
        self.alertText = QtGui.QGraphicsTextItem()
        self.alertText.setTextWidth(self.size().width())
        self.alertText.setZValue(8)
        self.scene.addItem(self.alertText)

    def setupBlank(self):
        self.displayBlank = QtGui.QGraphicsPixmapItem()
        self.displayBlank.setZValue(10)
        self.scene.addItem(self.displayBlank)

#    def hideDisplayForVideo(self):
#        """
#        Hides the main display if for the video to be played
#        """
#        self.hideDisplay(HideMode.Screen)

    def hideDisplay(self, mode=HideMode.Screen):
        """
        Hide the display by making all layers transparent
        Store the images so they can be replaced when required
        """
        log.debug(u'hideDisplay mode = %d', mode)
        #self.displayText.setPixmap(self.transparent)
        if mode == HideMode.Screen:
            #self.display_image.setPixmap(self.transparent)
            self.setVisible(False)
        elif mode == HideMode.Blank:
            self.displayBlank.setPixmap(
                QtGui.QPixmap.fromImage(self.blankFrame))
        else:
            if self.parent.renderManager.renderer.bg_frame:
                self.displayBlank.setPixmap(QtGui.QPixmap.fromImage(
                    self.parent.renderManager.renderer.bg_frame))
            else:
                self.displayBlank.setPixmap(
                    QtGui.QPixmap.fromImage(self.blankFrame))
        if mode != HideMode.Screen and self.isHidden():
            self.setVisible(True)

    def showDisplay(self, message=u''):
        """
        Show the stored layers so the screen reappears as it was
        originally.
        Make the stored images None to release memory.
        """
        log.debug(u'showDisplay')
        self.displayBlank.setPixmap(self.transparent)
        if self.isHidden():
            self.setVisible(True)
        # Trigger actions when display is active again.
        Receiver.send_message(u'maindisplay_active')

    def addImageWithText(self, frame):
        log.debug(u'addImageWithText')
        frame = resize_image(
            frame, self.screen[u'size'].width(), self.screen[u'size'].height())
        self.imageDisplay.setPixmap(QtGui.QPixmap.fromImage(frame))
        self.videoDisplay.setHtml(u'<html></html>')

    def addAlert(self, message, location):
        """
        Places the Alert text on the display at the correct location
        ``message``
            Text to be displayed
        ``location``
            Where on the screen the text should be.  From the AlertTab
            Combo box.
        """
        log.debug(u'addAlertImage')
        if location == 0:
            self.alertText.setPos(0, 0)
        elif location == 1:
            self.alertText.setPos(0, self.size().height() / 2)
        else:
            self.alertText.setPos(0, self.size().height() - 76)
        self.alertText.setHtml(message)

    def displayImage(self, frame):
        """
        Places the Image passed on the display screen
        ``frame``
            The image to be displayed
        """
        log.debug(u'adddisplayImage')
        if isinstance(frame, QtGui.QImage):
            self.imageDisplay.setPixmap(QtGui.QPixmap.fromImage(frame))
        else:
            self.imageDisplay.setPixmap(frame)
        self.frameView(self.transparent)
        self.videoDisplay.setHtml(u'<html></html>')

    def displayVideo(self, path):
        """
        Places the Video passed on the display screen
        ``path``
            The path to the image to be displayed
        """
        log.debug(u'adddisplayVideo')
        self.displayImage(self.transparent)
        self.videoDisplay.setHtml(HTMLVIDEO %
            (path, self.screen[u'size'].width(), self.screen[u'size'].height()))

    def frameView(self, frame, transition=False):
        """
        Called from a slide controller to display a frame
        if the alert is in progress the alert is added on top
        ``frame``
            Image frame to be rendered
        ``transition``
            Are transitions required.
        """
        log.debug(u'frameView')
        if transition:
            if self.frame is not None:
                self.displayText.setPixmap(
                    QtGui.QPixmap.fromImage(self.frame))
                self.repaint()
                Receiver.send_message(u'openlp_process_events')
                time.sleep(0.1)
            self.frame = None
            if frame[u'trans'] is not None:
                self.displayText.setPixmap(
                    QtGui.QPixmap.fromImage(frame[u'trans']))
                self.repaint()
                Receiver.send_message(u'openlp_process_events')
                time.sleep(0.1)
                self.frame = frame[u'trans']
            self.displayText.setPixmap(
                QtGui.QPixmap.fromImage(frame[u'main']))
        else:
            if isinstance(frame, QtGui.QPixmap):
                self.displayText.setPixmap(frame)
            else:
                self.displayText.setPixmap(QtGui.QPixmap.fromImage(frame))
        if not self.isVisible() and self.screens.display:
            self.setVisible(True)

class VideoDisplay(Phonon.VideoWidget):
    """
    This is the form that is used to display videos on the projector.
    """
    log.info(u'VideoDisplay Loaded')

    def __init__(self, parent, screens,
        aspect=Phonon.VideoWidget.AspectRatioWidget):
        """
        The constructor for the display form.

        ``parent``
            The parent widget.

        ``screens``
            The list of screens.
        """
        log.debug(u'VideoDisplay Initialisation started')
        Phonon.VideoWidget.__init__(self)
        self.setWindowTitle(u'OpenLP Video Display')
        self.parent = parent
        self.screens = screens
        self.hidden = False
        self.message = None
        self.mediaActive = False
        self.mediaObject = Phonon.MediaObject()
        self.setAspectRatio(aspect)
        self.audioObject = Phonon.AudioOutput(Phonon.VideoCategory)
        Phonon.createPath(self.mediaObject, self)
        Phonon.createPath(self.mediaObject, self.audioObject)
        flags = QtCore.Qt.FramelessWindowHint | QtCore.Qt.Dialog
##        # WindowsStaysOnBottomHint is not available in QT4.4
#        try:
#            flags = flags | QtCore.Qt.WindowStaysOnBottomHint
#        except AttributeError:
#            pass
        self.setWindowFlags(flags)
        QtCore.QObject.connect(Receiver.get_receiver(),
            QtCore.SIGNAL(u'videodisplay_play'), self.onMediaPlay)
        QtCore.QObject.connect(Receiver.get_receiver(),
            QtCore.SIGNAL(u'videodisplay_pause'), self.onMediaPause)
#        QtCore.QObject.connect(Receiver.get_receiver(),
#            QtCore.SIGNAL(u'videodisplay_background'), self.onMediaBackground)
        QtCore.QObject.connect(Receiver.get_receiver(),
            QtCore.SIGNAL(u'config_updated'), self.setup)
        QtCore.QObject.connect(self.mediaObject,
            QtCore.SIGNAL(u'finished()'), self.onMediaStop)
        self.setVisible(False)

    def keyPressEvent(self, event):
        if isinstance(event, QtGui.QKeyEvent):
            # Here accept the event and do something.
            if event.key() == QtCore.Qt.Key_Escape:
                self.onMediaStop()
                event.accept()
            event.ignore()
        else:
            event.ignore()

    def setup(self):
        """
        Sets up the screen on a particular screen.
        """
        log.debug(u'VideoDisplay Setup %s for %s ' % (self.screens,
            self.screens.monitor_number))
        self.screen = self.screens.current
        # Sort out screen locations and sizes.
        self.setGeometry(self.screen[u'size'])
        # To display or not to display?
        if not self.screen[u'primary']: # and self.isVisible():
            #self.showFullScreen()
            self.setVisible(False)
            self.primary = False
        else:
            self.setVisible(False)
            self.primary = True

    def closeEvent(self, event):
        """
        Shutting down so clean up connections
        """
        self.onMediaStop()
        for path in self.outputPaths():
            path.disconnect()

#    def onMediaBackground(self, message=None):
#        """
#        Play a video triggered from the video plugin with the
#        file name passed in on the event.
#        Also triggered from the Finish event so the video will loop
#        if it is triggered from the plugin
#        """
#        log.debug(u'VideoDisplay Queue new media message %s' % message)
#        # If not file take the stored one.
#        if not message:
#            message = self.message
#        # Still no file name then stop as it was a normal video stopping.
#        if message:
#            self.mediaObject.setCurrentSource(Phonon.MediaSource(message))
#            self.message = message
#            self._play()

    def onMediaQueue(self, message):
        """
        Set up a video to play from the serviceitem.
        """
        log.debug(u'VideoDisplay Queue new media message %s' % message)
        file = os.path.join(message.get_frame_path(),
            message.get_frame_title())
        self.mediaObject.setCurrentSource(Phonon.MediaSource(file))
        self.mediaActive = True
        self._play()

    def onMediaPlay(self):
        """
        Respond to the Play button on the slide controller unless the display
        has been hidden by the slidecontroller
        """
        if not self.hidden:
            log.debug(u'VideoDisplay Play the new media, Live ')
            self._play()

    def _play(self):
        """
        We want to play the video so start it and display the screen
        """
        log.debug(u'VideoDisplay _play called')
        self.mediaObject.play()
        self.setVisible(True)

    def onMediaPause(self):
        """
        Pause the video and refresh the screen
        """
        log.debug(u'VideoDisplay Media paused by user')
        self.mediaObject.pause()
        self.show()

    def onMediaStop(self):
        """
        Stop the video and clean up
        """
        log.debug(u'VideoDisplay Media stopped by user')
        self.message = None
        self.mediaActive = False
        self.mediaObject.stop()
        self.onMediaFinish()

    def onMediaFinish(self):
        """
        Clean up the Object queue
        """
        log.debug(u'VideoDisplay Reached end of media playlist')
        self.mediaObject.clearQueue()
        self.setVisible(False)

    def mediaHide(self, message=u''):
        """
        Hide the video display
        """
        self.mediaObject.pause()
        self.hidden = True
        self.setVisible(False)

    def mediaShow(self, message=''):
        """
        Show the video display if it was already hidden
        """
        if self.hidden:
            self.hidden = False
            if self.mediaActive:
                self._play()

class AudioPlayer(QtCore.QObject):
    """
    This Class will play audio only allowing components to work with a
    soundtrack which does not take over the user interface.
    """
    log.info(u'AudioPlayer Loaded')

    def __init__(self, parent):
        """
        The constructor for the display form.

        ``parent``
            The parent widget.

        ``screens``
            The list of screens.
        """
        log.debug(u'AudioPlayer Initialisation started')
        QtCore.QObject.__init__(self, parent)
        self.message = None
        self.mediaObject = Phonon.MediaObject()
        self.audioObject = Phonon.AudioOutput(Phonon.VideoCategory)
        Phonon.createPath(self.mediaObject, self.audioObject)

    def setup(self):
        """
        Sets up the Audio Player for use
        """
        log.debug(u'AudioPlayer Setup')

    def close(self):
        """
        Shutting down so clean up connections
        """
        self.onMediaStop()
        for path in self.mediaObject.outputPaths():
            path.disconnect()

    def onMediaQueue(self, message):
        """
        Set up a video to play from the serviceitem.
        """
        log.debug(u'AudioPlayer Queue new media message %s' % message)
        file = os.path.join(message[0].get_frame_path(),
            message[0].get_frame_title())
        self.mediaObject.setCurrentSource(Phonon.MediaSource(file))
        self.onMediaPlay()

    def onMediaPlay(self):
        """
        We want to play the play so start it
        """
        log.debug(u'AudioPlayer _play called')
        self.mediaObject.play()

    def onMediaPause(self):
        """
        Pause the Audio
        """
        log.debug(u'AudioPlayer Media paused by user')
        self.mediaObject.pause()

    def onMediaStop(self):
        """
        Stop the Audio and clean up
        """
        log.debug(u'AudioPlayer Media stopped by user')
        self.message = None
        self.mediaObject.stop()
        self.onMediaFinish()

    def onMediaFinish(self):
        """
        Clean up the Object queue
        """
        log.debug(u'AudioPlayer Reached end of media playlist')
        self.mediaObject.clearQueue()<|MERGE_RESOLUTION|>--- conflicted
+++ resolved
@@ -277,15 +277,6 @@
             QtGui.QImage.Format_ARGB32_Premultiplied)
         painter.begin(self.blankFrame)
         painter.fillRect(self.blankFrame.rect(), QtCore.Qt.black)
-<<<<<<< HEAD
-        # Build a blank transparent image.
-        self.transparent = QtGui.QPixmap(
-            self.screen[u'size'].width(), self.screen[u'size'].height())
-        self.transparent.fill(QtCore.Qt.transparent)
-        #self.displayText.setPixmap(self.transparent)
-        #self.frameView(self.transparent)
-=======
->>>>>>> 7e12cda8
         # To display or not to display?
         if not self.screen[u'primary']:
             self.setVisible(True)
