# -*- coding: utf-8 -*-
# vim: autoindent shiftwidth=4 expandtab textwidth=80 tabstop=4 softtabstop=4

###############################################################################
# OpenLP - Open Source Lyrics Projection                                      #
# --------------------------------------------------------------------------- #
# Copyright (c) 2008-2010 Raoul Snyman                                        #
# Portions copyright (c) 2008-2010 Tim Bentley, Jonathan Corwin, Michael      #
# Gorven, Scott Guerrieri, Christian Richter, Maikel Stuivenberg, Martin      #
# Thompson, Jon Tibble, Carsten Tinggaard                                     #
# --------------------------------------------------------------------------- #
# This program is free software; you can redistribute it and/or modify it     #
# under the terms of the GNU General Public License as published by the Free  #
# Software Foundation; version 2 of the License.                              #
#                                                                             #
# This program is distributed in the hope that it will be useful, but WITHOUT #
# ANY WARRANTY; without even the implied warranty of MERCHANTABILITY or       #
# FITNESS FOR A PARTICULAR PURPOSE. See the GNU General Public License for    #
# more details.                                                               #
#                                                                             #
# You should have received a copy of the GNU General Public License along     #
# with this program; if not, write to the Free Software Foundation, Inc., 59  #
# Temple Place, Suite 330, Boston, MA 02111-1307 USA                          #
###############################################################################

from PyQt4 import QtCore, QtGui
from openlp.core.lib import translate

class Ui_AboutDialog(object):
    def setupUi(self, AboutDialog):
        AboutDialog.setObjectName(u'AboutDialog')
        AboutDialog.resize(516, 481)
        LogoIcon = QtGui.QIcon()
        LogoIcon.addPixmap(QtGui.QPixmap(u':/icon/openlp-logo-16x16.png'),
            QtGui.QIcon.Normal, QtGui.QIcon.Off)
        AboutDialog.setWindowIcon(LogoIcon)
        self.AboutDialogLayout = QtGui.QVBoxLayout(AboutDialog)
        self.AboutDialogLayout.setSpacing(8)
        self.AboutDialogLayout.setMargin(8)
        self.AboutDialogLayout.setObjectName(u'AboutDialogLayout')
        self.LogoLabel = QtGui.QLabel(AboutDialog)
        self.LogoLabel.setPixmap(
            QtGui.QPixmap(u':/graphics/openlp-about-logo.png'))
        self.LogoLabel.setScaledContents(False)
        self.LogoLabel.setIndent(0)
        self.LogoLabel.setObjectName(u'LogoLabel')
        self.AboutDialogLayout.addWidget(self.LogoLabel)
        self.AboutNotebook = QtGui.QTabWidget(AboutDialog)
        self.AboutNotebook.setObjectName(u'AboutNotebook')
        self.AboutTab = QtGui.QWidget()
        self.AboutTab.setObjectName(u'AboutTab')
        self.AboutTabLayout = QtGui.QVBoxLayout(self.AboutTab)
        self.AboutTabLayout.setSpacing(0)
        self.AboutTabLayout.setMargin(8)
        self.AboutTabLayout.setObjectName(u'AboutTabLayout')
        self.AboutTextEdit = QtGui.QPlainTextEdit(self.AboutTab)
        self.AboutTextEdit.setReadOnly(True)
        self.AboutTextEdit.setObjectName(u'AboutTextEdit')
        self.AboutTabLayout.addWidget(self.AboutTextEdit)
        self.AboutNotebook.addTab(self.AboutTab, '')
        self.CreditsTab = QtGui.QWidget()
        self.CreditsTab.setObjectName(u'CreditsTab')
        self.CreditsTabLayout = QtGui.QVBoxLayout(self.CreditsTab)
        self.CreditsTabLayout.setSpacing(0)
        self.CreditsTabLayout.setMargin(8)
        self.CreditsTabLayout.setObjectName(u'CreditsTabLayout')
        self.CreditsTextEdit = QtGui.QPlainTextEdit(self.CreditsTab)
        self.CreditsTextEdit.setReadOnly(True)
        self.CreditsTextEdit.setObjectName(u'CreditsTextEdit')
        self.CreditsTabLayout.addWidget(self.CreditsTextEdit)
        self.AboutNotebook.addTab(self.CreditsTab, '')
        self.LicenseTab = QtGui.QWidget()
        self.LicenseTab.setObjectName(u'LicenseTab')
        self.LicenseTabLayout = QtGui.QVBoxLayout(self.LicenseTab)
        self.LicenseTabLayout.setSpacing(8)
        self.LicenseTabLayout.setMargin(8)
        self.LicenseTabLayout.setObjectName(u'LicenseTabLayout')
        self.LicenseTextEdit = QtGui.QPlainTextEdit(self.LicenseTab)
        self.LicenseTextEdit.setReadOnly(True)
        self.LicenseTextEdit.setObjectName(u'LicenseTextEdit')
        self.LicenseTabLayout.addWidget(self.LicenseTextEdit)
        self.AboutNotebook.addTab(self.LicenseTab, '')
        self.AboutDialogLayout.addWidget(self.AboutNotebook)
        self.ButtonWidget = QtGui.QWidget(AboutDialog)
        self.ButtonWidget.setObjectName(u'ButtonWidget')
        self.ButtonWidgetLayout = QtGui.QHBoxLayout(self.ButtonWidget)
        self.ButtonWidgetLayout.setSpacing(8)
        self.ButtonWidgetLayout.setMargin(0)
        self.ButtonWidgetLayout.setObjectName(u'ButtonWidgetLayout')
        ButtonSpacer = QtGui.QSpacerItem(275, 20,
            QtGui.QSizePolicy.Expanding, QtGui.QSizePolicy.Minimum)
        self.ButtonWidgetLayout.addItem(ButtonSpacer)
        self.ContributeButton = QtGui.QPushButton(self.ButtonWidget)
        ContributeIcon = QtGui.QIcon()
        ContributeIcon.addPixmap(
            QtGui.QPixmap(u':/system/system_contribute.png'),
            QtGui.QIcon.Normal, QtGui.QIcon.Off)
        self.ContributeButton.setIcon(ContributeIcon)
        self.ContributeButton.setObjectName(u'ContributeButton')
        self.ButtonWidgetLayout.addWidget(self.ContributeButton)
        self.CloseButton = QtGui.QPushButton(self.ButtonWidget)
        CloseIcon = QtGui.QIcon()
        CloseIcon.addPixmap(QtGui.QPixmap(u':/system/system_close.png'),
            QtGui.QIcon.Normal, QtGui.QIcon.Off)
        self.CloseButton.setIcon(CloseIcon)
        self.CloseButton.setObjectName(u'CloseButton')
        self.ButtonWidgetLayout.addWidget(self.CloseButton)
        self.AboutDialogLayout.addWidget(self.ButtonWidget)

        self.retranslateUi(AboutDialog)
        self.AboutNotebook.setCurrentIndex(0)
        QtCore.QObject.connect(self.CloseButton, QtCore.SIGNAL(u'clicked()'),
            AboutDialog.close)
        QtCore.QMetaObject.connectSlotsByName(AboutDialog)

    def retranslateUi(self, AboutDialog):
        AboutDialog.setWindowTitle(translate(u'AboutForm', u'About OpenLP'))
        self.AboutTextEdit.setPlainText(translate(u'AboutForm',
            u'OpenLP <version><revision> - Open Source Lyrics '
            u'Projection\n'
            u'\n'
            u'OpenLP is free church presentation software, or lyrics '
            u'projection software, used to display slides of songs, Bible '
            u'verses, videos, images, and even presentations (if '
            u'OpenOffice.org, PowerPoint or PowerPoint Viewer is installed) '
            u'for church worship using a computer and a data projector.\n'
            u'\n'
            u'Find out more about OpenLP: http://openlp.org/\n'
            u'\n'
            u'OpenLP is written and maintained by volunteers. If you would '
            u'like to see more free Christian software being written, please '
            u'consider contributing by using the button below.'
        ))
        self.AboutNotebook.setTabText(
<<<<<<< HEAD
            self.AboutNotebook.indexOf(self.AboutTab), 
            translate(u'AboutForm', u'About'))
        self.CreditsTextEdit.setPlainText(translate(u'AboutForm', 
            u'Project Lead\n'
            u'    Raoul "superfly" Snyman\n'
            u'\n'
            u'Developers\n'
            u'    Tim "TRB143" Bentley\n'
            u'    Jonathan "gushie" Corwin\n'
            u'    Michael "cocooncrash" Gorven\n'
            u'    Scott "sguerrieri" Guerrieri\n'
            u'    Raoul "superfly" Snyman\n'
            u'    Martin "mijiti" Thompson\n'
            u'    Jon "Meths" Tibble\n'
            u'\n'
            u'Contributors\n'
            u'    Meinert "m2j" Jordan\n'
            u'    Christian "crichter" Richter\n'
            u'    Maikel Stuivenberg\n'
            u'    Carsten "catini" Tingaard\n'
            u'\n'
            u'Testers\n'
            u'    Philip "Phill" Ridout\n'
            u'    Wesley "wrst" Stout (lead)\n'
            u'\n'
            u'Packagers\n'
            u'    Thomas "tabthorpe" Abthorpe (FreeBSD)\n'
            u'    Tim "TRB143" Bentley (Fedora)\n'
            u'    Michael "cocooncrash" Gorven (Ubuntu)\n'
            u'    Matthias "matthub" Hub (Mac OS X)\n'
            u'    Raoul "superfly" Snyman (Windows)\n'
=======
            self.AboutNotebook.indexOf(self.AboutTab),
            translate('AboutForm', 'About'))
        self.CreditsTextEdit.setPlainText(translate('AboutForm', 
            'Project Lead\n'
            '    Raoul "superfly" Snyman\n'
            '\n'
            'Developers\n'
            '    Tim "TRB143" Bentley\n'
            '    Jonathan "gushie" Corwin\n'
            '    Michael "cocooncrash" Gorven\n'
            '    Scott "sguerrieri" Guerrieri\n'
            '    Raoul "superfly" Snyman\n'
            '    Martin "mijiti" Thompson\n'
            '    Jon "Meths" Tibble\n'
            '\n'
            'Contributors\n'
            '    Meinert "m2j" Jordan\n'
            '    Christian "crichter" Richter\n'
            '    Maikel Stuivenberg\n'
            '    Carsten "catini" Tingaard\n'
            '\n'
            'Testers\n'
            '    Philip "Phill" Ridout\n'
            '    Wesley "wrst" Stout (lead)\n'
            '\n'
            'Packagers\n'
            '    Thomas "tabthorpe" Abthorpe (FreeBSD)\n'
            '    Tim "TRB143" Bentley (Fedora)\n'
            '    Michael "cocooncrash" Gorven (Ubuntu)\n'
            '    Matthias "matthub" Hub (Mac OS X)\n'
            '    Raoul "superfly" Snyman (Windows)\n'
>>>>>>> ce2bab50
        ))
        self.AboutNotebook.setTabText(
            self.AboutNotebook.indexOf(self.CreditsTab),
            translate(u'AboutForm', u'Credits'))
        self.LicenseTextEdit.setPlainText(translate(u'AboutForm', 
            u'Copyright \xa9 2004-2010 Raoul Snyman\n'
            u'Portions copyright \xa9 2004-2010 '
            u'Tim Bentley, Jonathan Corwin, Michael Gorven, Scott Guerrieri, '
            u'Christian Richter, Maikel Stuivenberg, Martin Thompson, Jon '
            u'Tibble, Carsten Tinggaard\n'
            u'\n'
            u'This program is free software; you can redistribute it and/or '
            u'modify it under the terms of the GNU General Public License as '
            u'published by the Free Software Foundation; version 2 of the '
            u'License.\n'
            u'\n'
            u'This program is distributed in the hope that it will be useful, '
            u'but WITHOUT ANY WARRANTY; without even the implied warranty of '
            u'MERCHANTABILITY or FITNESS FOR A PARTICULAR PURPOSE. See below '
            u'for more details.\n'
            u'\n'
            u'\n'
            u'GNU GENERAL PUBLIC LICENSE\n'
            u'Version 2, June 1991\n'
            u'\n'
            u'Copyright (C) 1989, 1991 Free Software Foundation, Inc., 51 '
            u'Franklin Street, Fifth Floor, Boston, MA 02110-1301 USA. '
            u'Everyone is permitted to copy and distribute verbatim copies of '
            u'this license document, but changing it is not allowed.\n'
            u'\n'
            u'Preamble\n'
            u'\n'
            u'The licenses for most software are designed to take away your '
            u'freedom to share and change it.  By contrast, the GNU General '
            u'Public License is intended to guarantee your freedom to share '
            u'and change free software--to make sure the software is free for '
            u'all its users.  This General Public License applies to most of '
            u'the Free Software Foundation\'s software and to any other '
            u'program whose authors commit to using it.  (Some other Free '
            u'Software Foundation software is covered by the GNU Lesser '
            u'General Public License instead.)  You can apply it to your '
            u'programs, too.\n'
            u'\n'
            u'When we speak of free software, we are referring to freedom, not '
            u'price.  Our General Public Licenses are designed to make sure '
            u'that you have the freedom to distribute copies of free software '
            u'(and charge for this service if you wish), that you receive '
            u'source code or can get it if you want it, that you can change '
            u'the software or use pieces of it in new free programs; and that '
            u'you know you can do these things.\n'
            u'\n'
            u'To protect your rights, we need to make restrictions that forbid '
            u'anyone to deny you these rights or to ask you to surrender the '
            u'rights. These restrictions translate to certain responsibilities '
            u'for you if you distribute copies of the software, or if you '
            u'modify it.\n'
            u'\n'
            u'For example, if you distribute copies of such a program, whether '
            u'gratis or for a fee, you must give the recipients all the rights '
            u'that you have.  You must make sure that they, too, receive or '
            u'can get the source code.  And you must show them these terms so '
            u'they know their rights.\n'
            u'\n'
            u'We protect your rights with two steps: (1) copyright the '
            u'software, and (2) offer you this license which gives you legal '
            u'permission to copy, distribute and/or modify the software.\n'
            u'\n'
            u'Also, for each author\'s protection and ours, we want to make '
            u'certain that everyone understands that there is no warranty for '
            u'this free software.  If the software is modified by someone else '
            u'and passed on, we want its recipients to know that what they '
            u'have is not the original, so that any problems introduced by '
            u'others will not reflect on the original authors\' reputations.\n'
            u'\n'
            u'Finally, any free program is threatened constantly by software '
            u'patents.  We wish to avoid the danger that redistributors of a '
            u'free program will individually obtain patent licenses, in effect '
            u'making the program proprietary.  To prevent this, we have made '
            u'it clear that any patent must be licensed for everyone\'s free '
            u'use or not licensed at all.\n'
            u'\n'
            u'The precise terms and conditions for copying, distribution and '
            u'modification follow.\n'
            u'\n'
            u'GNU GENERAL PUBLIC LICENSE\n'
            u'TERMS AND CONDITIONS FOR COPYING, DISTRIBUTION AND MODIFICATION\n'
            u'\n'
            u'0. This License applies to any program or other work which '
            u'contains a notice placed by the copyright holder saying it may '
            u'be distributed under the terms of this General Public License.  '
            u'The "Program", below, refers to any such program or work, and a '
            u'"work based on the Program" means either the Program or any '
            u'derivative work under copyright law: that is to say, a work '
            u'containing the Program or a portion of it, either verbatim or '
            u'with modifications and/or translated into another language.  '
            u'(Hereinafter, translation is included without limitation in the '
            u'term "modification".)  Each licensee is addressed as "you".\n'
            u'\n'
            u'Activities other than copying, distribution and modification are '
            u'not covered by this License; they are outside its scope.  The '
            u'act of running the Program is not restricted, and the output '
            u'from the Program is covered only if its contents constitute a '
            u'work based on the Program (independent of having been made by '
            u'running the Program). Whether that is true depends on what the '
            u'Program does.\n'
            u'\n'
            u'1. You may copy and distribute verbatim copies of the Program\'s '
            u'source code as you receive it, in any medium, provided that you '
            u'conspicuously and appropriately publish on each copy an '
            u'appropriate copyright notice and disclaimer of warranty; keep '
            u'intact all the notices that refer to this License and to the '
            u'absence of any warranty; and give any other recipients of the '
            u'Program a copy of this License along with the Program.\n'
            u'\n'
            u'You may charge a fee for the physical act of transferring a '
            u'copy, and you may at your option offer warranty protection in '
            u'exchange for a fee.\n'
            u'\n'
            u'2. You may modify your copy or copies of the Program or any '
            u'portion of it, thus forming a work based on the Program, and '
            u'copy and distribute such modifications or work under the terms '
            u'of Section 1 above, provided that you also meet all of these '
            u'conditions:\n'
            u'\n'
            u'a) You must cause the modified files to carry prominent notices '
            u'stating that you changed the files and the date of any change.\n'
            u'\n'
            u'b) You must cause any work that you distribute or publish, that '
            u'in whole or in part contains or is derived from the Program or '
            u'any part thereof, to be licensed as a whole at no charge to all '
            u'third parties under the terms of this License.\n'
            u'\n'
            u'c) If the modified program normally reads commands interactively '
            u'when run, you must cause it, when started running for such '
            u'interactive use in the most ordinary way, to print or display an '
            u'announcement including an appropriate copyright notice and a '
            u'notice that there is no warranty (or else, saying that you '
            u'provide a warranty) and that users may redistribute the program '
            u'under these conditions, and telling the user how to view a copy '
            u'of this License.  (Exception: if the Program itself is '
            u'interactive but does not normally print such an announcement, '
            u'your work based on the Program is not required to print an '
            u'announcement.)\n'
            u'\n'
            u'These requirements apply to the modified work as a whole.  If '
            u'identifiable sections of that work are not derived from the '
            u'Program, and can be reasonably considered independent and '
            u'separate works in themselves, then this License, and its terms, '
            u'do not apply to those sections when you distribute them as '
            u'separate works.  But when you distribute the same sections as '
            u'part of a whole which is a work based on the Program, the '
            u'distribution of the whole must be on the terms of this License, '
            u'whose permissions for other licensees extend to the entire '
            u'whole, and thus to each and every part regardless of who wrote '
            u'it.\n'
            u'\n'
            u'Thus, it is not the intent of this section to claim rights or '
            u'contest your rights to work written entirely by you; rather, the '
            u'intent is to exercise the right to control the distribution of '
            u'derivative or collective works based on the Program.\n'
            u'\n'
            u'In addition, mere aggregation of another work not based on the '
            u'Program with the Program (or with a work based on the Program) '
            u'on a volume of a storage or distribution medium does not bring '
            u'the other work under the scope of this License.\n'
            u'\n'
            u'3. You may copy and distribute the Program (or a work based on '
            u'it, under Section 2) in object code or executable form under the '
            u'terms of Sections 1 and 2 above provided that you also do one of '
            u'the following:\n'
            u'\n'
            u'a) Accompany it with the complete corresponding machine-readable '
            u'source code, which must be distributed under the terms of '
            u'Sections 1 and 2 above on a medium customarily used for software '
            u'interchange; or,\n'
            u'\n'
            u'b) Accompany it with a written offer, valid for at least three '
            u'years, to give any third party, for a charge no more than your '
            u'cost of physically performing source distribution, a complete '
            u'machine-readable copy of the corresponding source code, to be '
            u'distributed under the terms of Sections 1 and 2 above on a '
            u'medium customarily used for software interchange; or,\n'
            u'\n'
            u'c) Accompany it with the information you received as to the '
            u'offer to distribute corresponding source code.  (This '
            u'alternative is allowed only for noncommercial distribution and '
            u'only if you received the program in object code or executable '
            u'form with such an offer, in accord with Subsection b above.)\n'
            u'\n'
            u'The source code for a work means the preferred form of the work '
            u'for making modifications to it.  For an executable work, '
            u'complete source code means all the source code for all modules '
            u'it contains, plus any associated interface definition files, '
            u'plus the scripts used to control compilation and installation of '
            u'the executable.  However, as a special exception, the source '
            u'code distributed need not include anything that is normally '
            u'distributed (in either source or binary form) with the major '
            u'components (compiler, kernel, and so on) of the operating system '
            u'on which the executable runs, unless that component itself '
            u'accompanies the executable.\n'
            u'\n'
            u'If distribution of executable or object code is made by offering '
            u'access to copy from a designated place, then offering equivalent '
            u'access to copy the source code from the same place counts as '
            u'distribution of the source code, even though third parties are '
            u'not compelled to copy the source along with the object code.\n'
            u'\n'
            u'4. You may not copy, modify, sublicense, or distribute the '
            u'Program except as expressly provided under this License.  Any '
            u'attempt otherwise to copy, modify, sublicense or distribute the '
            u'Program is void, and will automatically terminate your rights '
            u'under this License. However, parties who have received copies, '
            u'or rights, from you under this License will not have their '
            u'licenses terminated so long as such parties remain in full '
            u'compliance.\n'
            u'\n'
            u'5. You are not required to accept this License, since you have '
            u'not signed it.  However, nothing else grants you permission to '
            u'modify or distribute the Program or its derivative works.  These '
            u'actions are prohibited by law if you do not accept this '
            u'License.  Therefore, by modifying or distributing the Program '
            u'(or any work based on the Program), you indicate your acceptance '
            u'of this License to do so, and all its terms and conditions for '
            u'copying, distributing or modifying the Program or works based on '
            u'it.\n'
            u'\n'
            u'6. Each time you redistribute the Program (or any work based on '
            u'the Program), the recipient automatically receives a license '
            u'from the original licensor to copy, distribute or modify the '
            u'Program subject to these terms and conditions.  You may not '
            u'impose any further restrictions on the recipients\' exercise of '
            u'the rights granted herein. You are not responsible for enforcing '
            u'compliance by third parties to this License.\n'
            u'\n'
            u'7. If, as a consequence of a court judgment or allegation of '
            u'patent infringement or for any other reason (not limited to '
            u'patent issues), conditions are imposed on you (whether by court '
            u'order, agreement or otherwise) that contradict the conditions of '
            u'this License, they do not excuse you from the conditions of this '
            u'License.  If you cannot distribute so as to satisfy '
            u'simultaneously your obligations under this License and any other '
            u'pertinent obligations, then as a consequence you may not '
            u'distribute the Program at all.  For example, if a patent license '
            u'would not permit royalty-free redistribution of the Program by '
            u'all those who receive copies directly or indirectly through you, '
            u'then the only way you could satisfy both it and this License '
            u'would be to refrain entirely from distribution of the Program.\n'
            u'\n'
            u'If any portion of this section is held invalid or unenforceable '
            u'under any particular circumstance, the balance of the section is '
            u'intended to apply and the section as a whole is intended to '
            u'apply in other circumstances.\n'
            u'\n'
            u'It is not the purpose of this section to induce you to infringe '
            u'any patents or other property right claims or to contest '
            u'validity of any such claims; this section has the sole purpose '
            u'of protecting the integrity of the free software distribution '
            u'system, which is implemented by public license practices.  Many '
            u'people have made generous contributions to the wide range of '
            u'software distributed through that system in reliance on '
            u'consistent application of that system; it is up to the '
            u'author/donor to decide if he or she is willing to distribute '
            u'software through any other system and a licensee cannot impose '
            u'that choice.\n'
            u'\n'
            u'This section is intended to make thoroughly clear what is '
            u'believed to be a consequence of the rest of this License.\n'
            u'\n'
            u'8. If the distribution and/or use of the Program is restricted '
            u'in certain countries either by patents or by copyrighted '
            u'interfaces, the original copyright holder who places the Program '
            u'under this License may add an explicit geographical distribution '
            u'limitation excluding those countries, so that distribution is '
            u'permitted only in or among countries not thus excluded.  In such '
            u'case, this License incorporates the limitation as if written in '
            u'the body of this License.\n'
            u'\n'
            u'9. The Free Software Foundation may publish revised and/or new '
            u'versions of the General Public License from time to time.  Such '
            u'new versions will be similar in spirit to the present version, '
            u'but may differ in detail to address new problems or concerns.\n'
            u'\n'
            u'Each version is given a distinguishing version number.  If the '
            u'Program specifies a version number of this License which applies '
            u'to it and \"any later version\', you have the option of '
            u'following the terms and conditions either of that version or of '
            u'any later version published by the Free Software Foundation.  If '
            u'the Program does not specify a version number of this License, '
            u'you may choose any version ever published by the Free Software '
            u'Foundation.\n'
            u'\n'
            u'10. If you wish to incorporate parts of the Program into other '
            u'free programs whose distribution conditions are different, write '
            u'to the author to ask for permission.  For software which is '
            u'copyrighted by the Free Software Foundation, write to the Free '
            u'Software Foundation; we sometimes make exceptions for this.  Our '
            u'decision will be guided by the two goals of preserving the free '
            u'status of all derivatives of our free software and of promoting '
            u'the sharing and reuse of software generally.\n'
            u'\n'
            u'NO WARRANTY\n'
            u'\n'
            u'11. BECAUSE THE PROGRAM IS LICENSED FREE OF CHARGE, THERE IS NO '
            u'WARRANTY FOR THE PROGRAM, TO THE EXTENT PERMITTED BY APPLICABLE '
            u'LAW.  EXCEPT WHEN OTHERWISE STATED IN WRITING THE COPYRIGHT '
            u'HOLDERS AND/OR OTHER PARTIES PROVIDE THE PROGRAM "AS IS" WITHOUT '
            u'WARRANTY OF ANY KIND, EITHER EXPRESSED OR IMPLIED, INCLUDING, '
            u'BUT NOT LIMITED TO, THE IMPLIED WARRANTIES OF MERCHANTABILITY '
            u'AND FITNESS FOR A PARTICULAR PURPOSE.  THE ENTIRE RISK AS TO THE '
            u'QUALITY AND PERFORMANCE OF THE PROGRAM IS WITH YOU.  SHOULD THE '
            u'PROGRAM PROVE DEFECTIVE, YOU ASSUME THE COST OF ALL NECESSARY '
            u'SERVICING, REPAIR OR CORRECTION.\n'
            u'\n'
            u'12. IN NO EVENT UNLESS REQUIRED BY APPLICABLE LAW OR AGREED TO '
            u'IN WRITING WILL ANY COPYRIGHT HOLDER, OR ANY OTHER PARTY WHO MAY '
            u'MODIFY AND/OR REDISTRIBUTE THE PROGRAM AS PERMITTED ABOVE, BE '
            u'LIABLE TO YOU FOR DAMAGES, INCLUDING ANY GENERAL, SPECIAL, '
            u'INCIDENTAL OR CONSEQUENTIAL DAMAGES ARISING OUT OF THE USE OR '
            u'INABILITY TO USE THE PROGRAM (INCLUDING BUT NOT LIMITED TO LOSS '
            u'OF DATA OR DATA BEING RENDERED INACCURATE OR LOSSES SUSTAINED BY '
            u'YOU OR THIRD PARTIES OR A FAILURE OF THE PROGRAM TO OPERATE WITH '
            u'ANY OTHER PROGRAMS), EVEN IF SUCH HOLDER OR OTHER PARTY HAS BEEN '
            u'ADVISED OF THE POSSIBILITY OF SUCH DAMAGES.\n'
            u'\n'
            u'END OF TERMS AND CONDITIONS\n'
            u'\n'
            u'How to Apply These Terms to Your New Programs\n'
            u'\n'
            u'If you develop a new program, and you want it to be of the '
            u'greatest possible use to the public, the best way to achieve '
            u'this is to make it free software which everyone can redistribute '
            u'and change under these terms.\n'
            u'\n'
            u'To do so, attach the following notices to the program.  It is '
            u'safest to attach them to the start of each source file to most '
            u'effectively convey the exclusion of warranty; and each file '
            u'should have at least the "copyright" line and a pointer to where '
            u'the full notice is found.\n'
            u'\n'
            u'<one line to give the program\'s name and a brief idea of what '
            u'it does.>\n'
            u'Copyright (C) <year>  <name of author>\n'
            u'\n'
            u'This program is free software; you can redistribute it and/or '
            u'modify it under the terms of the GNU General Public License as '
            u'published by the Free Software Foundation; either version 2 of '
            u'the License, or (at your option) any later version.\n'
            u'\n'
            u'This program is distributed in the hope that it will be useful, '
            u'but WITHOUT ANY WARRANTY; without even the implied warranty of '
            u'MERCHANTABILITY or FITNESS FOR A PARTICULAR PURPOSE.  See the '
            u'GNU General Public License for more details.\n'
            u'\n'
            u'You should have received a copy of the GNU General Public '
            u'License along with this program; if not, write to the Free '
            u'Software Foundation, Inc., 51 Franklin Street, Fifth Floor, '
            u'Boston, MA 02110-1301 USA.\n'
            u'\n'
            u'Also add information on how to contact you by electronic and '
            u'paper mail.\n'
            u'\n'
            u'If the program is interactive, make it output a short notice '
            u'like this when it starts in an interactive mode:\n'
            u'\n'
            u'Gnomovision version 69, Copyright (C) year name of author\n'
            u'Gnomovision comes with ABSOLUTELY NO WARRANTY; for details type '
            u'"show w".\n'
            u'This is free software, and you are welcome to redistribute it '
            u'under certain conditions; type "show c" for details.\n'
            u'\n'
            u'The hypothetical commands "show w" and "show c" should show '
            u'the appropriate parts of the General Public License.  Of course, '
            u'the commands you use may be called something other than "show '
            u'w" and "show c"; they could even be mouse-clicks or menu items--'
            u'whatever suits your program.\n'
            u'\n'
            u'You should also get your employer (if you work as a programmer) '
            u'or your school, if any, to sign a "copyright disclaimer" for the '
            u'program, if necessary.  Here is a sample; alter the names:\n'
            u'\n'
            u'Yoyodyne, Inc., hereby disclaims all copyright interest in the '
            u'program "Gnomovision" (which makes passes at compilers) written '
            u'by James Hacker.\n'
            u'\n'
            u'<signature of Ty Coon>, 1 April 1989\n'
            u'Ty Coon, President of Vice\n'
            u'\n'
            u'This General Public License does not permit incorporating your '
            u'program into proprietary programs.  If your program is a '
            u'subroutine library, you may consider it more useful to permit '
            u'linking proprietary applications with the library.  If this is '
            u'what you want to do, use the GNU Lesser General Public License '
            u'instead of this License.'))
        self.AboutNotebook.setTabText(
            self.AboutNotebook.indexOf(self.LicenseTab),
            translate(u'AboutForm', u'License'))
        self.ContributeButton.setText(translate(u'AboutForm', u'Contribute'))
        self.CloseButton.setText(translate(u'AboutForm', u'Close'))<|MERGE_RESOLUTION|>--- conflicted
+++ resolved
@@ -132,8 +132,8 @@
             u'consider contributing by using the button below.'
         ))
         self.AboutNotebook.setTabText(
-<<<<<<< HEAD
-            self.AboutNotebook.indexOf(self.AboutTab), 
+
+            self.AboutNotebook.indexOf(self.AboutTab),
             translate(u'AboutForm', u'About'))
         self.CreditsTextEdit.setPlainText(translate(u'AboutForm', 
             u'Project Lead\n'
@@ -164,39 +164,6 @@
             u'    Michael "cocooncrash" Gorven (Ubuntu)\n'
             u'    Matthias "matthub" Hub (Mac OS X)\n'
             u'    Raoul "superfly" Snyman (Windows)\n'
-=======
-            self.AboutNotebook.indexOf(self.AboutTab),
-            translate('AboutForm', 'About'))
-        self.CreditsTextEdit.setPlainText(translate('AboutForm', 
-            'Project Lead\n'
-            '    Raoul "superfly" Snyman\n'
-            '\n'
-            'Developers\n'
-            '    Tim "TRB143" Bentley\n'
-            '    Jonathan "gushie" Corwin\n'
-            '    Michael "cocooncrash" Gorven\n'
-            '    Scott "sguerrieri" Guerrieri\n'
-            '    Raoul "superfly" Snyman\n'
-            '    Martin "mijiti" Thompson\n'
-            '    Jon "Meths" Tibble\n'
-            '\n'
-            'Contributors\n'
-            '    Meinert "m2j" Jordan\n'
-            '    Christian "crichter" Richter\n'
-            '    Maikel Stuivenberg\n'
-            '    Carsten "catini" Tingaard\n'
-            '\n'
-            'Testers\n'
-            '    Philip "Phill" Ridout\n'
-            '    Wesley "wrst" Stout (lead)\n'
-            '\n'
-            'Packagers\n'
-            '    Thomas "tabthorpe" Abthorpe (FreeBSD)\n'
-            '    Tim "TRB143" Bentley (Fedora)\n'
-            '    Michael "cocooncrash" Gorven (Ubuntu)\n'
-            '    Matthias "matthub" Hub (Mac OS X)\n'
-            '    Raoul "superfly" Snyman (Windows)\n'
->>>>>>> ce2bab50
         ))
         self.AboutNotebook.setTabText(
             self.AboutNotebook.indexOf(self.CreditsTab),
