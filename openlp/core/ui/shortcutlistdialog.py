# -*- coding: utf-8 -*-
# vim: autoindent shiftwidth=4 expandtab textwidth=120 tabstop=4 softtabstop=4

###############################################################################
# OpenLP - Open Source Lyrics Projection                                      #
# --------------------------------------------------------------------------- #
# Copyright (c) 2008-2015 OpenLP Developers                                   #
# --------------------------------------------------------------------------- #
# This program is free software; you can redistribute it and/or modify it     #
# under the terms of the GNU General Public License as published by the Free  #
# Software Foundation; version 2 of the License.                              #
#                                                                             #
# This program is distributed in the hope that it will be useful, but WITHOUT #
# ANY WARRANTY; without even the implied warranty of MERCHANTABILITY or       #
# FITNESS FOR A PARTICULAR PURPOSE. See the GNU General Public License for    #
# more details.                                                               #
#                                                                             #
# You should have received a copy of the GNU General Public License along     #
# with this program; if not, write to the Free Software Foundation, Inc., 59  #
# Temple Place, Suite 330, Boston, MA 02111-1307 USA                          #
###############################################################################
"""
The list of shortcuts within a dialog.
"""
from PyQt5 import QtCore, QtWidgets

from openlp.core.common import translate
from openlp.core.lib import build_icon
from openlp.core.lib.ui import create_button_box


class CaptureShortcutButton(QtWidgets.QPushButton):
    """
    A class to encapsulate a ``QPushButton``.
    """
    def __init__(self, *args):
        """
        Constructor
        """
        super(CaptureShortcutButton, self).__init__(*args)
        self.setCheckable(True)

    def keyPressEvent(self, event):
        """
        Block the ``Key_Space`` key, so that the button will not change the
        checked state.
        """
        if event.key() == QtCore.Qt.Key_Space and self.isChecked():
            # Ignore the event, so that the parent can take care of this.
            event.ignore()


class ShortcutTreeWidget(QtGui.QTreeWidget):
    def __init__(self, *args):
        super(ShortcutTreeWidget, self).__init__(*args)

    def keyboardSearch(self, search):
        pass


class Ui_ShortcutListDialog(object):
    """
    The UI widgets for the shortcut dialog.
    """
    def setupUi(self, shortcutListDialog):
        """
        Set up the UI
        """
        shortcutListDialog.setObjectName('shortcutListDialog')
        shortcutListDialog.setWindowIcon(build_icon(u':/icon/openlp-logo.svg'))
        shortcutListDialog.resize(500, 438)
        self.shortcut_list_layout = QtWidgets.QVBoxLayout(shortcutListDialog)
        self.shortcut_list_layout.setObjectName('shortcut_list_layout')
        self.description_label = QtWidgets.QLabel(shortcutListDialog)
        self.description_label.setObjectName('description_label')
        self.description_label.setWordWrap(True)
        self.shortcut_list_layout.addWidget(self.description_label)
<<<<<<< HEAD
        self.tree_widget = ShortcutTreeWidget(shortcutListDialog)
=======
        self.tree_widget = QtWidgets.QTreeWidget(shortcutListDialog)
>>>>>>> 19d40449
        self.tree_widget.setObjectName('tree_widget')
        self.tree_widget.setAlternatingRowColors(True)
        self.tree_widget.setColumnCount(3)
        self.tree_widget.setColumnWidth(0, 250)
        self.shortcut_list_layout.addWidget(self.tree_widget)
        self.details_layout = QtWidgets.QGridLayout()
        self.details_layout.setObjectName('details_layout')
        self.details_layout.setContentsMargins(-1, 0, -1, -1)
        self.default_radio_button = QtWidgets.QRadioButton(shortcutListDialog)
        self.default_radio_button.setObjectName('default_radio_button')
        self.default_radio_button.setChecked(True)
        self.details_layout.addWidget(self.default_radio_button, 0, 0, 1, 1)
        self.custom_radio_button = QtWidgets.QRadioButton(shortcutListDialog)
        self.custom_radio_button.setObjectName('custom_radio_button')
        self.details_layout.addWidget(self.custom_radio_button, 1, 0, 1, 1)
        self.primary_layout = QtWidgets.QHBoxLayout()
        self.primary_layout.setObjectName('primary_layout')
        self.primary_push_button = CaptureShortcutButton(shortcutListDialog)
        self.primary_push_button.setObjectName('primary_push_button')
        self.primary_push_button.setMinimumSize(QtCore.QSize(84, 0))
        self.primary_push_button.setIcon(build_icon(':/system/system_configure_shortcuts.png'))
        self.primary_layout.addWidget(self.primary_push_button)
        self.clear_primary_button = QtWidgets.QToolButton(shortcutListDialog)
        self.clear_primary_button.setObjectName('clear_primary_button')
        self.clear_primary_button.setMinimumSize(QtCore.QSize(0, 16))
        self.clear_primary_button.setIcon(build_icon(':/system/clear_shortcut.png'))
        self.primary_layout.addWidget(self.clear_primary_button)
        self.details_layout.addLayout(self.primary_layout, 1, 1, 1, 1)
        self.alternate_layout = QtWidgets.QHBoxLayout()
        self.alternate_layout.setObjectName('alternate_layout')
        self.alternate_push_button = CaptureShortcutButton(shortcutListDialog)
        self.alternate_push_button.setObjectName('alternate_push_button')
        self.alternate_push_button.setIcon(build_icon(':/system/system_configure_shortcuts.png'))
        self.alternate_layout.addWidget(self.alternate_push_button)
        self.clear_alternate_button = QtWidgets.QToolButton(shortcutListDialog)
        self.clear_alternate_button.setObjectName('clear_alternate_button')
        self.clear_alternate_button.setIcon(build_icon(':/system/clear_shortcut.png'))
        self.alternate_layout.addWidget(self.clear_alternate_button)
        self.details_layout.addLayout(self.alternate_layout, 1, 2, 1, 1)
        self.primary_label = QtWidgets.QLabel(shortcutListDialog)
        self.primary_label.setObjectName('primary_label')
        self.details_layout.addWidget(self.primary_label, 0, 1, 1, 1)
        self.alternate_label = QtWidgets.QLabel(shortcutListDialog)
        self.alternate_label.setObjectName('alternate_label')
        self.details_layout.addWidget(self.alternate_label, 0, 2, 1, 1)
        self.shortcut_list_layout.addLayout(self.details_layout)
        self.button_box = create_button_box(shortcutListDialog, 'button_box', ['cancel', 'ok', 'defaults'])
        self.button_box.setOrientation(QtCore.Qt.Horizontal)
        self.shortcut_list_layout.addWidget(self.button_box)
        self.retranslateUi(shortcutListDialog)

    def retranslateUi(self, shortcutListDialog):
        """
        Translate the UI on the fly
        """
        shortcutListDialog.setWindowTitle(translate('OpenLP.ShortcutListDialog', 'Configure Shortcuts'))
        self.description_label.setText(
            translate('OpenLP.ShortcutListDialog', 'Select an action and click one of the buttons below to start '
                      'capturing a new primary or alternate shortcut, respectively.'))
        self.tree_widget.setHeaderLabels([translate('OpenLP.ShortcutListDialog', 'Action'),
                                         translate('OpenLP.ShortcutListDialog', 'Shortcut'),
                                         translate('OpenLP.ShortcutListDialog', 'Alternate')])
        self.default_radio_button.setText(translate('OpenLP.ShortcutListDialog', 'Default'))
        self.custom_radio_button.setText(translate('OpenLP.ShortcutListDialog', 'Custom'))
        self.primary_push_button.setToolTip(translate('OpenLP.ShortcutListDialog', 'Capture shortcut.'))
        self.alternate_push_button.setToolTip(translate('OpenLP.ShortcutListDialog', 'Capture shortcut.'))
        self.clear_primary_button.setToolTip(translate('OpenLP.ShortcutListDialog',
                                             'Restore the default shortcut of this action.'))
        self.clear_alternate_button.setToolTip(translate('OpenLP.ShortcutListDialog',
                                               'Restore the default shortcut of this action.'))<|MERGE_RESOLUTION|>--- conflicted
+++ resolved
@@ -50,7 +50,7 @@
             event.ignore()
 
 
-class ShortcutTreeWidget(QtGui.QTreeWidget):
+class ShortcutTreeWidget(QtWidgets.QTreeWidget):
     def __init__(self, *args):
         super(ShortcutTreeWidget, self).__init__(*args)
 
@@ -75,11 +75,7 @@
         self.description_label.setObjectName('description_label')
         self.description_label.setWordWrap(True)
         self.shortcut_list_layout.addWidget(self.description_label)
-<<<<<<< HEAD
         self.tree_widget = ShortcutTreeWidget(shortcutListDialog)
-=======
-        self.tree_widget = QtWidgets.QTreeWidget(shortcutListDialog)
->>>>>>> 19d40449
         self.tree_widget.setObjectName('tree_widget')
         self.tree_widget.setAlternatingRowColors(True)
         self.tree_widget.setColumnCount(3)
