--- conflicted
+++ resolved
@@ -252,7 +252,7 @@
                     oldThemeData = self.getThemeData(oldThemeName)
                     self.deleteTheme(oldThemeName)
                     self.cloneThemeData(oldThemeData, newThemeName)
-                    for plugin in self.parent.pluginManager.plugins:
+                    for plugin in self.mainwindow.pluginManager.plugins:
                         if plugin.usesTheme(oldThemeName):
                             plugin.renameTheme(oldThemeName, newThemeName)
 
@@ -585,38 +585,8 @@
         theme_dir = os.path.join(self.path, name)
         check_directory_exists(theme_dir)
         theme_file = os.path.join(theme_dir, name + u'.xml')
-<<<<<<< HEAD
-        log.debug(theme_file)
-        editedServiceTheme = False
-        result = QtGui.QMessageBox.Yes
-        if self.saveThemeName != name:
-            if os.path.exists(theme_file):
-                result = QtGui.QMessageBox.question(self,
-                    translate('OpenLP.ThemeManager', 'Theme Exists'),
-                    translate('OpenLP.ThemeManager',
-                        'A theme with this name already '
-                        'exists. Would you like to overwrite it?'),
-                    (QtGui.QMessageBox.Yes | QtGui.QMessageBox.No),
-                    QtGui.QMessageBox.No)
-            if self.saveThemeName != u'':
-                for plugin in self.mainwindow.pluginManager.plugins:
-                    if plugin.usesTheme(self.saveThemeName):
-                        plugin.renameTheme(self.saveThemeName, name)
-                if unicode(self.serviceComboBox.currentText()) == name:
-                    editedServiceTheme = True
-        if result == QtGui.QMessageBox.Yes:
-            # Save the theme, overwriting the existing theme if necessary.
-            if imageTo and self.oldBackgroundImage and \
-                imageTo != self.oldBackgroundImage:
-                try:
-                    os.remove(self.oldBackgroundImage)
-                except OSError:
-                    log.exception(u'Unable to remove old theme background')
-            outfile = None
-=======
         if imageTo and self.oldBackgroundImage and \
             imageTo != self.oldBackgroundImage:
->>>>>>> c75e69fe
             try:
                 os.remove(self.oldBackgroundImage)
             except OSError:
@@ -726,28 +696,9 @@
                     translate('OpenLP.ThemeManager',
                         'You are unable to delete the default theme.'))
                 return False
-<<<<<<< HEAD
-            else:
-                if testPlugin:
-                    for plugin in self.mainwindow.pluginManager.plugins:
-                        if plugin.usesTheme(theme):
-                            QtGui.QMessageBox.critical(self,
-                                translate('OpenLP.ThemeManager', 'Error'),
-                                unicode(translate('OpenLP.ThemeManager',
-                                    'Theme %s is used in the %s plugin.')) % \
-                                    (theme, plugin.name))
-                            return False
-                if unicode(self.serviceComboBox.currentText()) == theme:
-                    QtGui.QMessageBox.critical(self,
-                        translate('OpenLP.ThemeManager', 'Error'),
-                        unicode(translate('OpenLP.ThemeManager',
-                        'Theme %s is used by the service manager.')) % theme)
-                    return False
-        return True
-=======
             # check for use in the system else where.
             if testPlugin:
-                for plugin in self.parent.pluginManager.plugins:
+                for plugin in self.mainwindow.pluginManager.plugins:
                     if plugin.usesTheme(theme):
                         Receiver.send_message(u'openlp_error_message', {
                             u'title': translate('OpenLP.ThemeManager',
@@ -814,5 +765,4 @@
             vAlignCorrection = 2
         newtheme.display_horizontal_align = theme.HorizontalAlign
         newtheme.display_vertical_align = vAlignCorrection
-        return newtheme.extract_xml()
->>>>>>> c75e69fe
+        return newtheme.extract_xml()