--- conflicted
+++ resolved
@@ -266,20 +266,7 @@
         try:
             xml = file_to_xml(xml_file)
         except:
-<<<<<<< HEAD
-            newtheme = ThemeXML()
-            newtheme.new_document(unicode(self.trUtf8(u'New Theme')))
-            newtheme.add_background_solid(unicode(u'#000000'))
-            newtheme.add_font(unicode(QtGui.QFont().family()),
-                unicode(u'#FFFFFF'), unicode(30), u'False')
-            newtheme.add_font(unicode(QtGui.QFont().family()),
-                unicode(u'#FFFFFF'), unicode(12), u'False', u'footer')
-            newtheme.add_display(u'False', unicode(u'#FFFFFF'), u'False',
-                unicode(u'#FFFFFF'), unicode(0), unicode(0), unicode(0))
-            xml = newtheme.extract_xml()
-=======
-            xml = baseTheme()
->>>>>>> b32aa3d9
+            xml = self.baseTheme()
         theme = ThemeXML()
         theme.parse(xml)
         self.cleanTheme(theme)
