# -*- coding: utf-8 -*-
# vim: autoindent shiftwidth=4 expandtab textwidth=120 tabstop=4 softtabstop=4

###############################################################################
# OpenLP - Open Source Lyrics Projection                                      #
# --------------------------------------------------------------------------- #
# Copyright (c) 2008-2013 Raoul Snyman                                        #
# Portions copyright (c) 2008-2013 Tim Bentley, Gerald Britton, Jonathan      #
# Corwin, Samuel Findlay, Michael Gorven, Scott Guerrieri, Matthias Hub,      #
# Meinert Jordan, Armin Köhler, Erik Lundin, Edwin Lunando, Brian T. Meyer.   #
# Joshua Miller, Stevan Pettit, Andreas Preikschat, Mattias Põldaru,          #
# Christian Richter, Philip Ridout, Simon Scudder, Jeffrey Smith,             #
# Maikel Stuivenberg, Martin Thompson, Jon Tibble, Dave Warnock,              #
# Frode Woldsund, Martin Zibricky, Patrick Zimmermann                         #
# --------------------------------------------------------------------------- #
# This program is free software; you can redistribute it and/or modify it     #
# under the terms of the GNU General Public License as published by the Free  #
# Software Foundation; version 2 of the License.                              #
#                                                                             #
# This program is distributed in the hope that it will be useful, but WITHOUT #
# ANY WARRANTY; without even the implied warranty of MERCHANTABILITY or       #
# FITNESS FOR A PARTICULAR PURPOSE. See the GNU General Public License for    #
# more details.                                                               #
#                                                                             #
# You should have received a copy of the GNU General Public License along     #
# with this program; if not, write to the Free Software Foundation, Inc., 59  #
# Temple Place, Suite 330, Boston, MA 02111-1307 USA                          #
###############################################################################
"""
The :mod:`slidecontroller` module contains the most important part of OpenLP - the slide controller
"""
import os
import logging
import copy
from collections import deque

from PyQt4 import QtCore, QtGui

from openlp.core.lib import OpenLPToolbar, ItemCapabilities, ServiceItem, ImageSource, SlideLimits, \
    ServiceItemAction, Settings, Registry, UiStrings, ScreenList, build_icon, build_html, translate
from openlp.core.ui import HideMode, MainDisplay, Display, DisplayControllerType
from openlp.core.lib.ui import create_action
from openlp.core.utils.actions import ActionList, CategoryOrder
from openlp.core.ui.listpreviewwidget import ListPreviewWidget

log = logging.getLogger(__name__)

# Threshold which has to be trespassed to toggle.
HIDE_MENU_THRESHOLD  = 27
AUDIO_TIME_LABEL_STYLESHEET = u'background-color: palette(background); ' \
    u'border-top-color: palette(shadow); ' \
    u'border-left-color: palette(shadow); ' \
    u'border-bottom-color: palette(light); ' \
    u'border-right-color: palette(light); ' \
    u'border-radius: 3px; border-style: inset; ' \
    u'border-width: 1; font-family: monospace; margin: 2px;'


class DisplayController(QtGui.QWidget):
    """
    Controller is a general display controller widget.
    """
    def __init__(self, parent, is_live=False):
        """
        Set up the general Controller.
        """
        QtGui.QWidget.__init__(self, parent)
        self.is_live = is_live
        self.display = None
        self.controller_type = DisplayControllerType.Plugin

    def send_to_plugins(self, *args):
        """
        This is the generic function to send signal for control widgets,
        created from within other plugins
        This function is needed to catch the current controller
        """
        sender = self.sender().objectName() if self.sender().objectName() else self.sender().text()
        controller = self
        Registry().execute('%s' % sender, [controller, args])


class SlideController(DisplayController):
    """
    SlideController is the slide controller widget. This widget is what the
    user uses to control the displaying of verses/slides/etc on the screen.
    """
    def __init__(self, parent, is_live=False):
        """
        Set up the Slide Controller.
        """
        DisplayController.__init__(self, parent, is_live)
        Registry().register_function(u'bootstrap_post_set_up', self.screen_size_changed)
        self.screens = ScreenList()
        try:
            self.ratio = float(self.screens.current[u'size'].width()) / float(self.screens.current[u'size'].height())
        except ZeroDivisionError:
            self.ratio = 1
        self.loop_list = [
            u'play_slides_menu',
            u'loop_separator',
            u'delay_spin_box'
        ]
        # audioPauseItem is also in Settings so any changes need to be paired
        self.audio_list = [
            u'audioPauseItem',
            u'audio_time_label'
        ]
        self.wide_menu = [
            u'blank_screen_button',
            u'theme_screen_button',
            u'desktop_screen_button'
        ]
        self.narrow_menu = [
            u'hide_menu'
        ]
        self.timer_id = 0
        self.song_edit = False
        self.selected_row = 0
        self.service_item = None
        self.slide_limits = None
        self.update_slide_limits()
        self.panel = QtGui.QWidget(parent.controlSplitter)
        self.slideList = {}
        self.slide_count = 0
        self.slide_image = None
        # Layout for holding panel
        self.panel_layout = QtGui.QVBoxLayout(self.panel)
        self.panel_layout.setSpacing(0)
        self.panel_layout.setMargin(0)
        # Type label for the top of the slide controller
        self.type_label = QtGui.QLabel(self.panel)
        if self.is_live:
            Registry().register(u'live_controller', self)
            self.type_label.setText(UiStrings().Live)
            self.split = 1
            self.type_prefix = u'live'
            self.keypress_queue = deque()
            self.keypress_loop = False
            self.category = UiStrings().LiveToolbar
            ActionList.get_instance().add_category(unicode(self.category), CategoryOrder.standard_toolbar)
        else:
            Registry().register(u'preview_controller', self)
            self.type_label.setText(UiStrings().Preview)
            self.split = 0
            self.type_prefix = u'preview'
            self.category = None
        self.type_label.setStyleSheet(u'font-weight: bold; font-size: 12pt;')
        self.type_label.setAlignment(QtCore.Qt.AlignCenter)
        self.panel_layout.addWidget(self.type_label)
        # Splitter
        self.splitter = QtGui.QSplitter(self.panel)
        self.splitter.setOrientation(QtCore.Qt.Vertical)
        self.panel_layout.addWidget(self.splitter)
        # Actual controller section
        self.controller = QtGui.QWidget(self.splitter)
        self.controller.setGeometry(QtCore.QRect(0, 0, 100, 536))
        self.controller.setSizePolicy(QtGui.QSizePolicy(QtGui.QSizePolicy.Preferred, QtGui.QSizePolicy.Maximum))
        self.controller_layout = QtGui.QVBoxLayout(self.controller)
        self.controller_layout.setSpacing(0)
        self.controller_layout.setMargin(0)
        # Controller list view
        self.preview_widget = ListPreviewWidget(self, self.ratio)
        self.controller_layout.addWidget(self.preview_widget)
        # Build the full toolbar
        self.toolbar = OpenLPToolbar(self)
        size_toolbar_policy = QtGui.QSizePolicy(QtGui.QSizePolicy.Fixed, QtGui.QSizePolicy.Fixed)
        size_toolbar_policy.setHorizontalStretch(0)
        size_toolbar_policy.setVerticalStretch(0)
        size_toolbar_policy.setHeightForWidth(self.toolbar.sizePolicy().hasHeightForWidth())
        self.toolbar.setSizePolicy(size_toolbar_policy)
        self.previous_item = create_action(self, u'previousItem_' + self.type_prefix,
            text=translate('OpenLP.SlideController', 'Previous Slide'), icon=u':/slides/slide_previous.png',
            tooltip=translate('OpenLP.SlideController', 'Move to previous.'),
            can_shortcuts=True, context=QtCore.Qt.WidgetWithChildrenShortcut,
            category=self.category, triggers=self.on_slide_selected_previous)
        self.toolbar.addAction(self.previous_item)
        self.nextItem = create_action(self, u'nextItem_' + self.type_prefix,
            text=translate('OpenLP.SlideController', 'Next Slide'), icon=u':/slides/slide_next.png',
            tooltip=translate('OpenLP.SlideController', 'Move to next.'),
            can_shortcuts=True, context=QtCore.Qt.WidgetWithChildrenShortcut,
            category=self.category, triggers=self.on_slide_selected_next_action)
        self.toolbar.addAction(self.nextItem)
        self.toolbar.addSeparator()
        self.controller_type = DisplayControllerType.Preview
        if self.is_live:
            self.controller_type = DisplayControllerType.Live
            # Hide Menu
            self.hide_menu = QtGui.QToolButton(self.toolbar)
            self.hide_menu.setObjectName(u'hide_menu')
            self.hide_menu.setText(translate('OpenLP.SlideController', 'Hide'))
            self.hide_menu.setPopupMode(QtGui.QToolButton.MenuButtonPopup)
            self.hide_menu.setMenu(QtGui.QMenu(translate('OpenLP.SlideController', 'Hide'), self.toolbar))
            self.toolbar.add_toolbar_widget(self.hide_menu)
            self.blank_screen = create_action(self, u'blankScreen',
                text=translate('OpenLP.SlideController', 'Blank Screen'), icon=u':/slides/slide_blank.png',
                checked=False, can_shortcuts=True, category=self.category, triggers=self.onBlankDisplay)
            self.theme_screen = create_action(self, u'themeScreen',
                text=translate('OpenLP.SlideController', 'Blank to Theme'), icon=u':/slides/slide_theme.png',
                checked=False, can_shortcuts=True, category=self.category,
                triggers=self.onThemeDisplay)
            self.desktop_screen = create_action(self, u'desktopScreen',
                text=translate('OpenLP.SlideController', 'Show Desktop'), icon=u':/slides/slide_desktop.png',
                checked=False, can_shortcuts=True, category=self.category,
                triggers=self.onHideDisplay)
            self.hide_menu.setDefaultAction(self.blank_screen)
            self.hide_menu.menu().addAction(self.blank_screen)
            self.hide_menu.menu().addAction(self.theme_screen)
            self.hide_menu.menu().addAction(self.desktop_screen)
            # Wide menu of display control buttons.
            self.blank_screen_button = QtGui.QToolButton(self.toolbar)
            self.blank_screen_button.setObjectName(u'blank_screen_button')
            self.toolbar.add_toolbar_widget(self.blank_screen_button)
            self.blank_screen_button.setDefaultAction(self.blank_screen)
            self.theme_screen_button = QtGui.QToolButton(self.toolbar)
            self.theme_screen_button.setObjectName(u'theme_screen_button')
            self.toolbar.add_toolbar_widget(self.theme_screen_button)
            self.theme_screen_button.setDefaultAction(self.theme_screen)
            self.desktop_screen_button = QtGui.QToolButton(self.toolbar)
            self.desktop_screen_button.setObjectName(u'desktop_screen_button')
            self.toolbar.add_toolbar_widget(self.desktop_screen_button)
            self.desktop_screen_button.setDefaultAction(self.desktop_screen)
            self.toolbar.add_toolbar_action(u'loop_separator', separator=True)
            # Play Slides Menu
            self.play_slides_menu = QtGui.QToolButton(self.toolbar)
            self.play_slides_menu.setObjectName(u'play_slides_menu')
            self.play_slides_menu.setText(translate('OpenLP.SlideController', 'Play Slides'))
            self.play_slides_menu.setPopupMode(QtGui.QToolButton.MenuButtonPopup)
            self.play_slides_menu.setMenu(QtGui.QMenu(translate('OpenLP.SlideController', 'Play Slides'), self.toolbar))
            self.toolbar.add_toolbar_widget(self.play_slides_menu)
            self.play_slides_loop = create_action(self, u'playSlidesLoop', text=UiStrings().PlaySlidesInLoop,
                icon=u':/media/media_time.png', checked=False, can_shortcuts=True,
                category=self.category, triggers=self.onPlaySlidesLoop)
            self.play_slides_once = create_action(self, u'playSlidesOnce', text=UiStrings().PlaySlidesToEnd,
                icon=u':/media/media_time.png', checked=False, can_shortcuts=True,
                category=self.category, triggers=self.onPlaySlidesOnce)
            if Settings().value(self.main_window.advanced_settings_section + u'/slide limits') == SlideLimits.Wrap:
                self.play_slides_menu.setDefaultAction(self.play_slides_loop)
            else:
                self.play_slides_menu.setDefaultAction(self.play_slides_once)
            self.play_slides_menu.menu().addAction(self.play_slides_loop)
            self.play_slides_menu.menu().addAction(self.play_slides_once)
            # Loop Delay Spinbox
            self.delay_spin_box = QtGui.QSpinBox()
            self.delay_spin_box.setObjectName(u'delay_spin_box')
            self.delay_spin_box.setRange(1, 180)
            self.delay_spin_box.setSuffix(UiStrings().Seconds)
            self.delay_spin_box.setToolTip(translate('OpenLP.SlideController', 'Delay between slides in seconds.'))
            self.toolbar.add_toolbar_widget(self.delay_spin_box)
        else:
            self.toolbar.add_toolbar_action(u'goLive', icon=u':/general/general_live.png',
                tooltip=translate('OpenLP.SlideController', 'Move to live.'), triggers=self.onGoLive)
            self.toolbar.add_toolbar_action(u'addToService', icon=u':/general/general_add.png',
                tooltip=translate('OpenLP.SlideController', 'Add to Service.'), triggers=self.onPreviewAddToService)
            self.toolbar.addSeparator()
            self.toolbar.add_toolbar_action(u'editSong', icon=u':/general/general_edit.png',
                tooltip=translate('OpenLP.SlideController', 'Edit and reload song preview.'), triggers=self.onEditSong)
        self.controller_layout.addWidget(self.toolbar)
        # Build the Media Toolbar
        self.media_controller.register_controller(self)
        if self.is_live:
            # Build the Song Toolbar
            self.song_menu = QtGui.QToolButton(self.toolbar)
            self.song_menu.setObjectName(u'song_menu')
            self.song_menu.setText(translate('OpenLP.SlideController', 'Go To'))
            self.song_menu.setPopupMode(QtGui.QToolButton.InstantPopup)
            self.song_menu.setMenu(QtGui.QMenu(translate('OpenLP.SlideController', 'Go To'), self.toolbar))
            self.toolbar.add_toolbar_widget(self.song_menu)
            # Stuff for items with background audio.
            # FIXME: object name should be changed. But this requires that we migrate the shortcut.
            self.audio_pause_item = self.toolbar.add_toolbar_action(u'audioPauseItem',
                icon=u':/slides/media_playback_pause.png', text=translate('OpenLP.SlideController', 'Pause Audio'),
                tooltip=translate('OpenLP.SlideController', 'Pause audio.'),
                checked=False, visible=False, category=self.category, context=QtCore.Qt.WindowShortcut,
                can_shortcuts=True, triggers=self.onAudioPauseClicked)
            self.audio_menu = QtGui.QMenu(translate('OpenLP.SlideController', 'Background Audio'), self.toolbar)
            self.audio_pause_item.setMenu(self.audio_menu)
            self.audio_pause_item.setParent(self.toolbar)
            self.toolbar.widgetForAction(self.audio_pause_item).setPopupMode(
                QtGui.QToolButton.MenuButtonPopup)
            self.nextTrackItem = create_action(self, u'nextTrackItem', text=UiStrings().NextTrack,
                icon=u':/slides/media_playback_next.png',
                tooltip=translate('OpenLP.SlideController', 'Go to next audio track.'),
                category=self.category, can_shortcuts=True, triggers=self.onNextTrackClicked)
            self.audio_menu.addAction(self.nextTrackItem)
            self.trackMenu = self.audio_menu.addMenu(translate('OpenLP.SlideController', 'Tracks'))
            self.audio_time_label = QtGui.QLabel(u' 00:00 ', self.toolbar)
            self.audio_time_label.setAlignment(QtCore.Qt.AlignCenter | QtCore.Qt.AlignHCenter)
            self.audio_time_label.setStyleSheet(AUDIO_TIME_LABEL_STYLESHEET)
            self.audio_time_label.setObjectName(u'audio_time_label')
            self.toolbar.add_toolbar_widget(self.audio_time_label)
            self.toolbar.set_widget_visible(self.audio_list, False)
            self.toolbar.set_widget_visible([u'song_menu'], False)
        # Screen preview area
        self.preview_frame = QtGui.QFrame(self.splitter)
        self.preview_frame.setGeometry(QtCore.QRect(0, 0, 300, 300 * self.ratio))
        self.preview_frame.setMinimumHeight(100)
        self.preview_frame.setSizePolicy(QtGui.QSizePolicy(QtGui.QSizePolicy.Ignored, QtGui.QSizePolicy.Ignored,
            QtGui.QSizePolicy.Label))
        self.preview_frame.setFrameShape(QtGui.QFrame.StyledPanel)
        self.preview_frame.setFrameShadow(QtGui.QFrame.Sunken)
        self.preview_frame.setObjectName(u'preview_frame')
        self.grid = QtGui.QGridLayout(self.preview_frame)
        self.grid.setMargin(8)
        self.grid.setObjectName(u'grid')
        self.slide_layout = QtGui.QVBoxLayout()
        self.slide_layout.setSpacing(0)
        self.slide_layout.setMargin(0)
        self.slide_layout.setObjectName(u'SlideLayout')
        self.preview_display = Display(self, self.is_live, self)
        self.preview_display.setGeometry(QtCore.QRect(0, 0, 300, 300))
        self.preview_display.screen = {u'size': self.preview_display.geometry()}
        self.preview_display.setup()
        self.slide_layout.insertWidget(0, self.preview_display)
        self.preview_display.hide()
        # Actual preview screen
        self.slide_preview = QtGui.QLabel(self)
        size_policy = QtGui.QSizePolicy(QtGui.QSizePolicy.Fixed, QtGui.QSizePolicy.Fixed)
        size_policy.setHorizontalStretch(0)
        size_policy.setVerticalStretch(0)
        size_policy.setHeightForWidth(self.slide_preview.sizePolicy().hasHeightForWidth())
        self.slide_preview.setSizePolicy(size_policy)
        self.slide_preview.setFrameShape(QtGui.QFrame.Box)
        self.slide_preview.setFrameShadow(QtGui.QFrame.Plain)
        self.slide_preview.setLineWidth(1)
        self.slide_preview.setScaledContents(True)
        self.slide_preview.setObjectName(u'slide_preview')
        self.slide_layout.insertWidget(0, self.slide_preview)
        self.grid.addLayout(self.slide_layout, 0, 0, 1, 1)
        if self.is_live:
            self.current_shortcut = u''
            self.shortcutTimer = QtCore.QTimer()
            self.shortcutTimer.setObjectName(u'shortcutTimer')
            self.shortcutTimer.setSingleShot(True)
            shortcuts = [
                {u'key': u'V', u'configurable': True, u'text': translate('OpenLP.SlideController', 'Go to "Verse"')},
                {u'key': u'C', u'configurable': True, u'text': translate('OpenLP.SlideController', 'Go to "Chorus"')},
                {u'key': u'B', u'configurable': True, u'text': translate('OpenLP.SlideController', 'Go to "Bridge"')},
                {u'key': u'P', u'configurable': True,
                    u'text': translate('OpenLP.SlideController', 'Go to "Pre-Chorus"')},
                {u'key': u'I', u'configurable': True, u'text': translate('OpenLP.SlideController', 'Go to "Intro"')},
                {u'key': u'E', u'configurable': True, u'text': translate('OpenLP.SlideController', 'Go to "Ending"')},
                {u'key': u'O', u'configurable': True, u'text': translate('OpenLP.SlideController', 'Go to "Other"')}
            ]
            shortcuts.extend([{u'key': unicode(number)} for number in range(10)])
            self.controller.addActions([create_action(self,
                u'shortcutAction_%s' % s[u'key'], text=s.get(u'text'),
                can_shortcuts=True,
                context=QtCore.Qt.WidgetWithChildrenShortcut,
                category=self.category if s.get(u'configurable') else None,
                triggers=self._slideShortcutActivated) for s in shortcuts])
            self.shortcutTimer.timeout.connect(self._slideShortcutActivated)
        # Signals
        self.preview_widget.clicked.connect(self.onSlideSelected)
        if self.is_live:
            # Need to use event as called across threads and UI is updated
            QtCore.QObject.connect(self, QtCore.SIGNAL(u'slidecontroller_toggle_display'), self.toggle_display)
            Registry().register_function(u'slidecontroller_live_spin_delay', self.receive_spin_delay)
            self.toolbar.set_widget_visible(self.loop_list, False)
            self.toolbar.set_widget_visible(self.wide_menu, False)
        else:
            self.preview_widget.doubleClicked.connect(self.onGoLiveClick)
            self.toolbar.set_widget_visible([u'editSong'], False)
        if self.is_live:
            self.setLiveHotkeys(self)
            self.__addActionsToWidget(self.controller)
        else:
            self.controller.addActions([self.nextItem, self.previous_item])
        Registry().register_function(u'slidecontroller_%s_stop_loop' % self.type_prefix, self.on_stop_loop)
        Registry().register_function(u'slidecontroller_%s_change' % self.type_prefix, self.on_slide_change)
        Registry().register_function(u'slidecontroller_%s_blank' % self.type_prefix, self.on_slide_blank)
        Registry().register_function(u'slidecontroller_%s_unblank' % self.type_prefix, self.on_slide_unblank)
        Registry().register_function(u'slidecontroller_update_slide_limits', self.update_slide_limits)
        QtCore.QObject.connect(self, QtCore.SIGNAL(u'slidecontroller_%s_set' % self.type_prefix),
            self.on_slide_selected_index)
        QtCore.QObject.connect(self, QtCore.SIGNAL(u'slidecontroller_%s_next' % self.type_prefix),
            self.on_slide_selected_next)
        QtCore.QObject.connect(self, QtCore.SIGNAL(u'slidecontroller_%s_previous' % self.type_prefix),
            self.on_slide_selected_previous)

    def _slideShortcutActivated(self):
        """
        Called, when a shortcut has been activated to jump to a chorus, verse,
        etc.

        **Note**: This implementation is based on shortcuts. But it rather works
        like "key sequenes". You have to press one key after the other and
        **not** at the same time.
        For example to jump to "V3" you have to press "V" and afterwards but
        within a time frame of 350ms you have to press "3".
        """
        try:
            from openlp.plugins.songs.lib import VerseType
            SONGS_PLUGIN_AVAILABLE = True
        except ImportError:
            SONGS_PLUGIN_AVAILABLE = False
        sender_name = self.sender().objectName()
        verse_type = sender_name[15:] if sender_name[:15] == u'shortcutAction_' else u''
        if SONGS_PLUGIN_AVAILABLE:
            if verse_type == u'V':
                self.current_shortcut = VerseType.translated_tags[VerseType.Verse]
            elif verse_type == u'C':
                self.current_shortcut = VerseType.translated_tags[VerseType.Chorus]
            elif verse_type == u'B':
                self.current_shortcut = VerseType.translated_tags[VerseType.Bridge]
            elif verse_type == u'P':
                self.current_shortcut = VerseType.translated_tags[VerseType.PreChorus]
            elif verse_type == u'I':
                self.current_shortcut = VerseType.translated_tags[VerseType.Intro]
            elif verse_type == u'E':
                self.current_shortcut = VerseType.translated_tags[VerseType.Ending]
            elif verse_type == u'O':
                self.current_shortcut = VerseType.translated_tags[VerseType.Other]
            elif verse_type.isnumeric():
                self.current_shortcut += verse_type
            self.current_shortcut = self.current_shortcut.upper()
        elif verse_type.isnumeric():
            self.current_shortcut += verse_type
        elif verse_type:
            self.current_shortcut = verse_type
        keys = self.slideList.keys()
        matches = [match for match in keys
            if match.startswith(self.current_shortcut)]
        if len(matches) == 1:
            self.shortcutTimer.stop()
            self.current_shortcut = u''
            self.preview_widget.change_slide(self.slideList[matches[0]])
            self.slideSelected()
        elif sender_name != u'shortcutTimer':
            # Start the time as we did not have any match.
            self.shortcutTimer.start(350)
        else:
            # The timer timed out.
            if self.current_shortcut in keys:
                # We had more than one match for example "V1" and "V10", but
                # "V1" was the slide we wanted to go.
                self.preview_widget.change_slide(self.slideList[self.current_shortcut])
                self.slideSelected()
           # Reset the shortcut.
            self.current_shortcut = u''

    def setLiveHotkeys(self, parent=None):
        """
        Set the live hotkeys
        """
        self.previousService = create_action(parent, u'previousService',
            text=translate('OpenLP.SlideController', 'Previous Service'),
            can_shortcuts=True, context=QtCore.Qt.WidgetWithChildrenShortcut, category=self.category,
            triggers=self.servicePrevious)
        self.nextService = create_action(parent, 'nextService',
            text=translate('OpenLP.SlideController', 'Next Service'),
            can_shortcuts=True, context=QtCore.Qt.WidgetWithChildrenShortcut, category=self.category,
            triggers=self.serviceNext)
        self.escapeItem = create_action(parent, 'escapeItem',
            text=translate('OpenLP.SlideController', 'Escape Item'),
            can_shortcuts=True, context=QtCore.Qt.WidgetWithChildrenShortcut, category=self.category,
            triggers=self.liveEscape)

    def liveEscape(self):
        """
        If you press ESC on the live screen it should close the display temporarily.
        """
        self.display.setVisible(False)
        self.media_controller.media_stop(self)

    def toggle_display(self, action):
        """
        Toggle the display settings triggered from remote messages.
        """
        if action == u'blank' or action == u'hide':
            self.onBlankDisplay(True)
        elif action == u'theme':
            self.onThemeDisplay(True)
        elif action == u'desktop':
            self.onHideDisplay(True)
        elif action == u'show':
            self.onBlankDisplay(False)
            self.onThemeDisplay(False)
            self.onHideDisplay(False)

    def servicePrevious(self):
        """
        Live event to select the previous service item from the service manager.
        """
        self.keypress_queue.append(ServiceItemAction.Previous)
        self._process_queue()

    def serviceNext(self):
        """
        Live event to select the next service item from the service manager.
        """
        self.keypress_queue.append(ServiceItemAction.Next)
        self._process_queue()

    def _process_queue(self):
        """
        Process the service item request queue.  The key presses can arrive
        faster than the processing so implement a FIFO queue.
        """
        if self.keypress_queue:
            while len(self.keypress_queue) and not self.keypress_loop:
                self.keypress_loop = True
                keypressCommand = self.keypress_queue.popleft()
                if keypressCommand == ServiceItemAction.Previous:
                    self.service_manager.previous_item()
                elif keypressCommand == ServiceItemAction.PreviousLastSlide:
                    # Go to the last slide of the previous item
                    self.service_manager.previous_item(last_slide=True)
                else:
                    self.service_manager.next_item()
            self.keypress_loop = False

    def screen_size_changed(self):
        """
        Settings dialog has changed the screen size of adjust output and screen previews.
        """
        # rebuild display as screen size changed
        if self.display:
            self.display.close()
        self.display = MainDisplay(self, self.is_live, self)
        self.display.setup()
        if self.is_live:
            self.__addActionsToWidget(self.display)
            self.display.audio_player.connectSlot(QtCore.SIGNAL(u'tick(qint64)'), self.on_audio_time_remaining)
        # The SlidePreview's ratio.
        try:
            self.ratio = float(self.screens.current[u'size'].width()) / float(self.screens.current[u'size'].height())
        except ZeroDivisionError:
            self.ratio = 1
        self.media_controller.setup_display(self.display, False)
<<<<<<< HEAD
        self.previewSizeChanged()
        self.preview_widget.screen_size_changed(self.ratio)
=======
        self.preview_size_changed()
>>>>>>> 93cce9c3
        self.preview_display.setup()
        service_item = ServiceItem()
        self.preview_display.web_view.setHtml(build_html(service_item, self.preview_display.screen, None, self.is_live,
            plugins=self.plugin_manager.plugins))
        self.media_controller.setup_display(self.preview_display, True)
        if self.service_item:
            self.refresh_service_item()

    def __addActionsToWidget(self, widget):
        """
        Add actions to the widget specified by `widget`
        """
        widget.addActions([
            self.previous_item, self.nextItem,
            self.previousService, self.nextService,
            self.escapeItem])

    def preview_size_changed(self):
        """
        Takes care of the SlidePreview's size. Is called when one of the the
        splitters is moved or when the screen size is changed. Note, that this
        method is (also) called frequently from the mainwindow *paintEvent*.
        """
        if self.ratio < float(self.preview_frame.width()) / float(self.preview_frame.height()):
            # We have to take the height as limit.
            max_height = self.preview_frame.height() - self.grid.margin() * 2
            self.slide_preview.setFixedSize(QtCore.QSize(max_height * self.ratio, max_height))
            self.preview_display.setFixedSize(QtCore.QSize(max_height * self.ratio, max_height))
            self.preview_display.screen = {
                u'size': self.preview_display.geometry()}
        else:
            # We have to take the width as limit.
            max_width = self.preview_frame.width() - self.grid.margin() * 2
            self.slide_preview.setFixedSize(QtCore.QSize(max_width, max_width / self.ratio))
            self.preview_display.setFixedSize(QtCore.QSize(max_width, max_width / self.ratio))
            self.preview_display.screen = {
                u'size': self.preview_display.geometry()}
        # Make sure that the frames have the correct size.
        self.onControllerSizeChanged(self.controller.width())

    def onControllerSizeChanged(self, width):
        """
        Change layout of display control buttons on controller size change
        """
        if self.is_live:
            # Space used by the toolbar.
            used_space = self.toolbar.size().width() + self.hide_menu.size().width()
            # Add the threshold to prevent flickering.
            if width > used_space + HIDE_MENU_THRESHOLD and self.hide_menu.isVisible():
                self.toolbar.set_widget_visible(self.narrow_menu, False)
                self.toolbar.set_widget_visible(self.wide_menu)
            # Take away a threshold to prevent flickering.
            elif width < used_space - HIDE_MENU_THRESHOLD and not self.hide_menu.isVisible():
                self.toolbar.set_widget_visible(self.wide_menu, False)
                self.toolbar.set_widget_visible(self.narrow_menu)

    def onSongBarHandler(self):
        """
        Some song handler
        """
        request = self.sender().text()
        slide_no = self.slideList[request]
        self.__updatePreviewSelection(slide_no)
        self.slideSelected()

    def receive_spin_delay(self):
        """
        Adjusts the value of the ``delay_spin_box`` to the given one.
        """
        self.delay_spin_box.setValue(Settings().value(u'core/loop delay'))

    def update_slide_limits(self):
        """
        Updates the Slide Limits variable from the settings.
        """
        self.slide_limits = Settings().value(self.main_window.advanced_settings_section + u'/slide limits')

    def enable_tool_bar(self, item):
        """
        Allows the toolbars to be reconfigured based on Controller Type and ServiceItem Type
        """
        if self.is_live:
            self.enable_live_tool_bar(item)
        else:
            self.enable_preview_tool_bar(item)

    def enable_live_tool_bar(self, item):
        """
        Allows the live toolbar to be customised
        """
        # Work-around for OS X, hide and then show the toolbar
        # See bug #791050
        self.toolbar.hide()
        self.mediabar.hide()
        self.song_menu.hide()
        self.toolbar.set_widget_visible(self.loop_list, False)
        self.toolbar.set_widget_visible([u'song_menu'], False)
        # Reset the button
        self.play_slides_once.setChecked(False)
        self.play_slides_once.setIcon(build_icon(u':/media/media_time.png'))
        self.play_slides_loop.setChecked(False)
        self.play_slides_loop.setIcon(build_icon(u':/media/media_time.png'))
        if item.is_text():
            if Settings().value(self.main_window.songs_settings_section + u'/display songbar') and self.slideList:
                self.toolbar.set_widget_visible([u'song_menu'], True)
        if item.is_capable(ItemCapabilities.CanLoop) and len(item.get_frames()) > 1:
            self.toolbar.set_widget_visible(self.loop_list)
        if item.is_media():
            self.mediabar.show()
        self.previous_item.setVisible(not item.is_media())
        self.nextItem.setVisible(not item.is_media())
        # Work-around for OS X, hide and then show the toolbar
        # See bug #791050
        self.toolbar.show()

    def enable_preview_tool_bar(self, item):
        """
        Allows the Preview toolbar to be customised
        """
        # Work-around for OS X, hide and then show the toolbar
        # See bug #791050
        self.toolbar.hide()
        self.mediabar.hide()
        self.toolbar.set_widget_visible([u'editSong'], False)
        if item.is_capable(ItemCapabilities.CanEdit) and item.from_plugin:
            self.toolbar.set_widget_visible([u'editSong'])
        elif item.is_media():
            self.mediabar.show()
        self.previous_item.setVisible(not item.is_media())
        self.nextItem.setVisible(not item.is_media())
        # Work-around for OS X, hide and then show the toolbar
        # See bug #791050
        self.toolbar.show()

    def refresh_service_item(self):
        """
        Method to update the service item if the screen has changed
        """
        log.debug(u'refresh_service_item live = %s' % self.is_live)
        if self.service_item.is_text() or self.service_item.is_image():
            item = self.service_item
            item.render()
            self._process_item(item, self.selected_row)

    def add_service_item(self, item):
        """
        Method to install the service item into the controller
        Called by plugins
        """
        log.debug(u'add_service_item live = %s' % self.is_live)
        item.render()
        slideno = 0
        if self.song_edit:
            slideno = self.selected_row
        self.song_edit = False
        self._process_item(item, slideno)

    def replaceServiceManagerItem(self, item):
        """
        Replacement item following a remote edit
        """
        if item == self.service_item:
<<<<<<< HEAD
            self._processItem(item, self.preview_widget.current_slide_number())
=======
            self._process_item(item, self.preview_list_widget.currentRow())
>>>>>>> 93cce9c3

    def addServiceManagerItem(self, item, slideno):
        """
        Method to install the service item into the controller and
        request the correct toolbar for the plugin.
        Called by ServiceManager
        """
        log.debug(u'addServiceManagerItem live = %s' % self.is_live)
        # If no valid slide number is specified we take the first one, but we
        # remember the initial value to see if we should reload the song or not
        slidenum = slideno
        if slideno == -1:
            slidenum = 0
        # If service item is the same as the current one, only change slide
        if slideno >= 0 and item == self.service_item:
            self.preview_widget.change_slide(slidenum)
            self.slideSelected()
        else:
            self._process_item(item, slidenum)
            if self.is_live and item.auto_play_slides_loop and item.timed_slide_interval > 0:
                self.play_slides_loop.setChecked(item.auto_play_slides_loop)
                self.delay_spin_box.setValue(int(item.timed_slide_interval))
                self.onPlaySlidesLoop()
            elif self.is_live and item.auto_play_slides_once and item.timed_slide_interval > 0:
                self.play_slides_once.setChecked(item.auto_play_slides_once)
                self.delay_spin_box.setValue(int(item.timed_slide_interval))
                self.onPlaySlidesOnce()

    def _process_item(self, service_item, slideno):
        """
        Loads a ServiceItem into the system from ServiceManager
        Display the slide number passed
        """
        log.debug(u'processManagerItem live = %s' % self.is_live)
        self.on_stop_loop()
        old_item = self.service_item
        # take a copy not a link to the servicemanager copy.
        self.service_item = copy.copy(service_item)
        if old_item and self.is_live and old_item.is_capable(ItemCapabilities.ProvidesOwnDisplay):
            self._resetBlank()
        Registry().execute(u'%s_start' % service_item.name.lower(), [service_item, self.is_live, self.hide_mode(), slideno])
        self.slideList = {}
        if self.is_live:
            self.song_menu.menu().clear()
            self.display.audio_player.reset()
            self.setAudioItemsVisibility(False)
            self.audio_pause_item.setChecked(False)
            # If the current item has background audio
            if self.service_item.is_capable(ItemCapabilities.HasBackgroundAudio):
                log.debug(u'Starting to play...')
                self.display.audio_player.add_to_playlist(self.service_item.background_audio)
                self.trackMenu.clear()
                for counter in range(len(self.service_item.background_audio)):
                    action = self.trackMenu.addAction(os.path.basename(self.service_item.background_audio[counter]))
                    action.setData(counter)
                    action.triggered.connect(self.onTrackTriggered)
                self.display.audio_player.repeat = Settings().value(
                    self.main_window.general_settings_section + u'/audio repeat list')
                if Settings().value(self.main_window.general_settings_section + u'/audio start paused'):
                    self.audio_pause_item.setChecked(True)
                    self.display.audio_player.pause()
                else:
                    self.display.audio_player.play()
                self.setAudioItemsVisibility(True)
        row = 0
        text = []
        width = self.main_window.controlSplitter.sizes()[self.split]
        for framenumber, frame in enumerate(self.service_item.get_frames()):
            slideHeight = 0
            if self.service_item.is_text():
                if frame[u'verseTag']:
                    # These tags are already translated.
                    verse_def = frame[u'verseTag']
                    verse_def = u'%s%s' % (verse_def[0], verse_def[1:])
                    two_line_def = u'%s\n%s' % (verse_def[0], verse_def[1:])
                    row = two_line_def
                    if verse_def not in self.slideList:
                        self.slideList[verse_def] = framenumber
                        if self.is_live:
                            self.song_menu.menu().addAction(verse_def, self.onSongBarHandler)
                else:
                    row += 1
                    self.slideList[unicode(row)] = row - 1
            else:
                slideHeight = width * (1 / self.ratio)
                row += 1
                self.slideList[unicode(row)] = row - 1
<<<<<<< HEAD
                # If current slide set background to image
                if not self.service_item.is_command() and framenumber == slideno:
                    self.service_item.bg_image_bytes = self.image_manager.get_image_bytes(frame[u'path'],
                        ImageSource.ImagePlugin)
        self.preview_widget.replace_service_item(self.service_item, width, slideno)
        self.enableToolBar(service_item)
=======
            text.append(unicode(row))
            self.preview_list_widget.setItem(framenumber, 0, item)
            if slideHeight:
                self.preview_list_widget.setRowHeight(framenumber, slideHeight)
        self.preview_list_widget.setVerticalHeaderLabels(text)
        if self.service_item.is_text():
            self.preview_list_widget.resizeRowsToContents()
        self.preview_list_widget.setColumnWidth(0, self.preview_list_widget.viewport().size().width())
        self.__updatePreviewSelection(slideno)
        self.enable_tool_bar(service_item)
>>>>>>> 93cce9c3
        # Pass to display for viewing.
        # Postpone image build, we need to do this later to avoid the theme
        # flashing on the screen
        if not self.service_item.is_image():
            self.display.build_html(self.service_item)
        if service_item.is_media():
            self.onMediaStart(service_item)
        self.slideSelected(True)
        if old_item:
            # Close the old item after the new one is opened
            # This avoids the service theme/desktop flashing on screen
            # However opening a new item of the same type will automatically
            # close the previous, so make sure we don't close the new one.
            if old_item.is_command() and not service_item.is_command():
                Registry().execute(u'%s_stop' % old_item.name.lower(), [old_item, self.is_live])
            if old_item.is_media() and not service_item.is_media():
                self.onMediaClose()
        Registry().execute(u'slidecontroller_%s_started' % self.type_prefix, [service_item])

    # Screen event methods
    def on_slide_selected_index(self, message):
        """
        Go to the requested slide
        """
        index = int(message[0])
        if not self.service_item:
            return
        if self.service_item.is_command():
            Registry().execute(u'%s_slide' % self.service_item.name.lower(), [self.service_item, self.is_live, index])
            self.updatePreview()
        else:
            self.preview_widget.change_slide(index)
            self.slideSelected()

    def mainDisplaySetBackground(self):
        """
        Allow the main display to blank the main display at startup time
        """
        log.debug(u'mainDisplaySetBackground live = %s' % self.is_live)
        display_type = Settings().value(self.main_window.general_settings_section + u'/screen blank')
        if self.screens.which_screen(self.window()) != self.screens.which_screen(self.display):
            # Order done to handle initial conversion
            if display_type == u'themed':
                self.onThemeDisplay(True)
            elif display_type == u'hidden':
                self.onHideDisplay(True)
            elif display_type == u'blanked':
                self.onBlankDisplay(True)
            else:
                Registry().execute(u'live_display_show')
        else:
            self.liveEscape()

    def on_slide_blank(self):
        """
        Handle the slidecontroller blank event
        """
        self.onBlankDisplay(True)

    def on_slide_unblank(self):
        """
        Handle the slidecontroller unblank event
        """
        self.onBlankDisplay(False)

    def onBlankDisplay(self, checked=None):
        """
        Handle the blank screen button actions
        """
        if checked is None:
            checked = self.blank_screen.isChecked()
        log.debug(u'onBlankDisplay %s' % checked)
        self.hide_menu.setDefaultAction(self.blank_screen)
        self.blank_screen.setChecked(checked)
        self.theme_screen.setChecked(False)
        self.desktop_screen.setChecked(False)
        if checked:
            Settings().setValue(self.main_window.general_settings_section + u'/screen blank', u'blanked')
        else:
            Settings().remove(self.main_window.general_settings_section + u'/screen blank')
        self.blankPlugin()
        self.updatePreview()
        self.onToggleLoop()

    def onThemeDisplay(self, checked=None):
        """
        Handle the Theme screen button
        """
        if checked is None:
            checked = self.theme_screen.isChecked()
        log.debug(u'onThemeDisplay %s' % checked)
        self.hide_menu.setDefaultAction(self.theme_screen)
        self.blank_screen.setChecked(False)
        self.theme_screen.setChecked(checked)
        self.desktop_screen.setChecked(False)
        if checked:
            Settings().setValue(self.main_window.general_settings_section + u'/screen blank', u'themed')
        else:
            Settings().remove(self.main_window.general_settings_section + u'/screen blank')
        self.blankPlugin()
        self.updatePreview()
        self.onToggleLoop()

    def onHideDisplay(self, checked=None):
        """
        Handle the Hide screen button
        """
        if checked is None:
            checked = self.desktop_screen.isChecked()
        log.debug(u'onHideDisplay %s' % checked)
        self.hide_menu.setDefaultAction(self.desktop_screen)
        self.blank_screen.setChecked(False)
        self.theme_screen.setChecked(False)
        self.desktop_screen.setChecked(checked)
        if checked:
            Settings().setValue(self.main_window.general_settings_section + u'/screen blank', u'hidden')
        else:
            Settings().remove(self.main_window.general_settings_section + u'/screen blank')
        self.hidePlugin(checked)
        self.updatePreview()
        self.onToggleLoop()

    def blankPlugin(self):
        """
        Blank/Hide the display screen within a plugin if required.
        """
        hide_mode = self.hide_mode()
        log.debug(u'blankPlugin %s ', hide_mode)
        if self.service_item is not None:
            if hide_mode:
                if not self.service_item.is_command():
                    Registry().execute(u'live_display_hide', hide_mode)
                Registry().execute(u'%s_blank' % self.service_item.name.lower(),
                    [self.service_item, self.is_live, hide_mode])
            else:
                if not self.service_item.is_command():
                    Registry().execute(u'live_display_show')
                Registry().execute(u'%s_unblank' % self.service_item.name.lower(), [self.service_item, self.is_live])
        else:
            if hide_mode:
                Registry().execute(u'live_display_hide', hide_mode)
            else:
                Registry().execute(u'live_display_show')

    def hidePlugin(self, hide):
        """
        Tell the plugin to hide the display screen.
        """
        log.debug(u'hidePlugin %s ', hide)
        if self.service_item is not None:
            if hide:
                Registry().execute(u'live_display_hide', HideMode.Screen)
                Registry().execute(u'%s_hide' % self.service_item.name.lower(), [self.service_item, self.is_live])
            else:
                if not self.service_item.is_command():
                    Registry().execute(u'live_display_show')
                Registry().execute(u'%s_unblank' % self.service_item.name.lower(), [self.service_item, self.is_live])
        else:
            if hide:
                Registry().execute(u'live_display_hide', HideMode.Screen)
            else:
                Registry().execute(u'live_display_show')

    def onSlideSelected(self):
        """
        Slide selected in controller
        """
        self.slideSelected()

    def slideSelected(self, start=False):
        """
        Generate the preview when you click on a slide.
        if this is the Live Controller also display on the screen
        """
        row = self.preview_widget.current_slide_number()
        self.selected_row = 0
        if -1 < row < self.preview_widget.slide_count():
            if self.service_item.is_command():
                if self.is_live and not start:
                    Registry().execute(u'%s_slide' % self.service_item.name.lower(),
                        [self.service_item, self.is_live, row])
            else:
                to_display = self.service_item.get_rendered_frame(row)
                if self.service_item.is_text():
                    self.display.text(to_display)
                else:
                    if start:
                        self.display.build_html(self.service_item, to_display)
                    else:
                        self.display.image(to_display)
                    # reset the store used to display first image
                    self.service_item.bg_image_bytes = None
            self.updatePreview()
            self.selected_row = row
            self.preview_widget.change_slide(row)
        Registry().execute(u'slidecontroller_%s_changed' % self.type_prefix, row)
        self.display.setFocus()

    def on_slide_change(self, row):
        """
        The slide has been changed. Update the slidecontroller accordingly
        """
        self.preview_widget.change_slide(row)
        self.updatePreview()
        Registry().execute(u'slidecontroller_%s_changed' % self.type_prefix, row)

    def updatePreview(self):
        """
        This updates the preview frame, for example after changing a slide or using *Blank to Theme*.
        """
        log.debug(u'updatePreview %s ' % self.screens.current[u'primary'])
        if not self.screens.current[u'primary'] and self.service_item and \
                self.service_item.is_capable(ItemCapabilities.ProvidesOwnDisplay):
            # Grab now, but try again in a couple of seconds if slide change is slow
            QtCore.QTimer.singleShot(0.5, self.grab_maindisplay)
            QtCore.QTimer.singleShot(2.5, self.grab_maindisplay)
        else:
            self.slide_image = self.display.preview()
            self.slide_preview.setPixmap(self.slide_image)
        self.slide_count += 1

    def grab_maindisplay(self):
        """
        Creates an image of the current screen and updates the preview frame.
        """
        win_id = QtGui.QApplication.desktop().winId()
        rect = self.screens.current[u'size']
        win_image = QtGui.QPixmap.grabWindow(win_id, rect.x(), rect.y(), rect.width(), rect.height())
        self.slide_preview.setPixmap(win_image)
        self.slide_image = win_image

    def on_slide_selected_next_action(self, checked):
        """
        Wrapper function from create_action so we can throw away the
        incorrect parameter
        """
        self.on_slide_selected_next()

    def on_slide_selected_next(self, wrap=None):
        """
        Go to the next slide.
        """
        if not self.service_item:
            return
        Registry().execute(u'%s_next' % self.service_item.name.lower(), [self.service_item, self.is_live])
        if self.service_item.is_command() and self.is_live:
            self.updatePreview()
        else:
            row = self.preview_widget.current_slide_number() + 1
            if row == self.preview_widget.slide_count():
                if wrap is None:
                    if self.slide_limits == SlideLimits.Wrap:
                        row = 0
                    elif self.is_live and self.slide_limits == SlideLimits.Next:
                        self.serviceNext()
                        return
                    else:
                        row = self.preview_widget.slide_count() - 1
                elif wrap:
                    row = 0
                else:
                    row = self.preview_widget.slide_count() - 1
            self.preview_widget.change_slide(row)
            self.slideSelected()

    def on_slide_selected_previous(self):
        """
        Go to the previous slide.
        """
        if not self.service_item:
            return
        Registry().execute(u'%s_previous' % self.service_item.name.lower(), [self.service_item, self.is_live])
        if self.service_item.is_command() and self.is_live:
            self.updatePreview()
        else:
            row = self.preview_widget.current_slide_number() - 1
            if row == -1:
                if self.slide_limits == SlideLimits.Wrap:
                    row = self.preview_widget.slide_count() - 1
                elif self.is_live and self.slide_limits == SlideLimits.Next:
                    self.keypress_queue.append(ServiceItemAction.PreviousLastSlide)
                    self._process_queue()
                    return
                else:
                    row = 0
            self.preview_widget.change_slide(row)
            self.slideSelected()

    def onToggleLoop(self):
        """
        Toggles the loop state.
        """
        hide_mode = self.hide_mode()
        if hide_mode is None and (self.play_slides_loop.isChecked() or self.play_slides_once.isChecked()):
            self.onStartLoop()
        else:
            self.on_stop_loop()

    def onStartLoop(self):
        """
        Start the timer loop running and store the timer id
        """
        if self.preview_widget.slide_count() > 1:
            self.timer_id = self.startTimer(int(self.delay_spin_box.value()) * 1000)

    def on_stop_loop(self):
        """
        Stop the timer loop running
        """
        if self.timer_id:
            self.killTimer(self.timer_id)
            self.timer_id = 0

    def onPlaySlidesLoop(self, checked=None):
        """
        Start or stop 'Play Slides in Loop'
        """
        if checked is None:
            checked = self.play_slides_loop.isChecked()
        else:
            self.play_slides_loop.setChecked(checked)
        log.debug(u'onPlaySlidesLoop %s' % checked)
        if checked:
            self.play_slides_loop.setIcon(build_icon(u':/media/media_stop.png'))
            self.play_slides_loop.setText(UiStrings().StopPlaySlidesInLoop)
            self.play_slides_once.setIcon(build_icon(u':/media/media_time.png'))
            self.play_slides_once.setText(UiStrings().PlaySlidesToEnd)
            self.play_slides_menu.setDefaultAction(self.play_slides_loop)
            self.play_slides_once.setChecked(False)
        else:
            self.play_slides_loop.setIcon(build_icon(u':/media/media_time.png'))
            self.play_slides_loop.setText(UiStrings().PlaySlidesInLoop)
        self.onToggleLoop()

    def onPlaySlidesOnce(self, checked=None):
        """
        Start or stop 'Play Slides to End'
        """
        if checked is None:
            checked = self.play_slides_once.isChecked()
        else:
            self.play_slides_once.setChecked(checked)
        log.debug(u'onPlaySlidesOnce %s' % checked)
        if checked:
            self.play_slides_once.setIcon(build_icon(u':/media/media_stop.png'))
            self.play_slides_once.setText(UiStrings().StopPlaySlidesToEnd)
            self.play_slides_loop.setIcon(build_icon(u':/media/media_time.png'))
            self.play_slides_loop.setText(UiStrings().PlaySlidesInLoop)
            self.play_slides_menu.setDefaultAction(self.play_slides_once)
            self.play_slides_loop.setChecked(False)
        else:
            self.play_slides_once.setIcon(build_icon(u':/media/media_time'))
            self.play_slides_once.setText(UiStrings().PlaySlidesToEnd)
        self.onToggleLoop()

    def setAudioItemsVisibility(self, visible):
        """
        Set the visibility of the audio stuff
        """
        self.toolbar.set_widget_visible(self.audio_list, visible)

    def onAudioPauseClicked(self, checked):
        """
        Pause the audio player
        """
        if not self.audio_pause_item.isVisible():
            return
        if checked:
            self.display.audio_player.pause()
        else:
            self.display.audio_player.play()

    def timerEvent(self, event):
        """
        If the timer event is for this window select next slide
        """
        if event.timerId() == self.timer_id:
            self.on_slide_selected_next(self.play_slides_loop.isChecked())

    def onEditSong(self):
        """
        From the preview display requires the service Item to be editied
        """
        self.song_edit = True
        new_item = Registry().get(self.service_item.name).on_remote_edit(self.service_item.edit_id, True)
        if new_item:
            self.add_service_item(new_item)

    def onPreviewAddToService(self):
        """
        From the preview display request the Item to be added to service
        """
        if self.service_item:
            self.service_manager.add_service_item(self.service_item)

    def onGoLiveClick(self):
        """
        triggered by clicking the Preview slide items
        """
        if Settings().value(u'advanced/double click live'):
            # Live and Preview have issues if we have video or presentations
            # playing in both at the same time.
            if self.service_item.is_command():
                Registry().execute(u'%s_stop' % self.service_item.name.lower(), [self.service_item, self.is_live])
            if self.service_item.is_media():
                self.onMediaClose()
            self.onGoLive()

    def onGoLive(self):
        """
        If preview copy slide item to live controller from Preview Controller
        """
        row = self.preview_widget.current_slide_number()
        if -1 < row < self.preview_widget.slide_count():
            if self.service_item.from_service:
                self.service_manager.preview_live(self.service_item.unique_identifier, row)
            else:
                self.live_controller.addServiceManagerItem(self.service_item, row)

    def onMediaStart(self, item):
        """
        Respond to the arrival of a media service item
        """
        log.debug(u'SlideController onMediaStart')
        self.media_controller.video(self.controller_type, item, self.hide_mode())
        if not self.is_live:
            self.preview_display.show()
            self.slide_preview.hide()

    def onMediaClose(self):
        """
        Respond to a request to close the Video
        """
        log.debug(u'SlideController onMediaClose')
        self.media_controller.media_reset(self)
        self.preview_display.hide()
        self.slide_preview.show()

    def _resetBlank(self):
        """
        Used by command items which provide their own displays to reset the
        screen hide attributes
        """
        hide_mode = self.hide_mode()
        if hide_mode == HideMode.Blank:
            self.onBlankDisplay(True)
        elif hide_mode == HideMode.Theme:
            self.onThemeDisplay(True)
        elif hide_mode == HideMode.Screen:
            self.onHideDisplay(True)
        else:
            self.hidePlugin(False)

    def hide_mode(self):
        """
        Determine what the hide mode should be according to the blank button
        """
        if not self.is_live:
            return None
        elif self.blank_screen.isChecked():
            return HideMode.Blank
        elif self.theme_screen.isChecked():
            return HideMode.Theme
        elif self.desktop_screen.isChecked():
            return HideMode.Screen
        else:
            return None

    def onNextTrackClicked(self):
        """
        Go to the next track when next is clicked
        """
        self.display.audio_player.next()

    def on_audio_time_remaining(self, time):
        """
        Update how much time is remaining
        """
        seconds = self.display.audio_player.media_object.remainingTime() // 1000
        minutes = seconds // 60
        seconds %= 60
        self.audio_time_label.setText(u' %02d:%02d ' % (minutes, seconds))

    def onTrackTriggered(self):
        """
        Start playing a track
        """
        action = self.sender()
        self.display.audio_player.go_to(action.data())

    def _get_plugin_manager(self):
        """
        Adds the plugin manager to the class dynamically
        """
        if not hasattr(self, u'_plugin_manager'):
            self._plugin_manager = Registry().get(u'plugin_manager')
        return self._plugin_manager

    plugin_manager = property(_get_plugin_manager)

    def _get_image_manager(self):
        """
        Adds the image manager to the class dynamically
        """
        if not hasattr(self, u'_image_manager'):
            self._image_manager = Registry().get(u'image_manager')
        return self._image_manager

    image_manager = property(_get_image_manager)

    def _get_media_controller(self):
        """
        Adds the media controller to the class dynamically
        """
        if not hasattr(self, u'_media_controller'):
            self._media_controller = Registry().get(u'media_controller')
        return self._media_controller

    media_controller = property(_get_media_controller)

    def _get_service_manager(self):
        """
        Adds the service manager to the class dynamically
        """
        if not hasattr(self, u'_service_manager'):
            self._service_manager = Registry().get(u'service_manager')
        return self._service_manager

    service_manager = property(_get_service_manager)

    def _get_live_controller(self):
        """
        Adds the live controller to the class dynamically
        """
        if not hasattr(self, u'_live_controller'):
            self._live_controller = Registry().get(u'live_controller')
        return self._live_controller

    live_controller = property(_get_live_controller)

    def _get_main_window(self):
        """
        Adds the main window to the class dynamically
        """
        if not hasattr(self, u'_main_window'):
            self._main_window = Registry().get(u'main_window')
        return self._main_window

    main_window = property(_get_main_window)
<|MERGE_RESOLUTION|>--- conflicted
+++ resolved
@@ -528,12 +528,8 @@
         except ZeroDivisionError:
             self.ratio = 1
         self.media_controller.setup_display(self.display, False)
-<<<<<<< HEAD
-        self.previewSizeChanged()
+        self.preview_size_changed()
         self.preview_widget.screen_size_changed(self.ratio)
-=======
-        self.preview_size_changed()
->>>>>>> 93cce9c3
         self.preview_display.setup()
         service_item = ServiceItem()
         self.preview_display.web_view.setHtml(build_html(service_item, self.preview_display.screen, None, self.is_live,
@@ -696,11 +692,7 @@
         Replacement item following a remote edit
         """
         if item == self.service_item:
-<<<<<<< HEAD
-            self._processItem(item, self.preview_widget.current_slide_number())
-=======
-            self._process_item(item, self.preview_list_widget.currentRow())
->>>>>>> 93cce9c3
+            self._process_item(item, self.preview_widget.current_slide_number())
 
     def addServiceManagerItem(self, item, slideno):
         """
@@ -788,25 +780,12 @@
                 slideHeight = width * (1 / self.ratio)
                 row += 1
                 self.slideList[unicode(row)] = row - 1
-<<<<<<< HEAD
                 # If current slide set background to image
                 if not self.service_item.is_command() and framenumber == slideno:
                     self.service_item.bg_image_bytes = self.image_manager.get_image_bytes(frame[u'path'],
                         ImageSource.ImagePlugin)
         self.preview_widget.replace_service_item(self.service_item, width, slideno)
-        self.enableToolBar(service_item)
-=======
-            text.append(unicode(row))
-            self.preview_list_widget.setItem(framenumber, 0, item)
-            if slideHeight:
-                self.preview_list_widget.setRowHeight(framenumber, slideHeight)
-        self.preview_list_widget.setVerticalHeaderLabels(text)
-        if self.service_item.is_text():
-            self.preview_list_widget.resizeRowsToContents()
-        self.preview_list_widget.setColumnWidth(0, self.preview_list_widget.viewport().size().width())
-        self.__updatePreviewSelection(slideno)
         self.enable_tool_bar(service_item)
->>>>>>> 93cce9c3
         # Pass to display for viewing.
         # Postpone image build, we need to do this later to avoid the theme
         # flashing on the screen
