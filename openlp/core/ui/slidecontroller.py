# -*- coding: utf-8 -*-
# vim: autoindent shiftwidth=4 expandtab textwidth=120 tabstop=4 softtabstop=4

###############################################################################
# OpenLP - Open Source Lyrics Projection                                      #
# --------------------------------------------------------------------------- #
# Copyright (c) 2008-2018 OpenLP Developers                                   #
# --------------------------------------------------------------------------- #
# This program is free software; you can redistribute it and/or modify it     #
# under the terms of the GNU General Public License as published by the Free  #
# Software Foundation; version 2 of the License.                              #
#                                                                             #
# This program is distributed in the hope that it will be useful, but WITHOUT #
# ANY WARRANTY; without even the implied warranty of MERCHANTABILITY or       #
# FITNESS FOR A PARTICULAR PURPOSE. See the GNU General Public License for    #
# more details.                                                               #
#                                                                             #
# You should have received a copy of the GNU General Public License along     #
# with this program; if not, write to the Free Software Foundation, Inc., 59  #
# Temple Place, Suite 330, Boston, MA 02111-1307 USA                          #
###############################################################################
"""
The :mod:`slidecontroller` module contains the most important part of OpenLP - the slide controller
"""
import copy
from collections import deque
from threading import Lock

from PyQt5 import QtCore, QtGui, QtWidgets

from openlp.core.common import SlideLimits
from openlp.core.common.actions import ActionList, CategoryOrder
from openlp.core.common.i18n import UiStrings, translate
from openlp.core.common.mixins import LogMixin, RegistryProperties
from openlp.core.common.registry import Registry, RegistryBase
from openlp.core.common.settings import Settings
from openlp.core.display.screens import ScreenList
from openlp.core.lib import ItemCapabilities, ImageSource, ServiceItemAction, build_icon
from openlp.core.lib.ui import create_action
from openlp.core.ui import HideMode, DisplayControllerType
from openlp.core.display.window import DisplayWindow
from openlp.core.display.render import render_tags
from openlp.core.widgets.layouts import AspectRatioLayout
from openlp.core.widgets.toolbar import OpenLPToolbar
from openlp.core.widgets.views import ListPreviewWidget

# Threshold which has to be trespassed to toggle.
HIDE_MENU_THRESHOLD = 27
AUDIO_TIME_LABEL_STYLESHEET = 'background-color: palette(background); ' \
    'border-top-color: palette(shadow); ' \
    'border-left-color: palette(shadow); ' \
    'border-bottom-color: palette(light); ' \
    'border-right-color: palette(light); ' \
    'border-radius: 3px; border-style: inset; ' \
    'border-width: 1; font-family: monospace; margin: 2px;'

NARROW_MENU = [
    'hide_menu'
]
LOOP_LIST = [
    'play_slides_menu',
    'loop_separator',
    'delay_spin_box'
]
AUDIO_LIST = [
    'audioPauseItem',
    'audio_time_label'
]
WIDE_MENU = [
    'blank_screen_button',
    'theme_screen_button',
    'desktop_screen_button'
]

NON_TEXT_MENU = [
    'blank_screen_button',
    'desktop_screen_button'
]


class InfoLabel(QtWidgets.QLabel):
    """
    InfoLabel is a subclassed QLabel. Created to provide the ablilty to add a ellipsis if the text is cut off. Original
    source: https://stackoverflow.com/questions/11446478/pyside-pyqt-truncate-text-in-qlabel-based-on-minimumsize
    """

    def paintEvent(self, event):
        """
        Reimplemented to allow the drawing of elided text if the text is longer than the width of the label
        """
        painter = QtGui.QPainter(self)
        metrics = QtGui.QFontMetrics(self.font())
        elided = metrics.elidedText(self.text(), QtCore.Qt.ElideRight, self.width())
        # If the text is elided align it left to stop it jittering as the label is resized
        if elided == self.text():
            alignment = QtCore.Qt.AlignCenter
        else:
            alignment = QtCore.Qt.AlignLeft
        painter.drawText(self.rect(), alignment, elided)

    def setText(self, text):
        """
        Reimplemented to set the tool tip text.
        """
        self.setToolTip(text)
        super().setText(text)


class SlideController(QtWidgets.QWidget, LogMixin, RegistryProperties):
    """
    SlideController is the slide controller widget. This widget is what the
    user uses to control the displaying of verses/slides/etc on the screen.
    """
    def __init__(self, *args, **kwargs):
        """
        Set up the Slide Controller.
        """
        super().__init__(*args, **kwargs)
        self.is_live = False
        self.controller_type = None
        self.displays = []
        self.screens = ScreenList()
        Registry().set_flag('has doubleclick added item to service', True)
        Registry().set_flag('replace service manager item', False)

    def post_set_up(self):
        """
        Call by bootstrap functions
        """
        self.initialise()
        self.setup_displays()
        self.screen_size_changed()

    def setup_displays(self):
        """
        Set up the display
        """
        if not self.is_live:
            return
        if self.displays:
            # Delete any existing displays
            del self.displays[:]
        for screen in self.screens:
            if screen.is_display:
                display = DisplayWindow(self, screen)
                self.displays.append(display)
        #    display.media_watcher.progress.connect(self.on_audio_time_remaining)

    @property
    def display(self):
        return self.displays[0] if self.displays else None

    def initialise(self):
        """
        Initialise the UI elements of the controller
        """
        try:
            self.ratio = self.screens.current.geometry.width() / self.screens.current.geometry.height()
        except ZeroDivisionError:
            self.ratio = 1
        self.process_queue_lock = Lock()
        self.slide_selected_lock = Lock()
        self.timer_id = 0
        self.song_edit = False
        self.selected_row = 0
        self.service_item = None
        self.slide_limits = None
        self.update_slide_limits()
        self.panel = QtWidgets.QWidget(self.main_window.control_splitter)
        self.slide_list = {}
        self.slide_count = 0
        self.slide_image = None
        self.controller_width = -1
        # Layout for holding panel
        self.panel_layout = QtWidgets.QVBoxLayout(self.panel)
        self.panel_layout.setSpacing(0)
        self.panel_layout.setContentsMargins(0, 0, 0, 0)
        # Type label at the top of the slide controller
        self.type_label = QtWidgets.QLabel(self.panel)
        self.type_label.setStyleSheet('font-weight: bold; font-size: 12pt;')
        self.type_label.setAlignment(QtCore.Qt.AlignCenter)
        if self.is_live:
            self.type_label.setText(UiStrings().Live)
        else:
            self.type_label.setText(UiStrings().Preview)
        self.panel_layout.addWidget(self.type_label)
        # Info label for the title of the current item, at the top of the slide controller
        self.info_label = InfoLabel(self.panel)
        self.info_label.setSizePolicy(QtWidgets.QSizePolicy.Ignored, QtWidgets.QSizePolicy.Preferred)
        self.panel_layout.addWidget(self.info_label)
        # Splitter
        self.splitter = QtWidgets.QSplitter(self.panel)
        self.splitter.setOrientation(QtCore.Qt.Vertical)
        self.panel_layout.addWidget(self.splitter)
        # Actual controller section
        self.controller = QtWidgets.QWidget(self.splitter)
        self.controller.setGeometry(QtCore.QRect(0, 0, 100, 536))
        self.controller.setSizePolicy(QtWidgets.QSizePolicy(QtWidgets.QSizePolicy.Preferred,
                                                            QtWidgets.QSizePolicy.Maximum))
        self.controller_layout = QtWidgets.QVBoxLayout(self.controller)
        self.controller_layout.setSpacing(0)
        self.controller_layout.setContentsMargins(0, 0, 0, 0)
        # Controller list view
        self.preview_widget = ListPreviewWidget(self, self.ratio)
        self.controller_layout.addWidget(self.preview_widget)
        # Build the full toolbar
        self.toolbar = OpenLPToolbar(self)
        size_toolbar_policy = QtWidgets.QSizePolicy(QtWidgets.QSizePolicy.Fixed, QtWidgets.QSizePolicy.Fixed)
        size_toolbar_policy.setHorizontalStretch(0)
        size_toolbar_policy.setVerticalStretch(0)
        size_toolbar_policy.setHeightForWidth(self.toolbar.sizePolicy().hasHeightForWidth())
        self.toolbar.setSizePolicy(size_toolbar_policy)
        self.previous_item = create_action(self, 'previousItem_' + self.type_prefix,
                                           text=translate('OpenLP.SlideController', 'Previous Slide'),
                                           icon=':/slides/slide_previous.png',
                                           tooltip=translate('OpenLP.SlideController', 'Move to previous.'),
                                           can_shortcuts=True, context=QtCore.Qt.WidgetWithChildrenShortcut,
                                           category=self.category, triggers=self.on_slide_selected_previous)
        self.toolbar.addAction(self.previous_item)
        self.next_item = create_action(self, 'nextItem_' + self.type_prefix,
                                       text=translate('OpenLP.SlideController', 'Next Slide'),
                                       icon=':/slides/slide_next.png',
                                       tooltip=translate('OpenLP.SlideController', 'Move to next.'),
                                       can_shortcuts=True, context=QtCore.Qt.WidgetWithChildrenShortcut,
                                       category=self.category, triggers=self.on_slide_selected_next_action)
        self.toolbar.addAction(self.next_item)
        self.toolbar.addSeparator()
        self.controller_type = DisplayControllerType.Preview
        if self.is_live:
            self.controller_type = DisplayControllerType.Live
            # Hide Menu
            self.hide_menu = QtWidgets.QToolButton(self.toolbar)
            self.hide_menu.setObjectName('hide_menu')
            self.hide_menu.setText(translate('OpenLP.SlideController', 'Hide'))
            self.hide_menu.setPopupMode(QtWidgets.QToolButton.MenuButtonPopup)
            self.hide_menu.setMenu(QtWidgets.QMenu(translate('OpenLP.SlideController', 'Hide'), self.toolbar))
            self.toolbar.add_toolbar_widget(self.hide_menu)
            self.toolbar.add_toolbar_action('goPreview', icon=':/general/general_live.png',
                                            tooltip=translate('OpenLP.SlideController', 'Move to preview.'),
                                            triggers=self.on_go_preview)
            # The order of the blank to modes in Shortcuts list comes from here.
            self.desktop_screen_enable = create_action(self, 'desktopScreenEnable',
                                                       text=translate('OpenLP.SlideController', 'Show Desktop'),
                                                       icon=':/slides/slide_desktop.png', can_shortcuts=True,
                                                       context=QtCore.Qt.WidgetWithChildrenShortcut,
                                                       category=self.category, triggers=self.on_hide_display_enable)
            self.desktop_screen = create_action(self, 'desktopScreen',
                                                text=translate('OpenLP.SlideController', 'Toggle Desktop'),
                                                icon=':/slides/slide_desktop.png',
                                                checked=False, can_shortcuts=True, category=self.category,
                                                triggers=self.on_hide_display)
            self.theme_screen = create_action(self, 'themeScreen',
                                              text=translate('OpenLP.SlideController', 'Toggle Blank to Theme'),
                                              icon=':/slides/slide_theme.png',
                                              checked=False, can_shortcuts=True, category=self.category,
                                              triggers=self.on_theme_display)
            self.blank_screen = create_action(self, 'blankScreen',
                                              text=translate('OpenLP.SlideController', 'Toggle Blank Screen'),
                                              icon=':/slides/slide_blank.png',
                                              checked=False, can_shortcuts=True, category=self.category,
                                              triggers=self.on_blank_display)
            self.hide_menu.setDefaultAction(self.blank_screen)
            self.hide_menu.menu().addAction(self.blank_screen)
            self.hide_menu.menu().addAction(self.theme_screen)
            self.hide_menu.menu().addAction(self.desktop_screen)
            self.hide_menu.menu().addAction(self.desktop_screen_enable)
            # Wide menu of display control buttons.
            self.blank_screen_button = QtWidgets.QToolButton(self.toolbar)
            self.blank_screen_button.setObjectName('blank_screen_button')
            self.toolbar.add_toolbar_widget(self.blank_screen_button)
            self.blank_screen_button.setDefaultAction(self.blank_screen)
            self.theme_screen_button = QtWidgets.QToolButton(self.toolbar)
            self.theme_screen_button.setObjectName('theme_screen_button')
            self.toolbar.add_toolbar_widget(self.theme_screen_button)
            self.theme_screen_button.setDefaultAction(self.theme_screen)
            self.desktop_screen_button = QtWidgets.QToolButton(self.toolbar)
            self.desktop_screen_button.setObjectName('desktop_screen_button')
            self.toolbar.add_toolbar_widget(self.desktop_screen_button)
            self.desktop_screen_button.setDefaultAction(self.desktop_screen)
            self.toolbar.add_toolbar_action('loop_separator', separator=True)
            # Play Slides Menu
            self.play_slides_menu = QtWidgets.QToolButton(self.toolbar)
            self.play_slides_menu.setObjectName('play_slides_menu')
            self.play_slides_menu.setText(translate('OpenLP.SlideController', 'Play Slides'))
            self.play_slides_menu.setPopupMode(QtWidgets.QToolButton.MenuButtonPopup)
            self.play_slides_menu.setMenu(QtWidgets.QMenu(translate('OpenLP.SlideController', 'Play Slides'),
                                                          self.toolbar))
            self.toolbar.add_toolbar_widget(self.play_slides_menu)
            self.play_slides_loop = create_action(self, 'playSlidesLoop', text=UiStrings().PlaySlidesInLoop,
                                                  icon=':/media/media_time.png', checked=False, can_shortcuts=True,
                                                  category=self.category, triggers=self.on_play_slides_loop)
            self.play_slides_once = create_action(self, 'playSlidesOnce', text=UiStrings().PlaySlidesToEnd,
                                                  icon=':/media/media_time.png', checked=False, can_shortcuts=True,
                                                  category=self.category, triggers=self.on_play_slides_once)
            if Settings().value(self.main_window.advanced_settings_section + '/slide limits') == SlideLimits.Wrap:
                self.play_slides_menu.setDefaultAction(self.play_slides_loop)
            else:
                self.play_slides_menu.setDefaultAction(self.play_slides_once)
            self.play_slides_menu.menu().addAction(self.play_slides_loop)
            self.play_slides_menu.menu().addAction(self.play_slides_once)
            # Loop Delay Spinbox
            self.delay_spin_box = QtWidgets.QSpinBox()
            self.delay_spin_box.setObjectName('delay_spin_box')
            self.delay_spin_box.setRange(1, 180)
            self.delay_spin_box.setSuffix(' {unit}'.format(unit=UiStrings().Seconds))
            self.delay_spin_box.setToolTip(translate('OpenLP.SlideController', 'Delay between slides in seconds.'))
            self.receive_spin_delay()
            self.toolbar.add_toolbar_widget(self.delay_spin_box)
        else:
            self.toolbar.add_toolbar_action('goLive', icon=':/general/general_live.png',
                                            tooltip=translate('OpenLP.SlideController', 'Move to live.'),
                                            triggers=self.on_go_live)
            self.toolbar.add_toolbar_action('addToService', icon=':/general/general_add.png',
                                            tooltip=translate('OpenLP.SlideController', 'Add to Service.'),
                                            triggers=self.on_preview_add_to_service)
            self.toolbar.addSeparator()
            self.toolbar.add_toolbar_action('editSong', icon=':/general/general_edit.png',
                                            tooltip=translate('OpenLP.SlideController',
                                                              'Edit and reload song preview.'),
                                            triggers=self.on_edit_song)
            self.toolbar.add_toolbar_action('clear', icon=':/general/general_delete.png',
                                            tooltip=translate('OpenLP.SlideController',
                                                              'Clear'),
                                            triggers=self.on_clear)
        self.controller_layout.addWidget(self.toolbar)
        # Build the Media Toolbar
        self.media_controller.register_controller(self)
        if self.is_live:
            # Build the Song Toolbar
            self.song_menu = QtWidgets.QToolButton(self.toolbar)
            self.song_menu.setObjectName('song_menu')
            self.song_menu.setText(translate('OpenLP.SlideController', 'Go To'))
            self.song_menu.setPopupMode(QtWidgets.QToolButton.InstantPopup)
            self.song_menu.setMenu(QtWidgets.QMenu(translate('OpenLP.SlideController', 'Go To'), self.toolbar))
            self.toolbar.add_toolbar_widget(self.song_menu)
            # Stuff for items with background audio.
            # FIXME: object name should be changed. But this requires that we migrate the shortcut.
            self.audio_pause_item = self.toolbar.add_toolbar_action(
                'audioPauseItem',
                icon=':/slides/media_playback_pause.png', text=translate('OpenLP.SlideController', 'Pause Audio'),
                tooltip=translate('OpenLP.SlideController', 'Pause audio.'),
                checked=False, visible=False, category=self.category, context=QtCore.Qt.WindowShortcut,
                can_shortcuts=True, triggers=self.set_audio_pause_clicked)
            self.audio_menu = QtWidgets.QMenu(translate('OpenLP.SlideController', 'Background Audio'), self.toolbar)
            self.audio_pause_item.setMenu(self.audio_menu)
            self.audio_pause_item.setParent(self.toolbar)
            self.toolbar.widgetForAction(self.audio_pause_item).setPopupMode(QtWidgets.QToolButton.MenuButtonPopup)
            self.next_track_item = create_action(self, 'nextTrackItem', text=UiStrings().NextTrack,
                                                 icon=':/slides/media_playback_next.png',
                                                 tooltip=translate('OpenLP.SlideController',
                                                                   'Go to next audio track.'),
                                                 category=self.category,
                                                 can_shortcuts=True,
                                                 triggers=self.on_next_track_clicked)
            self.audio_menu.addAction(self.next_track_item)
            self.track_menu = self.audio_menu.addMenu(translate('OpenLP.SlideController', 'Tracks'))
            self.audio_time_label = QtWidgets.QLabel(' 00:00 ', self.toolbar)
            self.audio_time_label.setAlignment(QtCore.Qt.AlignCenter | QtCore.Qt.AlignHCenter)
            self.audio_time_label.setStyleSheet(AUDIO_TIME_LABEL_STYLESHEET)
            self.audio_time_label.setObjectName('audio_time_label')
            self.toolbar.add_toolbar_widget(self.audio_time_label)
            self.toolbar.set_widget_visible(AUDIO_LIST, False)
            self.toolbar.set_widget_visible('song_menu', False)
        # Screen preview area
        self.preview_frame = QtWidgets.QFrame(self.splitter)
        self.preview_frame.setGeometry(QtCore.QRect(0, 0, 300, 300 * self.ratio))
        self.preview_frame.setMinimumHeight(100)
        self.preview_frame.setSizePolicy(QtWidgets.QSizePolicy(QtWidgets.QSizePolicy.Ignored,
                                                               QtWidgets.QSizePolicy.Ignored,
                                         QtWidgets.QSizePolicy.Label))
        self.preview_frame.setFrameShape(QtWidgets.QFrame.StyledPanel)
        self.preview_frame.setFrameShadow(QtWidgets.QFrame.Sunken)
        self.preview_frame.setObjectName('preview_frame')
        self.slide_layout = AspectRatioLayout(self.preview_frame, self.ratio)
        self.slide_layout.margin = 8
        self.slide_layout.setSpacing(0)
        self.slide_layout.setObjectName('SlideLayout')
        # Set up the preview display
        self.preview_display = DisplayWindow(self)
        self.slide_layout.addWidget(self.preview_display)
        self.slide_layout.resize.connect(self.on_preview_resize)
        # Actual preview screen
        if self.is_live:
            self.current_shortcut = ''
            self.shortcut_timer = QtCore.QTimer()
            self.shortcut_timer.setObjectName('shortcut_timer')
            self.shortcut_timer.setSingleShot(True)
            shortcuts = [
                {'key': 'V', 'configurable': True, 'text': translate('OpenLP.SlideController', 'Go to "Verse"')},
                {'key': 'C', 'configurable': True, 'text': translate('OpenLP.SlideController', 'Go to "Chorus"')},
                {'key': 'B', 'configurable': True, 'text': translate('OpenLP.SlideController', 'Go to "Bridge"')},
                {'key': 'P', 'configurable': True,
                    'text': translate('OpenLP.SlideController', 'Go to "Pre-Chorus"')},
                {'key': 'I', 'configurable': True, 'text': translate('OpenLP.SlideController', 'Go to "Intro"')},
                {'key': 'E', 'configurable': True, 'text': translate('OpenLP.SlideController', 'Go to "Ending"')},
                {'key': 'O', 'configurable': True, 'text': translate('OpenLP.SlideController', 'Go to "Other"')}
            ]
            shortcuts.extend([{'key': str(number)} for number in range(10)])
            self.controller.addActions([create_action(self, 'shortcutAction_{key}'.format(key=s['key']),
                                                      text=s.get('text'),
                                                      can_shortcuts=True,
                                                      context=QtCore.Qt.WidgetWithChildrenShortcut,
                                                      category=self.category if s.get('configurable') else None,
                                                      triggers=self._slide_shortcut_activated) for s in shortcuts])
            self.shortcut_timer.timeout.connect(self._slide_shortcut_activated)
        # Signals
        self.preview_widget.clicked.connect(self.on_slide_selected)
        self.preview_widget.verticalHeader().sectionClicked.connect(self.on_slide_selected)
        if self.is_live:
            # Need to use event as called across threads and UI is updated
            self.slidecontroller_toggle_display.connect(self.toggle_display)
            Registry().register_function('slidecontroller_live_spin_delay', self.receive_spin_delay)
            self.toolbar.set_widget_visible(LOOP_LIST, False)
            self.toolbar.set_widget_visible(WIDE_MENU, False)
            self.set_live_hot_keys(self)
            self.__add_actions_to_widget(self.controller)
        else:
            self.preview_widget.doubleClicked.connect(self.on_preview_double_click)
            self.toolbar.set_widget_visible('editSong', False)
            self.toolbar.set_widget_visible('clear', False)
            self.controller.addActions([self.next_item, self.previous_item])
        Registry().register_function('slidecontroller_{text}_stop_loop'.format(text=self.type_prefix),
                                     self.on_stop_loop)
        Registry().register_function('slidecontroller_{text}_change'.format(text=self.type_prefix),
                                     self.on_slide_change)
        Registry().register_function('slidecontroller_{text}_blank'.format(text=self.type_prefix),
                                     self.on_slide_blank)
        Registry().register_function('slidecontroller_{text}_unblank'.format(text=self.type_prefix),
                                     self.on_slide_unblank)
        Registry().register_function('slidecontroller_update_slide_limits', self.update_slide_limits)
        getattr(self, 'slidecontroller_{text}_set'.format(text=self.type_prefix)).connect(self.on_slide_selected_index)
        getattr(self, 'slidecontroller_{text}_next'.format(text=self.type_prefix)).connect(self.on_slide_selected_next)
        # NOTE: {} used to keep line length < maxline
        getattr(self,
                'slidecontroller_{}_previous'.format(self.type_prefix)).connect(self.on_slide_selected_previous)
        if self.is_live:
            self.mediacontroller_live_play.connect(self.media_controller.on_media_play)
            self.mediacontroller_live_pause.connect(self.media_controller.on_media_pause)
            self.mediacontroller_live_stop.connect(self.media_controller.on_media_stop)

    def _slide_shortcut_activated(self):
        """
        Called, when a shortcut has been activated to jump to a chorus, verse, etc.

        **Note**: This implementation is based on shortcuts. But it rather works like "key sequences". You have to
        press one key after the other and **not** at the same time.
        For example to jump to "V3" you have to press "V" and afterwards but within a time frame of 350ms
        you have to press "3".
        """
        try:
            from openlp.plugins.songs.lib import VerseType
            is_songs_plugin_available = True
        except ImportError:
            class VerseType(object):
                """
                This empty class is mostly just to satisfy Python, PEP8 and PyCharm
                """
                pass
            is_songs_plugin_available = False
        sender_name = self.sender().objectName()
        verse_type = sender_name[15:] if sender_name[:15] == 'shortcutAction_' else ''
        if is_songs_plugin_available:
            if verse_type == 'V':
                self.current_shortcut = VerseType.translated_tags[VerseType.Verse]
            elif verse_type == 'C':
                self.current_shortcut = VerseType.translated_tags[VerseType.Chorus]
            elif verse_type == 'B':
                self.current_shortcut = VerseType.translated_tags[VerseType.Bridge]
            elif verse_type == 'P':
                self.current_shortcut = VerseType.translated_tags[VerseType.PreChorus]
            elif verse_type == 'I':
                self.current_shortcut = VerseType.translated_tags[VerseType.Intro]
            elif verse_type == 'E':
                self.current_shortcut = VerseType.translated_tags[VerseType.Ending]
            elif verse_type == 'O':
                self.current_shortcut = VerseType.translated_tags[VerseType.Other]
            elif verse_type.isnumeric():
                self.current_shortcut += verse_type
            self.current_shortcut = self.current_shortcut.upper()
        elif verse_type.isnumeric():
            self.current_shortcut += verse_type
        elif verse_type:
            self.current_shortcut = verse_type
        keys = list(self.slide_list.keys())
        matches = [match for match in keys if match.startswith(self.current_shortcut)]
        if len(matches) == 1:
            self.shortcut_timer.stop()
            self.current_shortcut = ''
            self.preview_widget.change_slide(self.slide_list[matches[0]])
            self.slide_selected()
        elif sender_name != 'shortcut_timer':
            # Start the time as we did not have any match.
            self.shortcut_timer.start(350)
        else:
            # The timer timed out.
            if self.current_shortcut in keys:
                # We had more than one match for example "V1" and "V10", but
                # "V1" was the slide we wanted to go.
                self.preview_widget.change_slide(self.slide_list[self.current_shortcut])
                self.slide_selected()
            # Reset the shortcut.
            self.current_shortcut = ''

    def send_to_plugins(self, *args):
        """
        This is the generic function to send signal for control widgets, created from within other plugins
        This function is needed to catch the current controller

        :param args: Arguments to send to the plugins
        """
        sender = self.sender().objectName() if self.sender().objectName() else self.sender().text()
        controller = self
        Registry().execute('{text}'.format(text=sender), [controller, args])

    def set_live_hot_keys(self, parent=None):
        """
        Set the live hotkeys

        :param parent: The parent UI object for actions to be added to.
        """
        self.previous_service = create_action(parent, 'previousService',
                                              text=translate('OpenLP.SlideController', 'Previous Service'),
                                              can_shortcuts=True, context=QtCore.Qt.WidgetWithChildrenShortcut,
                                              category=self.category,
                                              triggers=self.service_previous)
        self.next_service = create_action(parent, 'nextService',
                                          text=translate('OpenLP.SlideController', 'Next Service'),
                                          can_shortcuts=True, context=QtCore.Qt.WidgetWithChildrenShortcut,
                                          category=self.category,
                                          triggers=self.service_next)

    def toggle_display(self, action):
        """
        Toggle the display settings triggered from remote messages.

        :param action: The blank action to be processed.
        """
        if action == 'blank' or action == 'hide':
            self.on_blank_display(True)
        elif action == 'theme':
            self.on_theme_display(True)
        elif action == 'desktop':
            self.on_hide_display(True)
        elif action == 'show':
            self.on_blank_display(False)
            self.on_theme_display(False)
            self.on_hide_display(False)

    def service_previous(self):
        """
        Live event to select the previous service item from the service manager.
        """
        self.keypress_queue.append(ServiceItemAction.Previous)
        self._process_queue()

    def service_next(self):
        """
        Live event to select the next service item from the service manager.
        """
        self.keypress_queue.append(ServiceItemAction.Next)
        self._process_queue()

    def _process_queue(self):
        """
        Process the service item request queue.  The key presses can arrive
        faster than the processing so implement a FIFO queue.
        """
        # Make sure only one thread get in here. Just return if already locked.
        if self.keypress_queue and self.process_queue_lock.acquire(False):
            while len(self.keypress_queue):
                keypress_command = self.keypress_queue.popleft()
                if keypress_command == ServiceItemAction.Previous:
                    self.service_manager.previous_item()
                elif keypress_command == ServiceItemAction.PreviousLastSlide:
                    # Go to the last slide of the previous item
                    self.service_manager.previous_item(last_slide=True)
                else:
                    self.service_manager.next_item()
            self.process_queue_lock.release()

    def screen_size_changed(self):
        """
        Settings dialog has changed the screen size of adjust output and screen previews.
        """
        if self.is_live and self.displays:
            for display in self.displays:
                display.resize(self.screens.current.display_geometry.size())
        # if self.is_live:
        #     self.__add_actions_to_widget(self.display)
        # The SlidePreview's ratio.
        # TODO: Need to basically update everything

    def __add_actions_to_widget(self, widget):
        """
        Add actions to the widget specified by `widget`
        This defines the controls available when Live display has stolen focus.
        Examples of this happening: Clicking anything in the live window or certain single screen mode scenarios.
        Needles to say, blank to modes should not be removed from here.
        For some reason this required a test. It may be found in test_slidecontroller.py as
        "live_stolen_focus_shortcuts_test. If you want to modify things here, you must also modify them there. (Duh)

        :param widget: The UI widget for the actions
        """
        widget.addActions([
            self.previous_item, self.next_item,
            self.previous_service, self.next_service,
            self.desktop_screen_enable,
            self.desktop_screen,
            self.theme_screen,
            self.blank_screen])

    def on_controller_size_changed(self, width):
        """
        Change layout of display control buttons on controller size change

        :param width: the new width of the display
        """
        if self.is_live:
            # Space used by the toolbar.
            used_space = self.toolbar.size().width() + self.hide_menu.size().width()
            # Add the threshold to prevent flickering.
            if width > used_space + HIDE_MENU_THRESHOLD and self.hide_menu.isVisible():
                self.toolbar.set_widget_visible(NARROW_MENU, False)
                self.set_blank_menu()
            # Take away a threshold to prevent flickering.
            elif width < used_space - HIDE_MENU_THRESHOLD and not self.hide_menu.isVisible():
                self.set_blank_menu(False)
                self.toolbar.set_widget_visible(NARROW_MENU)
            # Fallback to the standard blank toolbar if the hide_menu is not visible.
            elif not self.hide_menu.isVisible():
                self.toolbar.set_widget_visible(NARROW_MENU, False)
                self.set_blank_menu()

    def set_blank_menu(self, visible=True):
        """
        Set the correct menu type dependent on the service item type

        :param visible: Do I need to hide the menu?
        """
        self.toolbar.set_widget_visible(WIDE_MENU, False)
        if self.service_item and self.service_item.is_text():
            self.toolbar.set_widget_visible(WIDE_MENU, visible)
        else:
            self.toolbar.set_widget_visible(NON_TEXT_MENU, visible)

    def receive_spin_delay(self):
        """
        Adjusts the value of the ``delay_spin_box`` to the given one.
        """
        self.delay_spin_box.setValue(Settings().value('core/loop delay'))

    def update_slide_limits(self):
        """
        Updates the Slide Limits variable from the settings.
        """
        self.slide_limits = Settings().value(self.main_window.advanced_settings_section + '/slide limits')

    def enable_tool_bar(self, item):
        """
        Allows the toolbars to be reconfigured based on Controller Type and ServiceItem Type

        :param item: current service item being processed
        """
        if self.is_live:
            self.enable_live_tool_bar(item)
        else:
            self.enable_preview_tool_bar(item)

    def enable_live_tool_bar(self, item):
        """
        Allows the live toolbar to be customised

        :param item: The current service item
        """
        # Work-around for OS X, hide and then show the toolbar
        # See bug #791050
        self.toolbar.hide()
        self.mediabar.hide()
        self.song_menu.hide()
        self.toolbar.set_widget_visible(LOOP_LIST, False)
        self.toolbar.set_widget_visible('song_menu', False)
        # Reset the button
        self.play_slides_once.setChecked(False)
        self.play_slides_once.setIcon(build_icon(':/media/media_time.png'))
        self.play_slides_once.setText(UiStrings().PlaySlidesToEnd)
        self.play_slides_loop.setChecked(False)
        self.play_slides_loop.setIcon(build_icon(':/media/media_time.png'))
        self.play_slides_loop.setText(UiStrings().PlaySlidesInLoop)
        if item.is_text():
            if (Settings().value(self.main_window.songs_settings_section + '/display songbar') and
                    not self.song_menu.menu().isEmpty()):
<<<<<<< HEAD
                self.toolbar.set_widget_visible(['song_menu'], True)
        if item.is_capable(ItemCapabilities.CanLoop) and len(item.slides) > 1:
=======
                self.toolbar.set_widget_visible('song_menu', True)
        if item.is_capable(ItemCapabilities.CanLoop) and len(item.get_frames()) > 1:
>>>>>>> fc8cee2a
            self.toolbar.set_widget_visible(LOOP_LIST)
        if item.is_media():
            self.mediabar.show()
        self.previous_item.setVisible(not item.is_media())
        self.next_item.setVisible(not item.is_media())
        # The layout of the toolbar is size dependent, so make sure it fits. Reset stored controller_width.
        if self.is_live:
            self.controller_width = -1
        self.on_controller_size_changed(self.controller.width())
        # Work-around for OS X, hide and then show the toolbar
        # See bug #791050
        self.toolbar.show()

    def enable_preview_tool_bar(self, item):
        """
        Allows the Preview toolbar to be customised

        :param item: The current service item
        """
        # Work-around for OS X, hide and then show the toolbar
        # See bug #791050
        self.toolbar.hide()
        self.mediabar.hide()
        self.toolbar.set_widget_visible('editSong', False)
        self.toolbar.set_widget_visible('clear', True)
        if item.is_capable(ItemCapabilities.CanEdit) and item.from_plugin:
            self.toolbar.set_widget_visible('editSong')
        elif item.is_media():
            self.mediabar.show()
        self.previous_item.setVisible(not item.is_media())
        self.next_item.setVisible(not item.is_media())
        # Work-around for OS X, hide and then show the toolbar
        # See bug #791050
        self.toolbar.show()

    def refresh_service_item(self):
        """
        Method to update the service item if the screen has changed
        """
        if self.service_item.is_text() or self.service_item.is_image():
            item = self.service_item
            item.render()
            self._process_item(item, self.selected_row)

    def add_service_item(self, item):
        """
        Method to install the service item into the controller
        Called by plugins

        :param item: The current service item
        """
        theme_name = item.theme if item.theme else Registry().get('theme_manager').global_theme
        self.preview_display.set_theme(Registry().get('theme_manager').get_theme_data(theme_name))
        if item.is_text():
            slides = item.slides.copy()
            for slide in slides:
                slide['text'] = render_tags(slide['text'])
            self.preview_display.load_verses(slides)
        elif item.is_image():
            self.preview_display.load_images(item.slides)
        slide_no = 0
        # if self.song_edit:
        #     slide_no = self.selected_row
        # self.song_edit = False
        self._process_item(item, slide_no)

    def replace_service_manager_item(self, item):
        """
        Replacement item following a remote edit.
        This action  also takes place when a song that is sent to live from Service Manager is edited.

        :param item: The current service item
        """
        if item == self.service_item:
            Registry().set_flag('replace service manager item', True)
            self._process_item(item, self.preview_widget.current_slide_number())
            Registry().set_flag('replace service manager item', False)

    def add_service_manager_item(self, item, slide_no):
        """
        Method to install the service item into the controller and request the correct toolbar for the plugin. Called by
        :class:`~openlp.core.ui.ServiceManager`

        :param item: The current service item
        :param slide_no: The slide number to select
        """
        # If no valid slide number is specified we take the first one, but we remember the initial value to see if we
        # should reload the song or not
        slide_num = slide_no
        if slide_no == -1:
            slide_num = 0
        # If service item is the same as the current one, only change slide
        if slide_no >= 0 and item == self.service_item:
            self.preview_widget.change_slide(slide_num)
            self.slide_selected()
        else:
            self._process_item(item, slide_num)
            if self.is_live and item.auto_play_slides_loop and item.timed_slide_interval > 0:
                self.play_slides_loop.setChecked(item.auto_play_slides_loop)
                self.delay_spin_box.setValue(int(item.timed_slide_interval))
                self.on_play_slides_loop()
            elif self.is_live and item.auto_play_slides_once and item.timed_slide_interval > 0:
                self.play_slides_once.setChecked(item.auto_play_slides_once)
                self.delay_spin_box.setValue(int(item.timed_slide_interval))
                self.on_play_slides_once()

    def _process_item(self, service_item, slide_no):
        """
        Loads a ServiceItem into the system from ServiceManager. Display the slide number passed.

        :param service_item: The current service item
        :param slide_no: The slide number to select
        """
        self.on_stop_loop()
        old_item = self.service_item
        # rest to allow the remote pick up verse 1 if large imaged
        self.selected_row = 0
        self.preview_display.go_to_slide(0)
        # take a copy not a link to the servicemanager copy.
        self.service_item = copy.copy(service_item)
        if self.service_item.is_command():
            Registry().execute(
                '{text}_start'.format(text=service_item.name.lower()),
                [self.service_item, self.is_live, self.hide_mode(), slide_no])
        # Reset blanking if needed
        if old_item and self.is_live and (old_item.is_capable(ItemCapabilities.ProvidesOwnDisplay) or
                                          self.service_item.is_capable(ItemCapabilities.ProvidesOwnDisplay)):
            self._reset_blank(self.service_item.is_capable(ItemCapabilities.ProvidesOwnDisplay))
        self.info_label.setText(self.service_item.title)
        self.slide_list = {}
        if self.is_live:
            self.song_menu.menu().clear()
            # if self.display.audio_player:
            #     self.display.audio_player.reset()
            #     self.set_audio_items_visibility(False)
            #     self.audio_pause_item.setChecked(False)
            #     # If the current item has background audio
            #     if self.service_item.is_capable(ItemCapabilities.HasBackgroundAudio):
            #         self.log_debug('Starting to play...')
            #         self.display.audio_player.add_to_playlist(self.service_item.background_audio)
            #         self.track_menu.clear()
            #         for counter in range(len(self.service_item.background_audio)):
            #             action = self.track_menu.addAction(
            #                 os.path.basename(str(self.service_item.background_audio[counter])))
            #             action.setData(counter)
            #             action.triggered.connect(self.on_track_triggered)
            #         self.display.audio_player.repeat = \
            #             Settings().value(self.main_window.general_settings_section + '/audio repeat list')
            #         if Settings().value(self.main_window.general_settings_section + '/audio start paused'):
            #             self.audio_pause_item.setChecked(True)
            #             self.display.audio_player.pause()
            #         else:
            #             self.display.audio_player.play()
            #         self.set_audio_items_visibility(True)
        row = 0
        width = self.main_window.control_splitter.sizes()[self.split]
        for slide_index, slide in enumerate(self.service_item.slides):
            if self.service_item.is_text():
                if slide['verse']:
                    # These tags are already translated.
                    verse_def = slide['verse']
                    verse_def = '{def1}{def2}'.format(def1=verse_def[0], def2=verse_def[1:])
                    two_line_def = '{def1}\n{def2}'.format(def1=verse_def[0], def2=verse_def[1:])
                    row = two_line_def
                    if verse_def not in self.slide_list:
                        self.slide_list[verse_def] = slide_index
                        if self.is_live:
                            self.song_menu.menu().addAction(verse_def, self.on_song_bar_handler)
                else:
                    row += 1
                    self.slide_list[str(row)] = row - 1
            else:
                row += 1
                self.slide_list[str(row)] = row - 1
                # If current slide set background to image
                if not self.service_item.is_command() and slide_index == slide_no:
                    self.service_item.bg_image_bytes = \
                        self.image_manager.get_image_bytes(slide['filename'], ImageSource.ImagePlugin)
        self.preview_widget.replace_service_item(self.service_item, width, slide_no)
        self.enable_tool_bar(self.service_item)
        # Pass to display for viewing.
        # Postpone image build, we need to do this later to avoid the theme
        # flashing on the screen
        # if not self.service_item.is_image():
        #     self.display.build_html(self.service_item)
        if self.service_item.is_media():
            self.on_media_start(self.service_item)
        self.slide_selected(True)
        if self.service_item.from_service:
            self.preview_widget.setFocus()
        if old_item:
            # Close the old item after the new one is opened
            # This avoids the service theme/desktop flashing on screen
            # However opening a new item of the same type will automatically
            # close the previous, so make sure we don't close the new one.
            if old_item.is_command() and not self.service_item.is_command() or \
                    old_item.is_command() and not old_item.is_media() and self.service_item.is_media():
                Registry().execute('{name}_stop'.format(name=old_item.name.lower()), [old_item, self.is_live])
            if old_item.is_media() and not self.service_item.is_media():
                self.on_media_close()
        if self.is_live:
            Registry().execute('slidecontroller_{item}_started'.format(item=self.type_prefix), [self.service_item])

    def on_slide_selected_index(self, message):
        """
        Go to the requested slide

        :param message: remote message to be processed.
        """
        index = int(message[0])
        if not self.service_item:
            return
        if self.service_item.is_command():
            Registry().execute('{name}_slide'.format(name=self.service_item.name.lower()),
                               [self.service_item, self.is_live, index])
            self.update_preview()
            self.selected_row = index
        else:
            self.preview_widget.change_slide(index)
            self.slide_selected()

    def on_song_bar_handler(self):
        """
        Some song handler
        """
        request = self.sender().text()
        slide_no = self.slide_list[request]
        width = self.main_window.control_splitter.sizes()[self.split]
        self.preview_widget.replace_service_item(self.service_item, width, slide_no)
        self.slide_selected()

    def on_preview_resize(self, size):
        """
        Set the preview display's zoom factor based on the size relative to the display size
        """
        ratio = float(size.width()) / 1920.0
        self.preview_display.webview.setZoomFactor(ratio)

    def main_display_set_background(self):
        """
        Allow the main display to blank the main display at startup time
        """
        # display_type = Settings().value(self.main_window.general_settings_section + '/screen blank')
        # if self.screens.which_screen(self.window()) != self.screens.which_screen(self.display):
        #     # Order done to handle initial conversion
        #     if display_type == 'themed':
        #         self.on_theme_display(True)
        #     elif display_type == 'hidden':
        #         self.on_hide_display(True)
        #     elif display_type == 'blanked':
        #         self.on_blank_display(True)
        #     else:
        #         Registry().execute('live_display_show')
        # else:
        #     self.on_hide_display_enable()

    def on_slide_blank(self):
        """
        Handle the slidecontroller blank event
        """
        self.on_blank_display(True)

    def on_slide_unblank(self):
        """
        Handle the slidecontroller unblank event.
        """
        if not Registry().get_flag('replace service manager item') is True:
            self.on_blank_display(False)

    def on_blank_display(self, checked=None):
        """
        Handle the blank screen button actions

        :param checked: the new state of the of the widget
        """
        if checked is None:
            checked = self.blank_screen.isChecked()
        self.log_debug('on_blank_display {text}'.format(text=checked))
        self.hide_menu.setDefaultAction(self.blank_screen)
        self.blank_screen.setChecked(checked)
        self.theme_screen.setChecked(False)
        self.desktop_screen.setChecked(False)
        if checked:
            Settings().setValue(self.main_window.general_settings_section + '/screen blank', 'blanked')
        else:
            Settings().remove(self.main_window.general_settings_section + '/screen blank')
        self.blank_plugin()
        self.update_preview()
        self.on_toggle_loop()

    def on_theme_display(self, checked=None):
        """
        Handle the Theme screen button

        :param checked: the new state of the of the widget
        """
        if checked is None:
            checked = self.theme_screen.isChecked()
        self.log_debug('on_theme_display {text}'.format(text=checked))
        self.hide_menu.setDefaultAction(self.theme_screen)
        self.blank_screen.setChecked(False)
        self.theme_screen.setChecked(checked)
        self.desktop_screen.setChecked(False)
        if checked:
            Settings().setValue(self.main_window.general_settings_section + '/screen blank', 'themed')
        else:
            Settings().remove(self.main_window.general_settings_section + '/screen blank')
        self.blank_plugin()
        self.update_preview()
        self.on_toggle_loop()

    def on_hide_display(self, checked=None):
        """
        Handle the Hide screen button
        This toggles the desktop screen.

        :param checked: the new state of the of the widget
        """
        if checked is None:
            checked = self.desktop_screen.isChecked()
        self.log_debug('on_hide_display {text}'.format(text=checked))
        self.hide_menu.setDefaultAction(self.desktop_screen)
        self.blank_screen.setChecked(False)
        self.theme_screen.setChecked(False)
        self.desktop_screen.setChecked(checked)
        if checked:
            Settings().setValue(self.main_window.general_settings_section + '/screen blank', 'hidden')
        else:
            Settings().remove(self.main_window.general_settings_section + '/screen blank')
        self.hide_plugin(checked)
        self.update_preview()
        self.on_toggle_loop()

    def on_hide_display_enable(self, checked=None):
        """
        Handle the on_hide_display_enable
        This only enables the desktop screen.

        :param checked: the new state of the of the widget
        """
        self.blank_screen.setChecked(False)
        self.theme_screen.setChecked(False)
        Registry().execute('live_display_hide', HideMode.Screen)
        self.desktop_screen.setChecked(True)
        self.update_preview()
        self.on_toggle_loop()

    def blank_plugin(self):
        """
        Blank/Hide the display screen within a plugin if required.
        """
        hide_mode = self.hide_mode()
        self.log_debug('blank_plugin {text}'.format(text=hide_mode))
        if self.service_item is not None:
            if hide_mode:
                if not self.service_item.is_command():
                    Registry().execute('live_display_hide', hide_mode)
                Registry().execute('{text}_blank'.format(text=self.service_item.name.lower()),
                                   [self.service_item, self.is_live, hide_mode])
            else:
                if not self.service_item.is_command():
                    Registry().execute('live_display_show')
                Registry().execute('{text}_unblank'.format(text=self.service_item.name.lower()),
                                   [self.service_item, self.is_live])
        else:
            if hide_mode:
                Registry().execute('live_display_hide', hide_mode)
            else:
                Registry().execute('live_display_show')

    def hide_plugin(self, hide):
        """
        Tell the plugin to hide the display screen.
        """
        self.log_debug('hide_plugin {text}'.format(text=hide))
        if self.service_item is not None:
            if hide:
                Registry().execute('live_display_hide', HideMode.Screen)
                Registry().execute('{text}_hide'.format(text=self.service_item.name.lower()),
                                   [self.service_item, self.is_live])
            else:
                if not self.service_item.is_command():
                    Registry().execute('live_display_show')
                Registry().execute('{text}_unblank'.format(text=self.service_item.name.lower()),
                                   [self.service_item, self.is_live])
        else:
            if hide:
                Registry().execute('live_display_hide', HideMode.Screen)
            else:
                Registry().execute('live_display_show')

    def on_slide_selected(self):
        """
        Slide selected in controller
        Note for some reason a dummy field is required.  Nothing is passed!
        """
        self.slide_selected()

    def slide_selected(self, start=False):
        """
        Generate the preview when you click on a slide. If this is the Live Controller also display on the screen

        :param start:
        """
        # Only one thread should be in here at the time. If already locked just skip, since the update will be
        # done by the thread holding the lock. If it is a "start" slide, we must wait for the lock, but only for 0.2
        # seconds, since we don't want to cause a deadlock
        timeout = 0.2 if start else -1
        if not self.slide_selected_lock.acquire(start, timeout):
            if start:
                self.log_debug('Could not get lock in slide_selected after waiting %f, skip to avoid deadlock.'
                               % timeout)
            return
        # If "click live slide to unblank" is enabled, unblank the display. And start = Item is sent to Live.
        # Note: If this if statement is placed at the bottom of this function instead of top slide transitions are lost.
        if self.is_live and Settings().value('core/click live slide to unblank'):
            if not start:
                Registry().execute('slidecontroller_live_unblank')
        row = self.preview_widget.current_slide_number()
        # old_selected_row = self.selected_row
        self.selected_row = 0
        if -1 < row < self.preview_widget.slide_count():
            if self.service_item.is_command():
                if self.is_live and not start:
                    Registry().execute('{text}_slide'.format(text=self.service_item.name.lower()),
                                       [self.service_item, self.is_live, row])
            else:
                # to_display = self.service_item.get_rendered_frame(row)
                if self.service_item.is_text():
                    for display in self.displays:
                        display.go_to_slide(row)
                    # self.display.text(to_display, row != old_selected_row)
                else:
                    if start:
                        for display in self.displays:
                            display.load_images([])
                        # self.display.build_html(self.service_item, to_display)
                    else:
                        for display in self.displays:
                            display.go_to_slide(row)
                        # self.display.image(to_display)
                    # reset the store used to display first image
                    self.service_item.bg_image_bytes = None
            self.selected_row = row
            self.update_preview()
            self.preview_widget.change_slide(row)
        # TODO: self.display.setFocus()
        # Release lock
        self.slide_selected_lock.release()

    def on_slide_change(self, row):
        """
        The slide has been changed. Update the slidecontroller accordingly

        :param row: Row to be selected
        """
        self.preview_widget.change_slide(row)
        self.update_preview()
        self.selected_row = row

    def update_preview(self):
        """
        This updates the preview frame, for example after changing a slide or using *Blank to Theme*.
        """
        self.log_debug('update_preview {text} '.format(text=self.screens.current))
        if self.service_item and self.service_item.is_capable(ItemCapabilities.ProvidesOwnDisplay):
            if self.is_live:
                # If live, grab screen-cap of main display now
                QtCore.QTimer.singleShot(500, self.grab_maindisplay)
                # but take another in a couple of seconds in case slide change is slow
                QtCore.QTimer.singleShot(2500, self.grab_maindisplay)
            else:
                # If not live, use the slide's thumbnail/icon instead
                image_path = self.service_item.get_rendered_frame(self.selected_row)
                if self.service_item.is_capable(ItemCapabilities.HasThumbnails):
                    image = self.image_manager.get_image(image_path, ImageSource.CommandPlugins)
                    self.slide_image = QtGui.QPixmap.fromImage(image)
                else:
                    self.slide_image = QtGui.QPixmap(image_path)
                self.slide_image.setDevicePixelRatio(self.main_window.devicePixelRatio())
                self.slide_preview.setPixmap(self.slide_image)
        else:
            self.preview_display.go_to_slide(self.selected_row)
            for display in self.displays:
                display.go_to_slide(self.selected_row)
        self.slide_count += 1

    def grab_maindisplay(self):
        """
        Creates an image of the current screen and updates the preview frame.
        """
        win_id = QtWidgets.QApplication.desktop().winId()
        screen = QtWidgets.QApplication.primaryScreen()
        rect = self.screens.current['size']
        win_image = screen.grabWindow(win_id, rect.x(), rect.y(), rect.width(), rect.height())
        win_image.setDevicePixelRatio(self.slide_preview.devicePixelRatio())
        self.slide_preview.setPixmap(win_image)
        self.slide_image = win_image

    def on_slide_selected_next_action(self, checked):
        """
        Wrapper function from create_action so we can throw away the incorrect parameter

        :param checked: the new state of the of the widget
        """
        self.on_slide_selected_next()

    def on_slide_selected_next(self, wrap=None):
        """
        Go to the next slide.

        :param wrap: Are we wrapping round the service item
        """
        if not self.service_item:
            return
        if self.service_item.is_command():
            Registry().execute('{text}_next'.format(text=self.service_item.name.lower()),
                               [self.service_item, self.is_live])
            if self.is_live:
                self.update_preview()
        else:
            row = self.preview_widget.current_slide_number() + 1
            if row == self.preview_widget.slide_count():
                if wrap is None:
                    if self.slide_limits == SlideLimits.Wrap:
                        row = 0
                    elif self.is_live and self.slide_limits == SlideLimits.Next:
                        self.service_next()
                        return
                    else:
                        row = self.preview_widget.slide_count() - 1
                elif wrap:
                    row = 0
                else:
                    row = self.preview_widget.slide_count() - 1
            self.preview_widget.change_slide(row)
            self.slide_selected()

    def on_slide_selected_previous(self):
        """
        Go to the previous slide.
        """
        if not self.service_item:
            return
        if self.service_item.is_command():
            Registry().execute('{text}_previous'.format(text=self.service_item.name.lower()),
                               [self.service_item, self.is_live])
            if self.is_live:
                self.update_preview()
        else:
            row = self.preview_widget.current_slide_number() - 1
            if row == -1:
                if self.slide_limits == SlideLimits.Wrap:
                    row = self.preview_widget.slide_count() - 1
                elif self.is_live and self.slide_limits == SlideLimits.Next:
                    self.keypress_queue.append(ServiceItemAction.PreviousLastSlide)
                    self._process_queue()
                    return
                else:
                    row = 0
            self.preview_widget.change_slide(row)
            self.slide_selected()

    def on_toggle_loop(self):
        """
        Toggles the loop state.
        """
        hide_mode = self.hide_mode()
        if hide_mode is None and (self.play_slides_loop.isChecked() or self.play_slides_once.isChecked()):
            self.on_start_loop()
        else:
            self.on_stop_loop()

    def on_start_loop(self):
        """
        Start the timer loop running and store the timer id
        """
        if self.preview_widget.slide_count() > 1:
            self.timer_id = self.startTimer(int(self.delay_spin_box.value()) * 1000)

    def on_stop_loop(self):
        """
        Stop the timer loop running
        """
        if self.timer_id:
            self.killTimer(self.timer_id)
            self.timer_id = 0

    def on_play_slides_loop(self, checked=None):
        """
        Start or stop 'Play Slides in Loop'

        :param checked: is the check box checked.
        """
        if checked is None:
            checked = self.play_slides_loop.isChecked()
        else:
            self.play_slides_loop.setChecked(checked)
        self.log_debug('on_play_slides_loop {text}'.format(text=checked))
        if checked:
            self.play_slides_loop.setIcon(build_icon(':/media/media_stop.png'))
            self.play_slides_loop.setText(UiStrings().StopPlaySlidesInLoop)
            self.play_slides_once.setIcon(build_icon(':/media/media_time.png'))
            self.play_slides_once.setText(UiStrings().PlaySlidesToEnd)
            self.play_slides_menu.setDefaultAction(self.play_slides_loop)
            self.play_slides_once.setChecked(False)
            if Settings().value('core/click live slide to unblank'):
                Registry().execute('slidecontroller_live_unblank')
        else:
            self.play_slides_loop.setIcon(build_icon(':/media/media_time.png'))
            self.play_slides_loop.setText(UiStrings().PlaySlidesInLoop)
        self.on_toggle_loop()

    def on_play_slides_once(self, checked=None):
        """
        Start or stop 'Play Slides to End'

        :param checked: is the check box checked.
        """
        if checked is None:
            checked = self.play_slides_once.isChecked()
        else:
            self.play_slides_once.setChecked(checked)
        self.log_debug('on_play_slides_once {text}'.format(text=checked))
        if checked:
            self.play_slides_once.setIcon(build_icon(':/media/media_stop.png'))
            self.play_slides_once.setText(UiStrings().StopPlaySlidesToEnd)
            self.play_slides_loop.setIcon(build_icon(':/media/media_time.png'))
            self.play_slides_loop.setText(UiStrings().PlaySlidesInLoop)
            self.play_slides_menu.setDefaultAction(self.play_slides_once)
            self.play_slides_loop.setChecked(False)
            if Settings().value('core/click live slide to unblank'):
                Registry().execute('slidecontroller_live_unblank')
        else:
            self.play_slides_once.setIcon(build_icon(':/media/media_time'))
            self.play_slides_once.setText(UiStrings().PlaySlidesToEnd)
        self.on_toggle_loop()

    def set_audio_items_visibility(self, visible):
        """
        Set the visibility of the audio stuff
        """
        self.toolbar.set_widget_visible(AUDIO_LIST, visible)

    def set_audio_pause_clicked(self, checked):
        """
        Pause the audio player

        :param checked: is the check box checked.
        """
        if not self.audio_pause_item.isVisible():
            return
        if checked:
            self.display.audio_player.pause()
        else:
            self.display.audio_player.play()

    def timerEvent(self, event):
        """
        If the timer event is for this window select next slide

        :param event: The triggered event
        """
        if event.timerId() == self.timer_id:
            self.on_slide_selected_next(self.play_slides_loop.isChecked())

    def on_edit_song(self):
        """
        From the preview display requires the service Item to be editied
        """
        self.song_edit = True
        new_item = Registry().get(self.service_item.name).on_remote_edit(self.service_item.edit_id, True)
        if new_item:
            self.add_service_item(new_item)

    def on_clear(self):
        """
        Clear the preview bar.
        """
        self.preview_widget.clear_list()
        self.toolbar.set_widget_visible('editSong', False)
        self.toolbar.set_widget_visible('clear', False)

    def on_preview_add_to_service(self):
        """
        From the preview display request the Item to be added to service
        """
        if self.service_item:
            self.service_manager.add_service_item(self.service_item)

    def on_preview_double_click(self):
        """
        Triggered when a preview slide item is double clicked
        """
        if self.service_item:
            if Settings().value('advanced/double click live') and Settings().value('core/auto unblank'):
                # Live and Preview have issues if we have video or presentations
                # playing in both at the same time.
                if self.service_item.is_command():
                    Registry().execute('{text}_stop'.format(text=self.service_item.name.lower()),
                                       [self.service_item, self.is_live])
                if self.service_item.is_media():
                    self.on_media_close()
                self.on_go_live()
            # If ('advanced/double click live') is not enabled, double clicking preview adds the item to Service.
            # Prevent same item in preview from being sent to Service multiple times.
            # Changing the preview slide resets this flag to False.
            # Do note that this still allows to add item to Service multiple times if icon is clicked.
            elif not Registry().get_flag('has doubleclick added item to service') is True:
                self.on_preview_add_to_service()
                Registry().set_flag('has doubleclick added item to service', True)

    def on_go_live(self, field=None):
        """
        If preview copy slide item to live controller from Preview Controller
        """
        row = self.preview_widget.current_slide_number()
        if -1 < row < self.preview_widget.slide_count():
            if self.service_item.from_service:
                self.service_manager.preview_live(self.service_item.unique_identifier, row)
            else:
                self.live_controller.add_service_manager_item(self.service_item, row)
            self.live_controller.preview_widget.setFocus()

    def on_go_preview(self, field=None):
        """
        If live copy slide item to preview controller from live Controller
        """
        row = self.preview_widget.current_slide_number()
        if -1 < row < self.preview_widget.slide_count():
            self.preview_controller.add_service_manager_item(self.service_item, row)
            self.preview_controller.preview_widget.setFocus()

    def on_media_start(self, item):
        """
        Respond to the arrival of a media service item

        :param item: The service item to be processed
        """
        if self.is_live and self.hide_mode() == HideMode.Theme:
            self.media_controller.video(self.controller_type, item, HideMode.Blank)
            self.on_blank_display(True)
        else:
            self.media_controller.video(self.controller_type, item, self.hide_mode())
        if not self.is_live:
            self.preview_display.show()
            self.slide_preview.hide()

    def on_media_close(self):
        """
        Respond to a request to close the Video
        """
        self.media_controller.media_reset(self)
        self.preview_display.hide()
        self.slide_preview.show()

    def _reset_blank(self, no_theme):
        """
        Used by command items which provide their own displays to reset the
        screen hide attributes

        :param no_theme: Does the new item support theme-blanking.
        """
        hide_mode = self.hide_mode()
        if hide_mode == HideMode.Blank:
            self.on_blank_display(True)
        elif hide_mode == HideMode.Theme:
            # The new item-type doesn't support theme-blanking, so 'switch' to normal blanking.
            if no_theme:
                self.on_blank_display(True)
            else:
                self.on_theme_display(True)
        elif hide_mode == HideMode.Screen:
            self.on_hide_display(True)
        else:
            self.hide_plugin(False)

    def hide_mode(self):
        """
        Determine what the hide mode should be according to the blank button
        """
        if not self.is_live:
            return None
        elif self.blank_screen.isChecked():
            return HideMode.Blank
        elif self.theme_screen.isChecked():
            return HideMode.Theme
        elif self.desktop_screen.isChecked():
            return HideMode.Screen
        else:
            return None

    def on_next_track_clicked(self):
        """
        Go to the next track when next is clicked
        """
        self.display.audio_player.next()

    def on_audio_time_remaining(self, time):
        """
        Update how much time is remaining

        :param time: the time remaining
        """
        seconds = (self.display.audio_player.player.duration() - self.display.audio_player.player.position()) // 1000
        minutes = seconds // 60
        seconds %= 60
        self.audio_time_label.setText(' %02d:%02d ' % (minutes, seconds))

    def on_track_triggered(self, field=None):
        """
        Start playing a track
        """
        action = self.sender()
        self.display.audio_player.go_to(action.data())


class PreviewController(RegistryBase, SlideController):
    """
    Set up the Preview Controller.
    """
    slidecontroller_preview_set = QtCore.pyqtSignal(list)
    slidecontroller_preview_next = QtCore.pyqtSignal()
    slidecontroller_preview_previous = QtCore.pyqtSignal()

    def __init__(self, *args, **kwargs):
        """
        Set up the base Controller as a preview.
        """
        self.__registry_name = 'preview_controller'
        super().__init__(*args, **kwargs)
        self.split = 0
        self.type_prefix = 'preview'
        self.category = 'Preview Toolbar'

    def bootstrap_post_set_up(self):
        """
        process the bootstrap post setup request
        """
        self.post_set_up()


class LiveController(RegistryBase, SlideController):
    """
    Set up the Live Controller.
    """
    slidecontroller_live_set = QtCore.pyqtSignal(list)
    slidecontroller_live_next = QtCore.pyqtSignal()
    slidecontroller_live_previous = QtCore.pyqtSignal()
    slidecontroller_toggle_display = QtCore.pyqtSignal(str)
    mediacontroller_live_play = QtCore.pyqtSignal()
    mediacontroller_live_pause = QtCore.pyqtSignal()
    mediacontroller_live_stop = QtCore.pyqtSignal()

    def __init__(self, *args, **kwargs):
        """
        Set up the base Controller as a live.
        """
        self.__registry_name = 'live_controller'
        super().__init__(*args, **kwargs)
        self.is_live = True
        self.split = 1
        self.type_prefix = 'live'
        self.keypress_queue = deque()
        self.category = UiStrings().LiveToolbar
        ActionList.get_instance().add_category(str(self.category), CategoryOrder.standard_toolbar)

    def bootstrap_post_set_up(self):
        """
        process the bootstrap post setup request
        """
        self.post_set_up()<|MERGE_RESOLUTION|>--- conflicted
+++ resolved
@@ -689,13 +689,8 @@
         if item.is_text():
             if (Settings().value(self.main_window.songs_settings_section + '/display songbar') and
                     not self.song_menu.menu().isEmpty()):
-<<<<<<< HEAD
-                self.toolbar.set_widget_visible(['song_menu'], True)
+                self.toolbar.set_widget_visible('song_menu', True)
         if item.is_capable(ItemCapabilities.CanLoop) and len(item.slides) > 1:
-=======
-                self.toolbar.set_widget_visible('song_menu', True)
-        if item.is_capable(ItemCapabilities.CanLoop) and len(item.get_frames()) > 1:
->>>>>>> fc8cee2a
             self.toolbar.set_widget_visible(LOOP_LIST)
         if item.is_media():
             self.mediabar.show()
