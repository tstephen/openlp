--- conflicted
+++ resolved
@@ -31,15 +31,6 @@
 
 from openlp.core.common import SlideLimits
 from openlp.core.common.actions import ActionList, CategoryOrder
-<<<<<<< HEAD
-from openlp.core.display.screens import ScreenList
-from openlp.core.lib import ItemCapabilities, ServiceItem, ImageSource, ServiceItemAction, build_icon, build_html
-from openlp.core.lib.ui import create_action
-from openlp.core.ui.lib.toolbar import OpenLPToolbar
-from openlp.core.ui.lib.listpreviewwidget import ListPreviewWidget
-from openlp.core.ui import HideMode, DisplayControllerType
-from openlp.core.display.window import DisplayWindow
-=======
 from openlp.core.common.i18n import UiStrings, translate
 from openlp.core.common.mixins import LogMixin, RegistryProperties
 from openlp.core.common.registry import Registry, RegistryBase
@@ -47,10 +38,10 @@
 from openlp.core.display.screens import ScreenList
 from openlp.core.lib import ItemCapabilities, ServiceItem, ImageSource, ServiceItemAction, build_icon, build_html
 from openlp.core.lib.ui import create_action
-from openlp.core.ui import HideMode, MainDisplay, Display, DisplayControllerType
+from openlp.core.ui import HideMode, DisplayControllerType
+from openlp.core.display.window import DisplayWindow
 from openlp.core.widgets.toolbar import OpenLPToolbar
 from openlp.core.widgets.views import ListPreviewWidget
->>>>>>> f7e1dcbe
 
 
 # Threshold which has to be trespassed to toggle.
@@ -87,36 +78,6 @@
 ]
 
 
-<<<<<<< HEAD
-=======
-class DisplayController(QtWidgets.QWidget):
-    """
-    Controller is a general display controller widget.
-    """
-    def __init__(self, *args, **kwargs):
-        """
-        Set up the general Controller.
-        """
-        super().__init__(*args, **kwargs)
-        self.is_live = False
-        self.display = None
-        self.controller_type = None
-        Registry().set_flag('has doubleclick added item to service', True)
-        Registry().set_flag('replace service manager item', False)
-
-    def send_to_plugins(self, *args):
-        """
-        This is the generic function to send signal for control widgets, created from within other plugins
-        This function is needed to catch the current controller
-
-        :param args: Arguments to send to the plugins
-        """
-        sender = self.sender().objectName() if self.sender().objectName() else self.sender().text()
-        controller = self
-        Registry().execute('{text}'.format(text=sender), [controller, args])
-
-
->>>>>>> f7e1dcbe
 class InfoLabel(QtWidgets.QLabel):
     """
     InfoLabel is a subclassed QLabel. Created to provide the ablilty to add a ellipsis if the text is cut off. Original
@@ -145,11 +106,7 @@
         super().setText(text)
 
 
-<<<<<<< HEAD
 class SlideController(QtWidgets.QWidget, RegistryProperties):
-=======
-class SlideController(DisplayController, LogMixin, RegistryProperties):
->>>>>>> f7e1dcbe
     """
     SlideController is the slide controller widget. This widget is what the
     user uses to control the displaying of verses/slides/etc on the screen.
@@ -158,16 +115,12 @@
         """
         Set up the Slide Controller.
         """
-<<<<<<< HEAD
-        super(SlideController, self).__init__(parent)
+        super().__init__(*args, **kwargs)
         self.is_live = False
         self.controller_type = None
         self.displays = []
         Registry().set_flag('has doubleclick added item to service', True)
         Registry().set_flag('replace service manager item', False)
-=======
-        super().__init__(*args, **kwargs)
->>>>>>> f7e1dcbe
 
     def post_set_up(self):
         """
