# -*- coding: utf-8 -*-
# vim: autoindent shiftwidth=4 expandtab textwidth=120 tabstop=4 softtabstop=4

###############################################################################
# OpenLP - Open Source Lyrics Projection                                      #
# --------------------------------------------------------------------------- #
# Copyright (c) 2008-2014 Raoul Snyman                                        #
# Portions copyright (c) 2008-2014 Tim Bentley, Gerald Britton, Jonathan      #
# Corwin, Samuel Findlay, Michael Gorven, Scott Guerrieri, Matthias Hub,      #
# Meinert Jordan, Armin Köhler, Erik Lundin, Edwin Lunando, Brian T. Meyer.   #
# Joshua Miller, Stevan Pettit, Andreas Preikschat, Mattias Põldaru,          #
# Christian Richter, Philip Ridout, Simon Scudder, Jeffrey Smith,             #
# Maikel Stuivenberg, Martin Thompson, Jon Tibble, Dave Warnock,              #
# Frode Woldsund, Martin Zibricky, Patrick Zimmermann                         #
# --------------------------------------------------------------------------- #
# This program is free software; you can redistribute it and/or modify it     #
# under the terms of the GNU General Public License as published by the Free  #
# Software Foundation; version 2 of the License.                              #
#                                                                             #
# This program is distributed in the hope that it will be useful, but WITHOUT #
# ANY WARRANTY; without even the implied warranty of MERCHANTABILITY or       #
# FITNESS FOR A PARTICULAR PURPOSE. See the GNU General Public License for    #
# more details.                                                               #
#                                                                             #
# You should have received a copy of the GNU General Public License along     #
# with this program; if not, write to the Free Software Foundation, Inc., 59  #
# Temple Place, Suite 330, Boston, MA 02111-1307 USA                          #
###############################################################################
"""
The :mod:`slidecontroller` module contains the most important part of OpenLP - the slide controller
"""

import os
import copy
from collections import deque

from PyQt4 import QtCore, QtGui

from openlp.core.common import Registry, Settings, SlideLimits, UiStrings, translate, RegistryMixin, OpenLPMixin
from openlp.core.lib import OpenLPToolbar, ItemCapabilities, ServiceItem, ImageSource, ServiceItemAction, \
    ScreenList, build_icon, build_html
from openlp.core.ui import HideMode, MainDisplay, Display, DisplayControllerType
from openlp.core.lib.ui import create_action
from openlp.core.utils.actions import ActionList, CategoryOrder
from openlp.core.ui.listpreviewwidget import ListPreviewWidget

# Threshold which has to be trespassed to toggle.
HIDE_MENU_THRESHOLD = 27
AUDIO_TIME_LABEL_STYLESHEET = 'background-color: palette(background); ' \
    'border-top-color: palette(shadow); ' \
    'border-left-color: palette(shadow); ' \
    'border-bottom-color: palette(light); ' \
    'border-right-color: palette(light); ' \
    'border-radius: 3px; border-style: inset; ' \
    'border-width: 1; font-family: monospace; margin: 2px;'

NARROW_MENU = [
    'hide_menu'
]
LOOP_LIST = [
    'play_slides_menu',
    'loop_separator',
    'delay_spin_box'
]
AUDIO_LIST = [
    'audioPauseItem',
    'audio_time_label'
]
WIDE_MENU = [
    'blank_screen_button',
    'theme_screen_button',
    'desktop_screen_button'
]


class DisplayController(QtGui.QWidget):
    """
    Controller is a general display controller widget.
    """
    def __init__(self, parent):
        """
        Set up the general Controller.
        """
        super(DisplayController, self).__init__(parent)
        self.is_live = False
        self.display = None
        self.controller_type = DisplayControllerType.Plugin

    def send_to_plugins(self, *args):
        """
        This is the generic function to send signal for control widgets,
        created from within other plugins
        This function is needed to catch the current controller
        """
        sender = self.sender().objectName() if self.sender().objectName() else self.sender().text()
        controller = self
        Registry().execute('%s' % sender, [controller, args])


class SlideController(DisplayController):
    """
    SlideController is the slide controller widget. This widget is what the
    user uses to control the displaying of verses/slides/etc on the screen.
    """
    def __init__(self, parent):
        """
        Set up the Slide Controller.
        """
        super(SlideController, self).__init__(parent)

    def post_set_up(self):
        """
        Call by bootstrap functions
        """
        self.initialise()
        self.screen_size_changed()

    def initialise(self):
        self.screens = ScreenList()
        try:
            self.ratio = self.screens.current['size'].width() / self.screens.current['size'].height()
        except ZeroDivisionError:
            self.ratio = 1
        self.timer_id = 0
        self.song_edit = False
        self.selected_row = 0
        self.service_item = None
        self.slide_limits = None
        self.update_slide_limits()
        self.panel = QtGui.QWidget(self.main_window.control_splitter)
        self.slide_list = {}
        self.slide_count = 0
        self.slide_image = None
        # Layout for holding panel
        self.panel_layout = QtGui.QVBoxLayout(self.panel)
        self.panel_layout.setSpacing(0)
        self.panel_layout.setMargin(0)
        # Type label for the top of the slide controller
        self.type_label = QtGui.QLabel(self.panel)
        self.type_label.setStyleSheet('font-weight: bold; font-size: 12pt;')
        self.type_label.setAlignment(QtCore.Qt.AlignCenter)
        self.panel_layout.addWidget(self.type_label)
        # Splitter
        self.splitter = QtGui.QSplitter(self.panel)
        self.splitter.setOrientation(QtCore.Qt.Vertical)
        self.panel_layout.addWidget(self.splitter)
        # Actual controller section
        self.controller = QtGui.QWidget(self.splitter)
        self.controller.setGeometry(QtCore.QRect(0, 0, 100, 536))
        self.controller.setSizePolicy(QtGui.QSizePolicy(QtGui.QSizePolicy.Preferred, QtGui.QSizePolicy.Maximum))
        self.controller_layout = QtGui.QVBoxLayout(self.controller)
        self.controller_layout.setSpacing(0)
        self.controller_layout.setMargin(0)
        # Controller list view
        self.preview_widget = ListPreviewWidget(self, self.ratio)
        self.controller_layout.addWidget(self.preview_widget)
        # Build the full toolbar
        self.toolbar = OpenLPToolbar(self)
        size_toolbar_policy = QtGui.QSizePolicy(QtGui.QSizePolicy.Fixed, QtGui.QSizePolicy.Fixed)
        size_toolbar_policy.setHorizontalStretch(0)
        size_toolbar_policy.setVerticalStretch(0)
        size_toolbar_policy.setHeightForWidth(self.toolbar.sizePolicy().hasHeightForWidth())
        self.toolbar.setSizePolicy(size_toolbar_policy)
        self.previous_item = create_action(self, 'previousItem_' + self.type_prefix,
                                           text=translate('OpenLP.SlideController', 'Previous Slide'), 
                                           icon=':/slides/slide_previous.png',
                                           tooltip=translate('OpenLP.SlideController', 'Move to previous.'),
                                           can_shortcuts=True, context=QtCore.Qt.WidgetWithChildrenShortcut,
                                           category=self.category, triggers=self.on_slide_selected_previous)
        self.toolbar.addAction(self.previous_item)
        self.next_item = create_action(self, 'nextItem_' + self.type_prefix,
                                       text=translate('OpenLP.SlideController', 'Next Slide'), 
                                       icon=':/slides/slide_next.png',
                                       tooltip=translate('OpenLP.SlideController', 'Move to next.'),
                                       can_shortcuts=True, context=QtCore.Qt.WidgetWithChildrenShortcut,
                                       category=self.category, triggers=self.on_slide_selected_next_action)
        self.toolbar.addAction(self.next_item)
        self.toolbar.addSeparator()
        self.controller_type = DisplayControllerType.Preview
        if self.is_live:
            self.controller_type = DisplayControllerType.Live
            # Hide Menu
            self.hide_menu = QtGui.QToolButton(self.toolbar)
            self.hide_menu.setObjectName('hide_menu')
            self.hide_menu.setText(translate('OpenLP.SlideController', 'Hide'))
            self.hide_menu.setPopupMode(QtGui.QToolButton.MenuButtonPopup)
            self.hide_menu.setMenu(QtGui.QMenu(translate('OpenLP.SlideController', 'Hide'), self.toolbar))
            self.toolbar.add_toolbar_widget(self.hide_menu)
            self.blank_screen = create_action(self, 'blankScreen',
                                              text=translate('OpenLP.SlideController', 'Blank Screen'), 
                                              icon=':/slides/slide_blank.png',
                                              checked=False, can_shortcuts=True, category=self.category, 
                                              triggers=self.on_blank_display)
            self.theme_screen = create_action(self, 'themeScreen',
                                              text=translate('OpenLP.SlideController', 'Blank to Theme'), 
                                              icon=':/slides/slide_theme.png',
                                              checked=False, can_shortcuts=True, category=self.category,
                                              triggers=self.on_theme_display)
            self.desktop_screen = create_action(self, 'desktopScreen',
                                                text=translate('OpenLP.SlideController', 'Show Desktop'), 
                                                icon=':/slides/slide_desktop.png',
                                                checked=False, can_shortcuts=True, category=self.category,
                                                triggers=self.on_hide_display)
            self.hide_menu.setDefaultAction(self.blank_screen)
            self.hide_menu.menu().addAction(self.blank_screen)
            self.hide_menu.menu().addAction(self.theme_screen)
            self.hide_menu.menu().addAction(self.desktop_screen)
            # Wide menu of display control buttons.
            self.blank_screen_button = QtGui.QToolButton(self.toolbar)
            self.blank_screen_button.setObjectName('blank_screen_button')
            self.toolbar.add_toolbar_widget(self.blank_screen_button)
            self.blank_screen_button.setDefaultAction(self.blank_screen)
            self.theme_screen_button = QtGui.QToolButton(self.toolbar)
            self.theme_screen_button.setObjectName('theme_screen_button')
            self.toolbar.add_toolbar_widget(self.theme_screen_button)
            self.theme_screen_button.setDefaultAction(self.theme_screen)
            self.desktop_screen_button = QtGui.QToolButton(self.toolbar)
            self.desktop_screen_button.setObjectName('desktop_screen_button')
            self.toolbar.add_toolbar_widget(self.desktop_screen_button)
            self.desktop_screen_button.setDefaultAction(self.desktop_screen)
            self.toolbar.add_toolbar_action('loop_separator', separator=True)
            # Play Slides Menu
            self.play_slides_menu = QtGui.QToolButton(self.toolbar)
            self.play_slides_menu.setObjectName('play_slides_menu')
            self.play_slides_menu.setText(translate('OpenLP.SlideController', 'Play Slides'))
            self.play_slides_menu.setPopupMode(QtGui.QToolButton.MenuButtonPopup)
            self.play_slides_menu.setMenu(QtGui.QMenu(translate('OpenLP.SlideController', 'Play Slides'), self.toolbar))
            self.toolbar.add_toolbar_widget(self.play_slides_menu)
            self.play_slides_loop = create_action(self, 'playSlidesLoop', text=UiStrings().PlaySlidesInLoop,
                                                  icon=':/media/media_time.png', checked=False, can_shortcuts=True,
                                                  category=self.category, triggers=self.on_play_slides_loop)
            self.play_slides_once = create_action(self, 'playSlidesOnce', text=UiStrings().PlaySlidesToEnd,
                                                  icon=':/media/media_time.png', checked=False, can_shortcuts=True,
                                                  category=self.category, triggers=self.on_play_slides_once)
            if Settings().value(self.main_window.advanced_settings_section + '/slide limits') == SlideLimits.Wrap:
                self.play_slides_menu.setDefaultAction(self.play_slides_loop)
            else:
                self.play_slides_menu.setDefaultAction(self.play_slides_once)
            self.play_slides_menu.menu().addAction(self.play_slides_loop)
            self.play_slides_menu.menu().addAction(self.play_slides_once)
            # Loop Delay Spinbox
            self.delay_spin_box = QtGui.QSpinBox()
            self.delay_spin_box.setObjectName('delay_spin_box')
            self.delay_spin_box.setRange(1, 180)
            self.delay_spin_box.setSuffix(UiStrings().Seconds)
            self.delay_spin_box.setToolTip(translate('OpenLP.SlideController', 'Delay between slides in seconds.'))
            self.toolbar.add_toolbar_widget(self.delay_spin_box)
        else:
            self.toolbar.add_toolbar_action('goLive', icon=':/general/general_live.png',
                                            tooltip=translate('OpenLP.SlideController', 'Move to live.'), 
                                            triggers=self.on_go_live)
            self.toolbar.add_toolbar_action('addToService', icon=':/general/general_add.png',
                                            tooltip=translate('OpenLP.SlideController', 'Add to Service.'), 
                                            triggers=self.on_preview_add_to_service)
            self.toolbar.addSeparator()
            self.toolbar.add_toolbar_action('editSong', icon=':/general/general_edit.png',
                                            tooltip=translate('OpenLP.SlideController', 'Edit and reload song preview.')
                                            , triggers=self.on_edit_song)
        self.controller_layout.addWidget(self.toolbar)
        # Build the Media Toolbar
        self.media_controller.register_controller(self)
        if self.is_live:
            # Build the Song Toolbar
            self.song_menu = QtGui.QToolButton(self.toolbar)
            self.song_menu.setObjectName('song_menu')
            self.song_menu.setText(translate('OpenLP.SlideController', 'Go To'))
            self.song_menu.setPopupMode(QtGui.QToolButton.InstantPopup)
            self.song_menu.setMenu(QtGui.QMenu(translate('OpenLP.SlideController', 'Go To'), self.toolbar))
            self.toolbar.add_toolbar_widget(self.song_menu)
            # Stuff for items with background audio.
            # FIXME: object name should be changed. But this requires that we migrate the shortcut.
            self.audio_pause_item = self.toolbar.add_toolbar_action('audioPauseItem',
                icon=':/slides/media_playback_pause.png', text=translate('OpenLP.SlideController', 'Pause Audio'),
                tooltip=translate('OpenLP.SlideController', 'Pause audio.'),
                checked=False, visible=False, category=self.category, context=QtCore.Qt.WindowShortcut,
                can_shortcuts=True, triggers=self.set_audio_pause_clicked)
            self.audio_menu = QtGui.QMenu(translate('OpenLP.SlideController', 'Background Audio'), self.toolbar)
            self.audio_pause_item.setMenu(self.audio_menu)
            self.audio_pause_item.setParent(self.toolbar)
            self.toolbar.widgetForAction(self.audio_pause_item).setPopupMode(QtGui.QToolButton.MenuButtonPopup)
            self.next_track_item = create_action(self, 'nextTrackItem', text=UiStrings().NextTrack,
                                                 icon=':/slides/media_playback_next.png',
                                                 tooltip=translate('OpenLP.SlideController',
                                                                   'Go to next audio track.'),
                                                 category=self.category,
                                                 can_shortcuts=True,
                                                 triggers=self.on_next_track_clicked)
            self.audio_menu.addAction(self.next_track_item)
            self.track_menu = self.audio_menu.addMenu(translate('OpenLP.SlideController', 'Tracks'))
            self.audio_time_label = QtGui.QLabel(' 00:00 ', self.toolbar)
            self.audio_time_label.setAlignment(QtCore.Qt.AlignCenter | QtCore.Qt.AlignHCenter)
            self.audio_time_label.setStyleSheet(AUDIO_TIME_LABEL_STYLESHEET)
            self.audio_time_label.setObjectName('audio_time_label')
            self.toolbar.add_toolbar_widget(self.audio_time_label)
            self.toolbar.set_widget_visible(AUDIO_LIST, False)
            self.toolbar.set_widget_visible(['song_menu'], False)
        # Screen preview area
        self.preview_frame = QtGui.QFrame(self.splitter)
        self.preview_frame.setGeometry(QtCore.QRect(0, 0, 300, 300 * self.ratio))
        self.preview_frame.setMinimumHeight(100)
        self.preview_frame.setSizePolicy(QtGui.QSizePolicy(QtGui.QSizePolicy.Ignored, QtGui.QSizePolicy.Ignored,
                                         QtGui.QSizePolicy.Label))
        self.preview_frame.setFrameShape(QtGui.QFrame.StyledPanel)
        self.preview_frame.setFrameShadow(QtGui.QFrame.Sunken)
        self.preview_frame.setObjectName('preview_frame')
        self.grid = QtGui.QGridLayout(self.preview_frame)
        self.grid.setMargin(8)
        self.grid.setObjectName('grid')
        self.slide_layout = QtGui.QVBoxLayout()
        self.slide_layout.setSpacing(0)
        self.slide_layout.setMargin(0)
        self.slide_layout.setObjectName('SlideLayout')
        self.preview_display = Display(self, self.is_live, self)
        self.preview_display.setGeometry(QtCore.QRect(0, 0, 300, 300))
        self.preview_display.screen = {'size': self.preview_display.geometry()}
        self.preview_display.setup()
        self.slide_layout.insertWidget(0, self.preview_display)
        self.preview_display.hide()
        # Actual preview screen
        self.slide_preview = QtGui.QLabel(self)
        size_policy = QtGui.QSizePolicy(QtGui.QSizePolicy.Fixed, QtGui.QSizePolicy.Fixed)
        size_policy.setHorizontalStretch(0)
        size_policy.setVerticalStretch(0)
        size_policy.setHeightForWidth(self.slide_preview.sizePolicy().hasHeightForWidth())
        self.slide_preview.setSizePolicy(size_policy)
        self.slide_preview.setFrameShape(QtGui.QFrame.Box)
        self.slide_preview.setFrameShadow(QtGui.QFrame.Plain)
        self.slide_preview.setLineWidth(1)
        self.slide_preview.setScaledContents(True)
        self.slide_preview.setObjectName('slide_preview')
        self.slide_layout.insertWidget(0, self.slide_preview)
        self.grid.addLayout(self.slide_layout, 0, 0, 1, 1)
        if self.is_live:
            self.current_shortcut = ''
            self.shortcut_timer = QtCore.QTimer()
            self.shortcut_timer.setObjectName('shortcut_timer')
            self.shortcut_timer.setSingleShot(True)
            shortcuts = [
                {'key': 'V', 'configurable': True, 'text': translate('OpenLP.SlideController', 'Go to "Verse"')},
                {'key': 'C', 'configurable': True, 'text': translate('OpenLP.SlideController', 'Go to "Chorus"')},
                {'key': 'B', 'configurable': True, 'text': translate('OpenLP.SlideController', 'Go to "Bridge"')},
                {'key': 'P', 'configurable': True,
                    'text': translate('OpenLP.SlideController', 'Go to "Pre-Chorus"')},
                {'key': 'I', 'configurable': True, 'text': translate('OpenLP.SlideController', 'Go to "Intro"')},
                {'key': 'E', 'configurable': True, 'text': translate('OpenLP.SlideController', 'Go to "Ending"')},
                {'key': 'O', 'configurable': True, 'text': translate('OpenLP.SlideController', 'Go to "Other"')}
            ]
            shortcuts.extend([{'key': str(number)} for number in range(10)])
            self.controller.addActions([create_action(self, 'shortcutAction_%s' % s['key'], 
                                                      text=s.get('text'),
                                                      can_shortcuts=True,
                                                      context=QtCore.Qt.WidgetWithChildrenShortcut,
                                                      category=self.category if s.get('configurable') else None,
                                                      triggers=self._slide_shortcut_activated) for s in shortcuts])
            self.shortcut_timer.timeout.connect(self._slide_shortcut_activated)
        # Signals
        self.preview_widget.itemSelectionChanged.connect(self.on_slide_selected)
        if self.is_live:
            # Need to use event as called across threads and UI is updated
            QtCore.QObject.connect(self, QtCore.SIGNAL('slidecontroller_toggle_display'), self.toggle_display)
            Registry().register_function('slidecontroller_live_spin_delay', self.receive_spin_delay)
            self.toolbar.set_widget_visible(LOOP_LIST, False)
            self.toolbar.set_widget_visible(WIDE_MENU, False)
        else:
            self.preview_widget.doubleClicked.connect(self.on_preview_add_to_service)
            self.toolbar.set_widget_visible(['editSong'], False)
        if self.is_live:
            self.set_live_hot_keys(self)
            self.__add_actions_to_widget(self.controller)
        else:
            self.controller.addActions([self.next_item, self.previous_item])
        Registry().register_function('slidecontroller_%s_stop_loop' % self.type_prefix, self.on_stop_loop)
        Registry().register_function('slidecontroller_%s_change' % self.type_prefix, self.on_slide_change)
        Registry().register_function('slidecontroller_%s_blank' % self.type_prefix, self.on_slide_blank)
        Registry().register_function('slidecontroller_%s_unblank' % self.type_prefix, self.on_slide_unblank)
        Registry().register_function('slidecontroller_update_slide_limits', self.update_slide_limits)
        QtCore.QObject.connect(self, QtCore.SIGNAL('slidecontroller_%s_set' % self.type_prefix),
                               self.on_slide_selected_index)
        QtCore.QObject.connect(self, QtCore.SIGNAL('slidecontroller_%s_next' % self.type_prefix),
                               self.on_slide_selected_next)
        QtCore.QObject.connect(self, QtCore.SIGNAL('slidecontroller_%s_previous' % self.type_prefix),
                               self.on_slide_selected_previous)

    def _slide_shortcut_activated(self):
        """
        Called, when a shortcut has been activated to jump to a chorus, verse, etc.

        **Note**: This implementation is based on shortcuts. But it rather works like "key sequenes". You have to 
        press one key after the other and **not** at the same time.
        For example to jump to "V3" you have to press "V" and afterwards but within a time frame of 350ms 
        you have to press "3".
        """
        try:
            from openlp.plugins.songs.lib import VerseType
            SONGS_PLUGIN_AVAILABLE = True
        except ImportError:
            SONGS_PLUGIN_AVAILABLE = False
        sender_name = self.sender().objectName()
        verse_type = sender_name[15:] if sender_name[:15] == 'shortcutAction_' else ''
        if SONGS_PLUGIN_AVAILABLE:
            if verse_type == 'V':
                self.current_shortcut = VerseType.translated_tags[VerseType.Verse]
            elif verse_type == 'C':
                self.current_shortcut = VerseType.translated_tags[VerseType.Chorus]
            elif verse_type == 'B':
                self.current_shortcut = VerseType.translated_tags[VerseType.Bridge]
            elif verse_type == 'P':
                self.current_shortcut = VerseType.translated_tags[VerseType.PreChorus]
            elif verse_type == 'I':
                self.current_shortcut = VerseType.translated_tags[VerseType.Intro]
            elif verse_type == 'E':
                self.current_shortcut = VerseType.translated_tags[VerseType.Ending]
            elif verse_type == 'O':
                self.current_shortcut = VerseType.translated_tags[VerseType.Other]
            elif verse_type.isnumeric():
                self.current_shortcut += verse_type
            self.current_shortcut = self.current_shortcut.upper()
        elif verse_type.isnumeric():
            self.current_shortcut += verse_type
        elif verse_type:
            self.current_shortcut = verse_type
        keys = list(self.slide_list.keys())
        matches = [match for match in keys if match.startswith(self.current_shortcut)]
        if len(matches) == 1:
            self.shortcut_timer.stop()
            self.current_shortcut = ''
            self.preview_widget.change_slide(self.slide_list[matches[0]])
            self.slide_selected()
        elif sender_name != 'shortcut_timer':
            # Start the time as we did not have any match.
            self.shortcut_timer.start(350)
        else:
            # The timer timed out.
            if self.current_shortcut in keys:
                # We had more than one match for example "V1" and "V10", but
                # "V1" was the slide we wanted to go.
                self.preview_widget.change_slide(self.slide_list[self.current_shortcut])
                self.slide_selected()
            # Reset the shortcut.
            self.current_shortcut = ''

    def set_live_hot_keys(self, parent=None):
        """
        Set the live hotkeys
        """
        self.previous_service = create_action(parent, 'previousService',
                                              text=translate('OpenLP.SlideController', 'Previous Service'),
                                              can_shortcuts=True, context=QtCore.Qt.WidgetWithChildrenShortcut, 
                                              category=self.category,
                                              triggers=self.service_previous)
        self.next_service = create_action(parent, 'nextService',
                                          text=translate('OpenLP.SlideController', 'Next Service'),
                                          can_shortcuts=True, context=QtCore.Qt.WidgetWithChildrenShortcut, 
                                          category=self.category,
                                          triggers=self.service_next)
        self.escape_item = create_action(parent, 'escapeItem',
                                         text=translate('OpenLP.SlideController', 'Escape Item'),
                                         can_shortcuts=True, context=QtCore.Qt.WidgetWithChildrenShortcut, 
                                         category=self.category,
                                         triggers=self.live_escape)

    def live_escape(self):
        """
        If you press ESC on the live screen it should close the display temporarily.
        """
        self.display.setVisible(False)
        self.media_controller.media_stop(self)

    def toggle_display(self, action):
        """
        Toggle the display settings triggered from remote messages.
        """
        if action == 'blank' or action == 'hide':
            self.on_blank_display(True)
        elif action == 'theme':
            self.on_theme_display(True)
        elif action == 'desktop':
            self.on_hide_display(True)
        elif action == 'show':
            self.on_blank_display(False)
            self.on_theme_display(False)
            self.on_hide_display(False)

    def service_previous(self):
        """
        Live event to select the previous service item from the service manager.
        """
        self.keypress_queue.append(ServiceItemAction.Previous)
        self._process_queue()

    def service_next(self):
        """
        Live event to select the next service item from the service manager.
        """
        self.keypress_queue.append(ServiceItemAction.Next)
        self._process_queue()

    def _process_queue(self):
        """
        Process the service item request queue.  The key presses can arrive
        faster than the processing so implement a FIFO queue.
        """
        if self.keypress_queue:
            while len(self.keypress_queue) and not self.keypress_loop:
                self.keypress_loop = True
                keypress_command = self.keypress_queue.popleft()
                if keypress_command == ServiceItemAction.Previous:
                    self.service_manager.previous_item()
                elif keypress_command == ServiceItemAction.PreviousLastSlide:
                    # Go to the last slide of the previous item
                    self.service_manager.previous_item(last_slide=True)
                else:
                    self.service_manager.next_item()
            self.keypress_loop = False

    def screen_size_changed(self):
        """
        Settings dialog has changed the screen size of adjust output and screen previews.
        """
        # rebuild display as screen size changed
        if self.display:
            self.display.close()
        self.display = MainDisplay(self, self.is_live, self)
        self.display.setup()
        if self.is_live:
            self.__add_actions_to_widget(self.display)
            self.display.audio_player.connectSlot(QtCore.SIGNAL('tick(qint64)'), self.on_audio_time_remaining)
        # The SlidePreview's ratio.
        try:
            self.ratio = self.screens.current['size'].width() / self.screens.current['size'].height()
        except ZeroDivisionError:
            self.ratio = 1
        self.media_controller.setup_display(self.display, False)
        self.preview_size_changed()
        self.preview_widget.screen_size_changed(self.ratio)
        self.preview_display.setup()
        service_item = ServiceItem()
        self.preview_display.web_view.setHtml(build_html(service_item, self.preview_display.screen, None, self.is_live,
                                              plugins=self.plugin_manager.plugins))
        self.media_controller.setup_display(self.preview_display, True)
        if self.service_item:
            self.refresh_service_item()

    def __add_actions_to_widget(self, widget):
        """
        Add actions to the widget specified by `widget`
        """
        widget.addActions([
            self.previous_item, self.next_item,
            self.previous_service, self.next_service,
            self.escape_item])

    def preview_size_changed(self):
        """
        Takes care of the SlidePreview's size. Is called when one of the the
        splitters is moved or when the screen size is changed. Note, that this
        method is (also) called frequently from the mainwindow *paintEvent*.
        """
        if self.ratio < self.preview_frame.width() / self.preview_frame.height():
            # We have to take the height as limit.
            max_height = self.preview_frame.height() - self.grid.margin() * 2
            self.slide_preview.setFixedSize(QtCore.QSize(max_height * self.ratio, max_height))
            self.preview_display.setFixedSize(QtCore.QSize(max_height * self.ratio, max_height))
            self.preview_display.screen = {
                'size': self.preview_display.geometry()}
        else:
            # We have to take the width as limit.
            max_width = self.preview_frame.width() - self.grid.margin() * 2
            self.slide_preview.setFixedSize(QtCore.QSize(max_width, max_width / self.ratio))
            self.preview_display.setFixedSize(QtCore.QSize(max_width, max_width / self.ratio))
            self.preview_display.screen = {'size': self.preview_display.geometry()}
        self.on_controller_size_changed(self.controller.width())

    def on_controller_size_changed(self, width):
        """
        Change layout of display control buttons on controller size change
        """
        if self.is_live:
            # Space used by the toolbar.
            used_space = self.toolbar.size().width() + self.hide_menu.size().width()
            # Add the threshold to prevent flickering.
            if width > used_space + HIDE_MENU_THRESHOLD and self.hide_menu.isVisible():
                self.toolbar.set_widget_visible(NARROW_MENU, False)
                self.toolbar.set_widget_visible(WIDE_MENU)
            # Take away a threshold to prevent flickering.
            elif width < used_space - HIDE_MENU_THRESHOLD and not self.hide_menu.isVisible():
                self.toolbar.set_widget_visible(WIDE_MENU, False)
                self.toolbar.set_widget_visible(NARROW_MENU)

    def on_song_bar_handler(self):
        """
        Some song handler
        """
        request = self.sender().text()
        slide_no = self.slide_list[request]
        width = self.main_window.control_splitter.sizes()[self.split]
        self.preview_widget.replace_service_item(self.service_item, width, slide_no)
        self.slide_selected()

    def receive_spin_delay(self):
        """
        Adjusts the value of the ``delay_spin_box`` to the given one.
        """
        self.delay_spin_box.setValue(Settings().value('core/loop delay'))

    def update_slide_limits(self):
        """
        Updates the Slide Limits variable from the settings.
        """
        self.slide_limits = Settings().value(self.main_window.advanced_settings_section + '/slide limits')

    def enable_tool_bar(self, item):
        """
        Allows the toolbars to be reconfigured based on Controller Type and ServiceItem Type
        """
        if self.is_live:
            self.enable_live_tool_bar(item)
        else:
            self.enable_preview_tool_bar(item)

    def enable_live_tool_bar(self, item):
        """
        Allows the live toolbar to be customised
        """
        # Work-around for OS X, hide and then show the toolbar
        # See bug #791050
        self.toolbar.hide()
        self.mediabar.hide()
        self.song_menu.hide()
        self.toolbar.set_widget_visible(LOOP_LIST, False)
        self.toolbar.set_widget_visible(['song_menu'], False)
        # Reset the button
        self.play_slides_once.setChecked(False)
        self.play_slides_once.setIcon(build_icon(':/media/media_time.png'))
        self.play_slides_loop.setChecked(False)
        self.play_slides_loop.setIcon(build_icon(':/media/media_time.png'))
        if item.is_text():
            if Settings().value(self.main_window.songs_settings_section + '/display songbar') and self.slide_list:
                self.toolbar.set_widget_visible(['song_menu'], True)
        if item.is_capable(ItemCapabilities.CanLoop) and len(item.get_frames()) > 1:
            self.toolbar.set_widget_visible(LOOP_LIST)
        if item.is_media():
            self.mediabar.show()
        self.previous_item.setVisible(not item.is_media())
        self.next_item.setVisible(not item.is_media())
        # Work-around for OS X, hide and then show the toolbar
        # See bug #791050
        self.toolbar.show()

    def enable_preview_tool_bar(self, item):
        """
        Allows the Preview toolbar to be customised
        """
        # Work-around for OS X, hide and then show the toolbar
        # See bug #791050
        self.toolbar.hide()
        self.mediabar.hide()
        self.toolbar.set_widget_visible(['editSong'], False)
        if item.is_capable(ItemCapabilities.CanEdit) and item.from_plugin:
            self.toolbar.set_widget_visible(['editSong'])
        elif item.is_media():
            self.mediabar.show()
        self.previous_item.setVisible(not item.is_media())
        self.next_item.setVisible(not item.is_media())
        # Work-around for OS X, hide and then show the toolbar
        # See bug #791050
        self.toolbar.show()

    def refresh_service_item(self):
        """
        Method to update the service item if the screen has changed
        """
        if self.service_item.is_text() or self.service_item.is_image():
            item = self.service_item
            item.render()
            self._process_item(item, self.selected_row)

    def add_service_item(self, item):
        """
        Method to install the service item into the controller
        Called by plugins
        """
        item.render()
        slide_no = 0
        if self.song_edit:
            slide_no = self.selected_row
        self.song_edit = False
        self._process_item(item, slide_no)

    def replace_service_manager_item(self, item):
        """
        Replacement item following a remote edit
        """
        if item == self.service_item:
            self._process_item(item, self.preview_widget.current_slide_number())

    def add_service_manager_item(self, item, slide_no):
        """
        Method to install the service item into the controller and request the correct toolbar for the plugin. Called by
        :class:`~openlp.core.ui.ServiceManager`
        """
        # If no valid slide number is specified we take the first one, but we remember the initial value to see if we
        # should reload the song or not
        slide_num = slide_no
        if slide_no == -1:
            slide_num = 0
        # If service item is the same as the current one, only change slide
        if slide_no >= 0 and item == self.service_item:
            self.preview_widget.change_slide(slide_num)
            self.slide_selected()
        else:
            self._process_item(item, slide_num)
            if self.is_live and item.auto_play_slides_loop and item.timed_slide_interval > 0:
                self.play_slides_loop.setChecked(item.auto_play_slides_loop)
                self.delay_spin_box.setValue(int(item.timed_slide_interval))
                self.on_play_slides_loop()
            elif self.is_live and item.auto_play_slides_once and item.timed_slide_interval > 0:
                self.play_slides_once.setChecked(item.auto_play_slides_once)
                self.delay_spin_box.setValue(int(item.timed_slide_interval))
                self.on_play_slides_once()

    def _process_item(self, service_item, slide_no):
        """
        Loads a ServiceItem into the system from ServiceManager. Display the slide number passed.
        """
        self.on_stop_loop()
        old_item = self.service_item
        # take a copy not a link to the servicemanager copy.
        self.service_item = copy.copy(service_item)
        if old_item and self.is_live and old_item.is_capable(ItemCapabilities.ProvidesOwnDisplay):
            self._reset_blank()
        Registry().execute(
<<<<<<< HEAD
            '%s_start' % service_item.name.lower(), [self.service_item, self.is_live, self.hide_mode(), slideno])
        self.slideList = {}
=======
            '%s_start' % service_item.name.lower(), [service_item, self.is_live, self.hide_mode(), slide_no])
        self.slide_list = {}
>>>>>>> 80c6c371
        if self.is_live:
            self.song_menu.menu().clear()
            self.display.audio_player.reset()
            self.set_audio_items_visibility(False)
            self.audio_pause_item.setChecked(False)
            # If the current item has background audio
            if self.service_item.is_capable(ItemCapabilities.HasBackgroundAudio):
                self.log_debug('Starting to play...')
                self.display.audio_player.add_to_playlist(self.service_item.background_audio)
                self.track_menu.clear()
                for counter in range(len(self.service_item.background_audio)):
                    action = self.track_menu.addAction(os.path.basename(self.service_item.background_audio[counter]))
                    action.setData(counter)
                    action.triggered.connect(self.on_track_triggered)
                self.display.audio_player.repeat = \
                    Settings().value(self.main_window.general_settings_section + '/audio repeat list')
                if Settings().value(self.main_window.general_settings_section + '/audio start paused'):
                    self.audio_pause_item.setChecked(True)
                    self.display.audio_player.pause()
                else:
                    self.display.audio_player.play()
                self.set_audio_items_visibility(True)
        row = 0
        width = self.main_window.control_splitter.sizes()[self.split]
        for framenumber, frame in enumerate(self.service_item.get_frames()):
            if self.service_item.is_text():
                if frame['verseTag']:
                    # These tags are already translated.
                    verse_def = frame['verseTag']
                    verse_def = '%s%s' % (verse_def[0], verse_def[1:])
                    two_line_def = '%s\n%s' % (verse_def[0], verse_def[1:])
                    row = two_line_def
                    if verse_def not in self.slide_list:
                        self.slide_list[verse_def] = framenumber
                        if self.is_live:
                            self.song_menu.menu().addAction(verse_def, self.on_song_bar_handler)
                else:
                    row += 1
                    self.slide_list[str(row)] = row - 1
            else:
                row += 1
                self.slide_list[str(row)] = row - 1
                # If current slide set background to image
                if not self.service_item.is_command() and framenumber == slide_no:
                    self.service_item.bg_image_bytes = \
                        self.image_manager.get_image_bytes(frame['path'], ImageSource.ImagePlugin)
        self.preview_widget.replace_service_item(self.service_item, width, slide_no)
        self.enable_tool_bar(service_item)
        # Pass to display for viewing.
        # Postpone image build, we need to do this later to avoid the theme
        # flashing on the screen
        if not self.service_item.is_image():
            self.display.build_html(self.service_item)
        if service_item.is_media():
            self.on_media_start(service_item)
        self.slide_selected(True)
        if old_item:
            # Close the old item after the new one is opened
            # This avoids the service theme/desktop flashing on screen
            # However opening a new item of the same type will automatically
            # close the previous, so make sure we don't close the new one.
            if old_item.is_command() and not service_item.is_command():
                Registry().execute('%s_stop' % old_item.name.lower(), [old_item, self.is_live])
            if old_item.is_media() and not service_item.is_media():
                self.on_media_close()
        Registry().execute('slidecontroller_%s_started' % self.type_prefix, [service_item])

    # Screen event methods
    def on_slide_selected_index(self, message):
        """
        Go to the requested slide
        """
        index = int(message[0])
        if not self.service_item:
            return
        if self.service_item.is_command():
            Registry().execute('%s_slide' % self.service_item.name.lower(), [self.service_item, self.is_live, index])
            self.update_preview()
        else:
            self.preview_widget.change_slide(index)
            self.slide_selected()

    def main_display_set_background(self):
        """
        Allow the main display to blank the main display at startup time
        """
        display_type = Settings().value(self.main_window.general_settings_section + '/screen blank')
        if self.screens.which_screen(self.window()) != self.screens.which_screen(self.display):
            # Order done to handle initial conversion
            if display_type == 'themed':
                self.on_theme_display(True)
            elif display_type == 'hidden':
                self.on_hide_display(True)
            elif display_type == 'blanked':
                self.on_blank_display(True)
            else:
                Registry().execute('live_display_show')
        else:
            self.live_escape()

    def on_slide_blank(self):
        """
        Handle the slidecontroller blank event
        """
        self.on_blank_display(True)

    def on_slide_unblank(self):
        """
        Handle the slidecontroller unblank event
        """
        self.on_blank_display(False)

    def on_blank_display(self, checked=None):
        """
        Handle the blank screen button actions
        """
        if checked is None:
            checked = self.blank_screen.isChecked()
        self.log_debug('on_blank_display %s' % checked)
        self.hide_menu.setDefaultAction(self.blank_screen)
        self.blank_screen.setChecked(checked)
        self.theme_screen.setChecked(False)
        self.desktop_screen.setChecked(False)
        if checked:
            Settings().setValue(self.main_window.general_settings_section + '/screen blank', 'blanked')
        else:
            Settings().remove(self.main_window.general_settings_section + '/screen blank')
        self.blank_plugin()
        self.update_preview()
        self.on_toggle_loop()

    def on_theme_display(self, checked=None):
        """
        Handle the Theme screen button
        """
        if checked is None:
            checked = self.theme_screen.isChecked()
        self.log_debug('on_theme_display %s' % checked)
        self.hide_menu.setDefaultAction(self.theme_screen)
        self.blank_screen.setChecked(False)
        self.theme_screen.setChecked(checked)
        self.desktop_screen.setChecked(False)
        if checked:
            Settings().setValue(self.main_window.general_settings_section + '/screen blank', 'themed')
        else:
            Settings().remove(self.main_window.general_settings_section + '/screen blank')
        self.blank_plugin()
        self.update_preview()
        self.on_toggle_loop()

    def on_hide_display(self, checked=None):
        """
        Handle the Hide screen button
        """
        if checked is None:
            checked = self.desktop_screen.isChecked()
        self.log_debug('on_hide_display %s' % checked)
        self.hide_menu.setDefaultAction(self.desktop_screen)
        self.blank_screen.setChecked(False)
        self.theme_screen.setChecked(False)
        self.desktop_screen.setChecked(checked)
        if checked:
            Settings().setValue(self.main_window.general_settings_section + '/screen blank', 'hidden')
        else:
            Settings().remove(self.main_window.general_settings_section + '/screen blank')
        self.hide_plugin(checked)
        self.update_preview()
        self.on_toggle_loop()

    def blank_plugin(self):
        """
        Blank/Hide the display screen within a plugin if required.
        """
        hide_mode = self.hide_mode()
        self.log_debug('blank_plugin %s ' % hide_mode)
        if self.service_item is not None:
            if hide_mode:
                if not self.service_item.is_command():
                    Registry().execute('live_display_hide', hide_mode)
                Registry().execute('%s_blank' %
                                   self.service_item.name.lower(), [self.service_item, self.is_live, hide_mode])
            else:
                if not self.service_item.is_command():
                    Registry().execute('live_display_show')
                Registry().execute('%s_unblank' % self.service_item.name.lower(), [self.service_item, self.is_live])
        else:
            if hide_mode:
                Registry().execute('live_display_hide', hide_mode)
            else:
                Registry().execute('live_display_show')

    def hide_plugin(self, hide):
        """
        Tell the plugin to hide the display screen.
        """
        self.log_debug('hide_plugin %s ' % hide)
        if self.service_item is not None:
            if hide:
                Registry().execute('live_display_hide', HideMode.Screen)
                Registry().execute('%s_hide' % self.service_item.name.lower(), [self.service_item, self.is_live])
            else:
                if not self.service_item.is_command():
                    Registry().execute('live_display_show')
                Registry().execute('%s_unblank' % self.service_item.name.lower(), [self.service_item, self.is_live])
        else:
            if hide:
                Registry().execute('live_display_hide', HideMode.Screen)
            else:
                Registry().execute('live_display_show')

    def on_slide_selected(self, field=None):
        """
        Slide selected in controller
        Note for some reason a dummy field is required.  Nothing is passed!
        """
        self.slide_selected()

    def slide_selected(self, start=False):
        """
        Generate the preview when you click on a slide.
        if this is the Live Controller also display on the screen
        """
        row = self.preview_widget.current_slide_number()
        self.selected_row = 0
        if -1 < row < self.preview_widget.slide_count():
            if self.service_item.is_command():
                if self.is_live and not start:
                    Registry().execute('%s_slide' %
                                       self.service_item.name.lower(), [self.service_item, self.is_live, row])
            else:
                to_display = self.service_item.get_rendered_frame(row)
                if self.service_item.is_text():
                    self.display.text(to_display)
                else:
                    if start:
                        self.display.build_html(self.service_item, to_display)
                    else:
                        self.display.image(to_display)
                    # reset the store used to display first image
                    self.service_item.bg_image_bytes = None
            self.update_preview()
            self.selected_row = row
            self.preview_widget.change_slide(row)
        Registry().execute('slidecontroller_%s_changed' % self.type_prefix, row)
        self.display.setFocus()

    def on_slide_change(self, row):
        """
        The slide has been changed. Update the slidecontroller accordingly
        """
        self.preview_widget.change_slide(row)
        self.update_preview()
        Registry().execute('slidecontroller_%s_changed' % self.type_prefix, row)

    def update_preview(self):
        """
        This updates the preview frame, for example after changing a slide or using *Blank to Theme*.
        """
        self.log_debug('update_preview %s ' % self.screens.current['primary'])
        if not self.screens.current['primary'] and self.service_item and \
                self.service_item.is_capable(ItemCapabilities.ProvidesOwnDisplay):
            # Grab now, but try again in a couple of seconds if slide change is slow
            QtCore.QTimer.singleShot(0.5, self.grab_maindisplay)
            QtCore.QTimer.singleShot(2.5, self.grab_maindisplay)
        else:
            self.slide_image = self.display.preview()
            self.slide_preview.setPixmap(self.slide_image)
        self.slide_count += 1

    def grab_maindisplay(self):
        """
        Creates an image of the current screen and updates the preview frame.
        """
        win_id = QtGui.QApplication.desktop().winId()
        rect = self.screens.current['size']
        win_image = QtGui.QPixmap.grabWindow(win_id, rect.x(), rect.y(), rect.width(), rect.height())
        self.slide_preview.setPixmap(win_image)
        self.slide_image = win_image

    def on_slide_selected_next_action(self, checked):
        """
        Wrapper function from create_action so we can throw away the
        incorrect parameter
        """
        self.on_slide_selected_next()

    def on_slide_selected_next(self, wrap=None):
        """
        Go to the next slide.
        """
        if not self.service_item:
            return
        Registry().execute('%s_next' % self.service_item.name.lower(), [self.service_item, self.is_live])
        if self.service_item.is_command() and self.is_live:
            self.update_preview()
        else:
            row = self.preview_widget.current_slide_number() + 1
            if row == self.preview_widget.slide_count():
                if wrap is None:
                    if self.slide_limits == SlideLimits.Wrap:
                        row = 0
                    elif self.is_live and self.slide_limits == SlideLimits.Next:
                        self.service_next()
                        return
                    else:
                        row = self.preview_widget.slide_count() - 1
                elif wrap:
                    row = 0
                else:
                    row = self.preview_widget.slide_count() - 1
            self.preview_widget.change_slide(row)
            self.slide_selected()

    def on_slide_selected_previous(self, field=None):
        """
        Go to the previous slide.
        """
        if not self.service_item:
            return
        Registry().execute('%s_previous' % self.service_item.name.lower(), [self.service_item, self.is_live])
        if self.service_item.is_command() and self.is_live:
            self.update_preview()
        else:
            row = self.preview_widget.current_slide_number() - 1
            if row == -1:
                if self.slide_limits == SlideLimits.Wrap:
                    row = self.preview_widget.slide_count() - 1
                elif self.is_live and self.slide_limits == SlideLimits.Next:
                    self.keypress_queue.append(ServiceItemAction.PreviousLastSlide)
                    self._process_queue()
                    return
                else:
                    row = 0
            self.preview_widget.change_slide(row)
            self.slide_selected()

    def on_toggle_loop(self):
        """
        Toggles the loop state.
        """
        hide_mode = self.hide_mode()
        if hide_mode is None and (self.play_slides_loop.isChecked() or self.play_slides_once.isChecked()):
            self.on_start_loop()
        else:
            self.on_stop_loop()

    def on_start_loop(self):
        """
        Start the timer loop running and store the timer id
        """
        if self.preview_widget.slide_count() > 1:
            self.timer_id = self.startTimer(int(self.delay_spin_box.value()) * 1000)

    def on_stop_loop(self):
        """
        Stop the timer loop running
        """
        if self.timer_id:
            self.killTimer(self.timer_id)
            self.timer_id = 0

    def on_play_slides_loop(self, checked=None):
        """
        Start or stop 'Play Slides in Loop'
        """
        if checked is None:
            checked = self.play_slides_loop.isChecked()
        else:
            self.play_slides_loop.setChecked(checked)
        self.log_debug('on_play_slides_loop %s' % checked)
        if checked:
            self.play_slides_loop.setIcon(build_icon(':/media/media_stop.png'))
            self.play_slides_loop.setText(UiStrings().StopPlaySlidesInLoop)
            self.play_slides_once.setIcon(build_icon(':/media/media_time.png'))
            self.play_slides_once.setText(UiStrings().PlaySlidesToEnd)
            self.play_slides_menu.setDefaultAction(self.play_slides_loop)
            self.play_slides_once.setChecked(False)
        else:
            self.play_slides_loop.setIcon(build_icon(':/media/media_time.png'))
            self.play_slides_loop.setText(UiStrings().PlaySlidesInLoop)
        self.on_toggle_loop()

    def on_play_slides_once(self, checked=None):
        """
        Start or stop 'Play Slides to End'
        """
        if checked is None:
            checked = self.play_slides_once.isChecked()
        else:
            self.play_slides_once.setChecked(checked)
        self.log_debug('on_play_slides_once %s' % checked)
        if checked:
            self.play_slides_once.setIcon(build_icon(':/media/media_stop.png'))
            self.play_slides_once.setText(UiStrings().StopPlaySlidesToEnd)
            self.play_slides_loop.setIcon(build_icon(':/media/media_time.png'))
            self.play_slides_loop.setText(UiStrings().PlaySlidesInLoop)
            self.play_slides_menu.setDefaultAction(self.play_slides_once)
            self.play_slides_loop.setChecked(False)
        else:
            self.play_slides_once.setIcon(build_icon(':/media/media_time'))
            self.play_slides_once.setText(UiStrings().PlaySlidesToEnd)
        self.on_toggle_loop()

    def set_audio_items_visibility(self, visible):
        """
        Set the visibility of the audio stuff
        """
        self.toolbar.set_widget_visible(AUDIO_LIST, visible)

    def set_audio_pause_clicked(self, checked):
        """
        Pause the audio player
        """
        if not self.audio_pause_item.isVisible():
            return
        if checked:
            self.display.audio_player.pause()
        else:
            self.display.audio_player.play()

    def timerEvent(self, event):
        """
        If the timer event is for this window select next slide
        """
        if event.timerId() == self.timer_id:
            self.on_slide_selected_next(self.play_slides_loop.isChecked())

    def on_edit_song(self):
        """
        From the preview display requires the service Item to be editied
        """
        self.song_edit = True
        new_item = Registry().get(self.service_item.name).on_remote_edit(self.service_item.edit_id, True)
        if new_item:
            self.add_service_item(new_item)

    def on_preview_add_to_service(self):
        """
        From the preview display request the Item to be added to service
        """
        if self.service_item:
            self.service_manager.add_service_item(self.service_item)

    def on_go_live_click(self):
        """
        triggered by clicking the Preview slide items
        """
        if Settings().value('advanced/double click live'):
            # Live and Preview have issues if we have video or presentations
            # playing in both at the same time.
            if self.service_item.is_command():
                Registry().execute('%s_stop' % self.service_item.name.lower(), [self.service_item, self.is_live])
            if self.service_item.is_media():
                self.on_media_close()
            self.on_go_live()

    def on_go_live(self):
        """
        If preview copy slide item to live controller from Preview Controller
        """
        row = self.preview_widget.current_slide_number()
        if -1 < row < self.preview_widget.slide_count():
            if self.service_item.from_service:
                self.service_manager.preview_live(self.service_item.unique_identifier, row)
            else:
                self.live_controller.add_service_manager_item(self.service_item, row)

    def on_media_start(self, item):
        """
        Respond to the arrival of a media service item
        """
        self.media_controller.video(self.controller_type, item, self.hide_mode())
        if not self.is_live:
            self.preview_display.show()
            self.slide_preview.hide()

    def on_media_close(self):
        """
        Respond to a request to close the Video
        """
        self.media_controller.media_reset(self)
        self.preview_display.hide()
        self.slide_preview.show()

    def _reset_blank(self):
        """
        Used by command items which provide their own displays to reset the
        screen hide attributes
        """
        hide_mode = self.hide_mode()
        if hide_mode == HideMode.Blank:
            self.on_blank_display(True)
        elif hide_mode == HideMode.Theme:
            self.on_theme_display(True)
        elif hide_mode == HideMode.Screen:
            self.on_hide_display(True)
        else:
            self.hide_plugin(False)

    def hide_mode(self):
        """
        Determine what the hide mode should be according to the blank button
        """
        if not self.is_live:
            return None
        elif self.blank_screen.isChecked():
            return HideMode.Blank
        elif self.theme_screen.isChecked():
            return HideMode.Theme
        elif self.desktop_screen.isChecked():
            return HideMode.Screen
        else:
            return None

    def on_next_track_clicked(self):
        """
        Go to the next track when next is clicked
        """
        self.display.audio_player.next()

    def on_audio_time_remaining(self, time):
        """
        Update how much time is remaining
        """
        seconds = self.display.audio_player.media_object.remainingTime() // 1000
        minutes = seconds // 60
        seconds %= 60
        self.audio_time_label.setText(' %02d:%02d ' % (minutes, seconds))

    def on_track_triggered(self):
        """
        Start playing a track
        """
        action = self.sender()
        self.display.audio_player.go_to(action.data())

    def _get_plugin_manager(self):
        """
        Adds the plugin manager to the class dynamically
        """
        if not hasattr(self, '_plugin_manager'):
            self._plugin_manager = Registry().get('plugin_manager')
        return self._plugin_manager

    plugin_manager = property(_get_plugin_manager)

    def _get_image_manager(self):
        """
        Adds the image manager to the class dynamically
        """
        if not hasattr(self, '_image_manager'):
            self._image_manager = Registry().get('image_manager')
        return self._image_manager

    image_manager = property(_get_image_manager)

    def _get_media_controller(self):
        """
        Adds the media controller to the class dynamically
        """
        if not hasattr(self, '_media_controller'):
            self._media_controller = Registry().get('media_controller')
        return self._media_controller

    media_controller = property(_get_media_controller)

    def _get_service_manager(self):
        """
        Adds the service manager to the class dynamically
        """
        if not hasattr(self, '_service_manager'):
            self._service_manager = Registry().get('service_manager')
        return self._service_manager

    service_manager = property(_get_service_manager)

    def _get_live_controller(self):
        """
        Adds the live controller to the class dynamically
        """
        if not hasattr(self, '_live_controller'):
            self._live_controller = Registry().get('live_controller')
        return self._live_controller

    live_controller = property(_get_live_controller)

    def _get_main_window(self):
        """
        Adds the main window to the class dynamically
        """
        if not hasattr(self, '_main_window'):
            self._main_window = Registry().get('main_window')
        return self._main_window

    main_window = property(_get_main_window)


class PreviewController(RegistryMixin, OpenLPMixin, SlideController):
    """
    Set up the Live Controller.
    """
    def __init__(self, parent):
        """
        Set up the general Controller.
        """
        super(PreviewController, self).__init__(parent)
        self.split = 0
        self.type_prefix = 'preview'
        self.category = None

    def bootstrap_post_set_up(self):
        """
        process the bootstrap post setup request
        """
        self.post_set_up()


class LiveController(RegistryMixin, OpenLPMixin, SlideController):
    """
    Set up the Live Controller.
    """
    def __init__(self, parent):
        """
        Set up the general Controller.
        """
        super(LiveController, self).__init__(parent)
        self.is_live = True
        self.split = 1
        self.type_prefix = 'live'
        self.keypress_queue = deque()
        self.keypress_loop = False
        self.category = UiStrings().LiveToolbar
        ActionList.get_instance().add_category(str(self.category), CategoryOrder.standard_toolbar)

    def bootstrap_post_set_up(self):
        """
        process the bootstrap post setup request
        """
        self.post_set_up()<|MERGE_RESOLUTION|>--- conflicted
+++ resolved
@@ -730,13 +730,8 @@
         if old_item and self.is_live and old_item.is_capable(ItemCapabilities.ProvidesOwnDisplay):
             self._reset_blank()
         Registry().execute(
-<<<<<<< HEAD
-            '%s_start' % service_item.name.lower(), [self.service_item, self.is_live, self.hide_mode(), slideno])
-        self.slideList = {}
-=======
-            '%s_start' % service_item.name.lower(), [service_item, self.is_live, self.hide_mode(), slide_no])
+            '%s_start' % service_item.name.lower(), [self.service_item, self.is_live, self.hide_mode(), slide_no])
         self.slide_list = {}
->>>>>>> 80c6c371
         if self.is_live:
             self.song_menu.menu().clear()
             self.display.audio_player.reset()
