--- conflicted
+++ resolved
@@ -1046,10 +1046,7 @@
         """
         self.preview_widget.change_slide(row)
         self.update_preview()
-<<<<<<< HEAD
         self.selected_row = row
-=======
->>>>>>> 5618aaa7
 
     def update_preview(self):
         """
