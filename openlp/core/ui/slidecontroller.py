--- conflicted
+++ resolved
@@ -35,16 +35,9 @@
 from PyQt4 import QtCore, QtGui
 
 from openlp.core.lib import OpenLPToolbar, Receiver, ItemCapabilities, translate, build_icon, build_html, \
-<<<<<<< HEAD
-    ServiceItem, ImageSource, SlideLimits, ServiceItemAction, Settings, Registry
+    ServiceItem, ImageSource, SlideLimits, ServiceItemAction, Settings, Registry, UiStrings
 from openlp.core.ui import HideMode, MainDisplay, Display, ScreenList, DisplayControllerType
 from openlp.core.lib.ui import UiStrings, create_action
-=======
-    PluginManager, ServiceItem, ImageSource, SlideLimits, ServiceItemAction, Settings, ScreenList, UiStrings
-from openlp.core.lib.ui import create_action
-from openlp.core.lib import SlideLimits, ServiceItemAction
-from openlp.core.ui import HideMode, MainDisplay, Display, DisplayControllerType
->>>>>>> fcec9cec
 from openlp.core.utils.actions import ActionList, CategoryOrder
 
 log = logging.getLogger(__name__)
