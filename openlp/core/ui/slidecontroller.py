# -*- coding: utf-8 -*-
# vim: autoindent shiftwidth=4 expandtab textwidth=120 tabstop=4 softtabstop=4

###############################################################################
# OpenLP - Open Source Lyrics Projection                                      #
# --------------------------------------------------------------------------- #
# Copyright (c) 2008-2013 Raoul Snyman                                        #
# Portions copyright (c) 2008-2013 Tim Bentley, Gerald Britton, Jonathan      #
# Corwin, Samuel Findlay, Michael Gorven, Scott Guerrieri, Matthias Hub,      #
# Meinert Jordan, Armin Köhler, Erik Lundin, Edwin Lunando, Brian T. Meyer.   #
# Joshua Miller, Stevan Pettit, Andreas Preikschat, Mattias Põldaru,          #
# Christian Richter, Philip Ridout, Simon Scudder, Jeffrey Smith,             #
# Maikel Stuivenberg, Martin Thompson, Jon Tibble, Dave Warnock,              #
# Frode Woldsund, Martin Zibricky, Patrick Zimmermann                         #
# --------------------------------------------------------------------------- #
# This program is free software; you can redistribute it and/or modify it     #
# under the terms of the GNU General Public License as published by the Free  #
# Software Foundation; version 2 of the License.                              #
#                                                                             #
# This program is distributed in the hope that it will be useful, but WITHOUT #
# ANY WARRANTY; without even the implied warranty of MERCHANTABILITY or       #
# FITNESS FOR A PARTICULAR PURPOSE. See the GNU General Public License for    #
# more details.                                                               #
#                                                                             #
# You should have received a copy of the GNU General Public License along     #
# with this program; if not, write to the Free Software Foundation, Inc., 59  #
# Temple Place, Suite 330, Boston, MA 02111-1307 USA                          #
###############################################################################
"""
The :mod:`slidecontroller` module contains the most important part of OpenLP - the slide controller
"""
import os
import logging
import copy
from collections import deque

from PyQt4 import QtCore, QtGui

from openlp.core.lib import OpenLPToolbar, ItemCapabilities, ServiceItem, ImageSource, SlideLimits, \
    ServiceItemAction, Settings, Registry, UiStrings, ScreenList, build_icon, build_html, translate
from openlp.core.ui import HideMode, MainDisplay, Display, DisplayControllerType
from openlp.core.lib.ui import create_action
from openlp.core.utils.actions import ActionList, CategoryOrder

log = logging.getLogger(__name__)


class DisplayController(QtGui.QWidget):
    """
    Controller is a general display controller widget.
    """
    def __init__(self, parent, isLive=False):
        """
        Set up the general Controller.
        """
        QtGui.QWidget.__init__(self, parent)
        self.isLive = isLive
        self.display = None
        self.controllerType = DisplayControllerType.Plugin

    def sendToPlugins(self, *args):
        """
        This is the generic function to send signal for control widgets,
        created from within other plugins
        This function is needed to catch the current controller
        """
        sender = self.sender().objectName() if self.sender().objectName() else self.sender().text()
        controller = self
        Registry().execute('%s' % sender, [controller, args])


class SlideController(DisplayController):
    """
    SlideController is the slide controller widget. This widget is what the
    user uses to control the displaying of verses/slides/etc on the screen.
    """
    def __init__(self, parent, isLive=False):
        """
        Set up the Slide Controller.
        """
        DisplayController.__init__(self, parent, isLive)
        self.screens = ScreenList()
        try:
            self.ratio = float(self.screens.current[u'size'].width()) / float(self.screens.current[u'size'].height())
        except ZeroDivisionError:
            self.ratio = 1
        self.loopList = [
            u'playSlidesMenu',
            u'loopSeparator',
            u'delaySpinBox'
        ]
        self.audioList = [
            u'audioPauseItem',
            u'audioTimeLabel'
        ]
        self.wideMenu = [
            u'blankScreenButton',
            u'themeScreenButton',
            u'desktopScreenButton'
        ]
        self.hideMenuList = [
            u'hideMenu'
        ]
        self.timer_id = 0
        self.songEdit = False
        self.selectedRow = 0
        self.serviceItem = None
        self.slide_limits = None
        self.update_slide_limits()
        self.panel = QtGui.QWidget(parent.controlSplitter)
        self.slideList = {}
        # Layout for holding panel
        self.panelLayout = QtGui.QVBoxLayout(self.panel)
        self.panelLayout.setSpacing(0)
        self.panelLayout.setMargin(0)
        # Type label for the top of the slide controller
        self.typeLabel = QtGui.QLabel(self.panel)
        if self.isLive:
            Registry().register(u'live_controller', self)
            self.typeLabel.setText(UiStrings().Live)
            self.split = 1
            self.typePrefix = u'live'
            self.keypress_queue = deque()
            self.keypress_loop = False
            self.category = UiStrings().LiveToolbar
            ActionList.get_instance().add_category(unicode(self.category), CategoryOrder.standardToolbar)
        else:
            Registry().register(u'preview_controller', self)
            self.typeLabel.setText(UiStrings().Preview)
            self.split = 0
            self.typePrefix = u'preview'
            self.category = None
        self.typeLabel.setStyleSheet(u'font-weight: bold; font-size: 12pt;')
        self.typeLabel.setAlignment(QtCore.Qt.AlignCenter)
        self.panelLayout.addWidget(self.typeLabel)
        # Splitter
        self.splitter = QtGui.QSplitter(self.panel)
        self.splitter.setOrientation(QtCore.Qt.Vertical)
        self.panelLayout.addWidget(self.splitter)
        # Actual controller section
        self.controller = QtGui.QWidget(self.splitter)
        self.controller.setGeometry(QtCore.QRect(0, 0, 100, 536))
        self.controller.setSizePolicy(QtGui.QSizePolicy(QtGui.QSizePolicy.Preferred, QtGui.QSizePolicy.Maximum))
        self.controllerLayout = QtGui.QVBoxLayout(self.controller)
        self.controllerLayout.setSpacing(0)
        self.controllerLayout.setMargin(0)
        # Controller list view
        self.previewListWidget = QtGui.QTableWidget(self.controller)
        self.previewListWidget.setColumnCount(1)
        self.previewListWidget.horizontalHeader().setVisible(False)
        self.previewListWidget.setColumnWidth(0, self.controller.width())
        self.previewListWidget.isLive = self.isLive
        self.previewListWidget.setObjectName(u'previewListWidget')
        self.previewListWidget.setSelectionBehavior(QtGui.QAbstractItemView.SelectRows)
        self.previewListWidget.setSelectionMode(QtGui.QAbstractItemView.SingleSelection)
        self.previewListWidget.setEditTriggers(QtGui.QAbstractItemView.NoEditTriggers)
        self.previewListWidget.setHorizontalScrollBarPolicy(QtCore.Qt.ScrollBarAlwaysOff)
        self.previewListWidget.setAlternatingRowColors(True)
        self.controllerLayout.addWidget(self.previewListWidget)
        # Build the full toolbar
        self.toolbar = OpenLPToolbar(self)
        sizeToolbarPolicy = QtGui.QSizePolicy(QtGui.QSizePolicy.Fixed, QtGui.QSizePolicy.Fixed)
        sizeToolbarPolicy.setHorizontalStretch(0)
        sizeToolbarPolicy.setVerticalStretch(0)
        sizeToolbarPolicy.setHeightForWidth(self.toolbar.sizePolicy().hasHeightForWidth())
        self.toolbar.setSizePolicy(sizeToolbarPolicy)
        self.previousItem = create_action(self, u'previousItem_' + self.typePrefix,
            text=translate('OpenLP.SlideController', 'Previous Slide'), icon=u':/slides/slide_previous.png',
            tooltip=translate('OpenLP.SlideController', 'Move to previous.'),
            shortcuts=[QtCore.Qt.Key_Up, QtCore.Qt.Key_PageUp], context=QtCore.Qt.WidgetWithChildrenShortcut,
            category=self.category, triggers=self.on_slide_selected_previous)
        self.toolbar.addAction(self.previousItem)
        self.nextItem = create_action(self, u'nextItem_' + self.typePrefix,
            text=translate('OpenLP.SlideController', 'Next Slide'), icon=u':/slides/slide_next.png',
            tooltip=translate('OpenLP.SlideController', 'Move to next.'),
            shortcuts=[QtCore.Qt.Key_Down, QtCore.Qt.Key_PageDown], context=QtCore.Qt.WidgetWithChildrenShortcut,
            category=self.category, triggers=self.on_slide_selected_next_action)
        self.toolbar.addAction(self.nextItem)
        self.toolbar.addSeparator()
        self.controllerType = DisplayControllerType.Preview
        if self.isLive:
            self.controllerType = DisplayControllerType.Live
            # Hide Menu
            self.hideMenu = QtGui.QToolButton(self.toolbar)
            self.hideMenu.setObjectName(u'hideMenu')
            self.hideMenu.setText(translate('OpenLP.SlideController', 'Hide'))
            self.hideMenu.setPopupMode(QtGui.QToolButton.MenuButtonPopup)
            self.hideMenu.setMenu(QtGui.QMenu(translate('OpenLP.SlideController', 'Hide'), self.toolbar))
            self.toolbar.addToolbarWidget(self.hideMenu)
            self.blankScreen = create_action(self, u'blankScreen',
                text=translate('OpenLP.SlideController', 'Blank Screen'), icon=u':/slides/slide_blank.png',
                checked=False, shortcuts=[QtCore.Qt.Key_Period], category=self.category, triggers=self.onBlankDisplay)
            self.themeScreen = create_action(self, u'themeScreen',
                text=translate('OpenLP.SlideController', 'Blank to Theme'), icon=u':/slides/slide_theme.png',
                checked=False, shortcuts=[QtGui.QKeySequence(u'T')], category=self.category,
                triggers=self.onThemeDisplay)
            self.desktopScreen = create_action(self, u'desktopScreen',
                text=translate('OpenLP.SlideController', 'Show Desktop'), icon=u':/slides/slide_desktop.png',
                checked=False, shortcuts=[QtGui.QKeySequence(u'D')], category=self.category,
                triggers=self.onHideDisplay)
            self.hideMenu.setDefaultAction(self.blankScreen)
            self.hideMenu.menu().addAction(self.blankScreen)
            self.hideMenu.menu().addAction(self.themeScreen)
            self.hideMenu.menu().addAction(self.desktopScreen)
            # Wide menu of display control buttons.
            self.blankScreenButton = QtGui.QToolButton(self.toolbar)
            self.blankScreenButton.setObjectName(u'blankScreenButton')
            self.toolbar.addToolbarWidget(self.blankScreenButton)
            self.blankScreenButton.setDefaultAction(self.blankScreen)
            self.themeScreenButton = QtGui.QToolButton(self.toolbar)
            self.themeScreenButton.setObjectName(u'themeScreenButton')
            self.toolbar.addToolbarWidget(self.themeScreenButton)
            self.themeScreenButton.setDefaultAction(self.themeScreen)
            self.desktopScreenButton = QtGui.QToolButton(self.toolbar)
            self.desktopScreenButton.setObjectName(u'desktopScreenButton')
            self.toolbar.addToolbarWidget(self.desktopScreenButton)
            self.desktopScreenButton.setDefaultAction(self.desktopScreen)
            self.toolbar.addToolbarAction(u'loopSeparator', separator=True)
            # Play Slides Menu
            self.playSlidesMenu = QtGui.QToolButton(self.toolbar)
            self.playSlidesMenu.setObjectName(u'playSlidesMenu')
            self.playSlidesMenu.setText(translate('OpenLP.SlideController', 'Play Slides'))
            self.playSlidesMenu.setPopupMode(QtGui.QToolButton.MenuButtonPopup)
            self.playSlidesMenu.setMenu(QtGui.QMenu(translate('OpenLP.SlideController', 'Play Slides'), self.toolbar))
            self.toolbar.addToolbarWidget(self.playSlidesMenu)
            self.playSlidesLoop = create_action(self, u'playSlidesLoop', text=UiStrings().PlaySlidesInLoop,
                icon=u':/media/media_time.png', checked=False, shortcuts=[],
                category=self.category, triggers=self.onPlaySlidesLoop)
            self.playSlidesOnce = create_action(self, u'playSlidesOnce', text=UiStrings().PlaySlidesToEnd,
                icon=u':/media/media_time.png', checked=False, shortcuts=[],
                category=self.category, triggers=self.onPlaySlidesOnce)
            if Settings().value(self.main_window.advancedSettingsSection + u'/slide limits') == SlideLimits.Wrap:
                self.playSlidesMenu.setDefaultAction(self.playSlidesLoop)
            else:
                self.playSlidesMenu.setDefaultAction(self.playSlidesOnce)
            self.playSlidesMenu.menu().addAction(self.playSlidesLoop)
            self.playSlidesMenu.menu().addAction(self.playSlidesOnce)
            # Loop Delay Spinbox
            self.delaySpinBox = QtGui.QSpinBox()
            self.delaySpinBox.setObjectName(u'delaySpinBox')
            self.delaySpinBox.setRange(1, 180)
            self.delaySpinBox.setSuffix(UiStrings().Seconds)
            self.delaySpinBox.setToolTip(translate('OpenLP.SlideController', 'Delay between slides in seconds.'))
            self.toolbar.addToolbarWidget(self.delaySpinBox)
        else:
            self.toolbar.addToolbarAction(u'goLive', icon=u':/general/general_live.png',
                tooltip=translate('OpenLP.SlideController', 'Move to live.'), triggers=self.onGoLive)
            self.toolbar.addToolbarAction(u'addToService', icon=u':/general/general_add.png',
                tooltip=translate('OpenLP.SlideController', 'Add to Service.'), triggers=self.onPreviewAddToService)
            self.toolbar.addSeparator()
            self.toolbar.addToolbarAction(u'editSong', icon=u':/general/general_edit.png',
                tooltip=translate('OpenLP.SlideController', 'Edit and reload song preview.'), triggers=self.onEditSong)
        self.controllerLayout.addWidget(self.toolbar)
        # Build the Media Toolbar
        self.media_controller.register_controller(self)
        if self.isLive:
            # Build the Song Toolbar
            self.songMenu = QtGui.QToolButton(self.toolbar)
            self.songMenu.setObjectName(u'songMenu')
            self.songMenu.setText(translate('OpenLP.SlideController', 'Go To'))
            self.songMenu.setPopupMode(QtGui.QToolButton.InstantPopup)
            self.songMenu.setMenu(QtGui.QMenu(translate('OpenLP.SlideController', 'Go To'), self.toolbar))
            self.toolbar.addToolbarWidget(self.songMenu)
            # Stuff for items with background audio.
            self.audioPauseItem = self.toolbar.addToolbarAction(u'audioPauseItem',
                icon=u':/slides/media_playback_pause.png', text=translate('OpenLP.SlideController', 'Pause Audio'),
                tooltip=translate('OpenLP.SlideController', 'Pause audio.'),
                checked=False, visible=False, category=self.category, context=QtCore.Qt.WindowShortcut,
                shortcuts=[], triggers=self.onAudioPauseClicked)
            self.audioMenu = QtGui.QMenu(translate('OpenLP.SlideController', 'Background Audio'), self.toolbar)
            self.audioPauseItem.setMenu(self.audioMenu)
            self.audioPauseItem.setParent(self.toolbar)
            self.toolbar.widgetForAction(self.audioPauseItem).setPopupMode(
                QtGui.QToolButton.MenuButtonPopup)
            self.nextTrackItem = create_action(self, u'nextTrackItem', text=UiStrings().NextTrack,
                icon=u':/slides/media_playback_next.png',
                tooltip=translate('OpenLP.SlideController', 'Go to next audio track.'),
                category=self.category, shortcuts=[], triggers=self.onNextTrackClicked)
            self.audioMenu.addAction(self.nextTrackItem)
            self.trackMenu = self.audioMenu.addMenu(translate('OpenLP.SlideController', 'Tracks'))
            self.audioTimeLabel = QtGui.QLabel(u' 00:00 ', self.toolbar)
            self.audioTimeLabel.setAlignment(QtCore.Qt.AlignCenter | QtCore.Qt.AlignHCenter)
            self.audioTimeLabel.setStyleSheet(
                u'background-color: palette(background); '
                u'border-top-color: palette(shadow); '
                u'border-left-color: palette(shadow); '
                u'border-bottom-color: palette(light); '
                u'border-right-color: palette(light); '
                u'border-radius: 3px; border-style: inset; '
                u'border-width: 1; font-family: monospace; margin: 2px;'
            )
            self.audioTimeLabel.setObjectName(u'audioTimeLabel')
            self.toolbar.addToolbarWidget(self.audioTimeLabel)
            self.toolbar.setWidgetVisible(self.audioList, False)
            self.toolbar.setWidgetVisible([u'songMenu'], False)
        # Screen preview area
        self.previewFrame = QtGui.QFrame(self.splitter)
        self.previewFrame.setGeometry(QtCore.QRect(0, 0, 300, 300 * self.ratio))
        self.previewFrame.setMinimumHeight(100)
        self.previewFrame.setSizePolicy(QtGui.QSizePolicy(QtGui.QSizePolicy.Ignored, QtGui.QSizePolicy.Ignored,
            QtGui.QSizePolicy.Label))
        self.previewFrame.setFrameShape(QtGui.QFrame.StyledPanel)
        self.previewFrame.setFrameShadow(QtGui.QFrame.Sunken)
        self.previewFrame.setObjectName(u'previewFrame')
        self.grid = QtGui.QGridLayout(self.previewFrame)
        self.grid.setMargin(8)
        self.grid.setObjectName(u'grid')
        self.slideLayout = QtGui.QVBoxLayout()
        self.slideLayout.setSpacing(0)
        self.slideLayout.setMargin(0)
        self.slideLayout.setObjectName(u'SlideLayout')
        self.previewDisplay = Display(self, self.isLive, self)
        self.previewDisplay.setGeometry(QtCore.QRect(0, 0, 300, 300))
        self.previewDisplay.screen = {u'size': self.previewDisplay.geometry()}
        self.previewDisplay.setup()
        self.slideLayout.insertWidget(0, self.previewDisplay)
        self.previewDisplay.hide()
        # Actual preview screen
        self.slidePreview = QtGui.QLabel(self)
        sizePolicy = QtGui.QSizePolicy(QtGui.QSizePolicy.Fixed, QtGui.QSizePolicy.Fixed)
        sizePolicy.setHorizontalStretch(0)
        sizePolicy.setVerticalStretch(0)
        sizePolicy.setHeightForWidth(self.slidePreview.sizePolicy().hasHeightForWidth())
        self.slidePreview.setSizePolicy(sizePolicy)
        self.slidePreview.setFrameShape(QtGui.QFrame.Box)
        self.slidePreview.setFrameShadow(QtGui.QFrame.Plain)
        self.slidePreview.setLineWidth(1)
        self.slidePreview.setScaledContents(True)
        self.slidePreview.setObjectName(u'slidePreview')
        self.slideLayout.insertWidget(0, self.slidePreview)
        self.grid.addLayout(self.slideLayout, 0, 0, 1, 1)
        if self.isLive:
            self.current_shortcut = u''
            self.shortcutTimer = QtCore.QTimer()
            self.shortcutTimer.setObjectName(u'shortcutTimer')
            self.shortcutTimer.setSingleShot(True)
            shortcuts = [{u'key': u'V', u'configurable': True,
                u'text': translate('OpenLP.SlideController', 'Go to "Verse"')},
                {u'key': u'C', u'configurable': True,
                u'text': translate('OpenLP.SlideController', 'Go to "Chorus"')},
                {u'key': u'B', u'configurable': True,
                u'text': translate('OpenLP.SlideController', 'Go to "Bridge"')},
                {u'key': u'P', u'configurable': True,
                u'text': translate('OpenLP.SlideController',
                'Go to "Pre-Chorus"')},
                {u'key': u'I', u'configurable': True,
                u'text': translate('OpenLP.SlideController', 'Go to "Intro"')},
                {u'key': u'E', u'configurable': True,
                u'text': translate('OpenLP.SlideController', 'Go to "Ending"')},
                {u'key': u'O', u'configurable': True,
                u'text': translate('OpenLP.SlideController', 'Go to "Other"')}]
            shortcuts += [{u'key': unicode(number)} for number in range(10)]
            self.previewListWidget.addActions([create_action(self,
                u'shortcutAction_%s' % s[u'key'], text=s.get(u'text'),
                shortcuts=[QtGui.QKeySequence(s[u'key'])],
                context=QtCore.Qt.WidgetWithChildrenShortcut,
                category=self.category if s.get(u'configurable') else None,
                triggers=self._slideShortcutActivated) for s in shortcuts])
            QtCore.QObject.connect(
                self.shortcutTimer, QtCore.SIGNAL(u'timeout()'),
                self._slideShortcutActivated)
        # Signals
        QtCore.QObject.connect(self.previewListWidget, QtCore.SIGNAL(u'clicked(QModelIndex)'), self.onSlideSelected)
        if self.isLive:
            Registry().register_function(u'slidecontroller_live_spin_delay', self.receive_spin_delay)
            Registry().register_function(u'slidecontroller_toggle_display', self.toggle_display)
            self.toolbar.setWidgetVisible(self.loopList, False)
            self.toolbar.setWidgetVisible(self.wideMenu, False)
        else:
            QtCore.QObject.connect(self.previewListWidget,
                QtCore.SIGNAL(u'doubleClicked(QModelIndex)'), self.onGoLiveClick)
            self.toolbar.setWidgetVisible([u'editSong'], False)
        if self.isLive:
            self.setLiveHotkeys(self)
            self.__addActionsToWidget(self.previewListWidget)
        else:
            self.previewListWidget.addActions([self.nextItem, self.previousItem])
        Registry().register_function(u'slidecontroller_%s_stop_loop' % self.typePrefix, self.on_stop_loop)
        Registry().register_function(u'slidecontroller_%s_next' % self.typePrefix, self.on_slide_selected_next)
        Registry().register_function(u'slidecontroller_%s_previous' % self.typePrefix, self.on_slide_selected_previous)
        Registry().register_function(u'slidecontroller_%s_change' % self.typePrefix, self.on_slide_change)
        Registry().register_function(u'slidecontroller_%s_set' % self.typePrefix, self.on_slide_selected_index)
        Registry().register_function(u'slidecontroller_%s_blank' % self.typePrefix, self.on_slide_blank)
        Registry().register_function(u'slidecontroller_%s_unblank' % self.typePrefix, self.on_slide_unblank)
        Registry().register_function(u'slidecontroller_update_slide_limits', self.update_slide_limits)

    def _slideShortcutActivated(self):
        """
        Called, when a shortcut has been activated to jump to a chorus, verse,
        etc.

        **Note**: This implementation is based on shortcuts. But it rather works
        like "key sequenes". You have to press one key after the other and
        **not** at the same time.
        For example to jump to "V3" you have to press "V" and afterwards but
        within a time frame of 350ms you have to press "3".
        """
        try:
            from openlp.plugins.songs.lib import VerseType
            SONGS_PLUGIN_AVAILABLE = True
        except ImportError:
            SONGS_PLUGIN_AVAILABLE = False
        sender_name = self.sender().objectName()
        verse_type = sender_name[15:] if sender_name[:15] == u'shortcutAction_' else u''
        if SONGS_PLUGIN_AVAILABLE:
            if verse_type == u'V':
                self.current_shortcut = VerseType.TranslatedTags[VerseType.Verse]
            elif verse_type == u'C':
                self.current_shortcut = VerseType.TranslatedTags[VerseType.Chorus]
            elif verse_type == u'B':
                self.current_shortcut = VerseType.TranslatedTags[VerseType.Bridge]
            elif verse_type == u'P':
                self.current_shortcut = VerseType.TranslatedTags[VerseType.PreChorus]
            elif verse_type == u'I':
                self.current_shortcut = VerseType.TranslatedTags[VerseType.Intro]
            elif verse_type == u'E':
                self.current_shortcut = VerseType.TranslatedTags[VerseType.Ending]
            elif verse_type == u'O':
                self.current_shortcut = VerseType.TranslatedTags[VerseType.Other]
            elif verse_type.isnumeric():
                self.current_shortcut += verse_type
            self.current_shortcut = self.current_shortcut.upper()
        elif verse_type.isnumeric():
            self.current_shortcut += verse_type
        elif verse_type:
            self.current_shortcut = verse_type
        keys = self.slideList.keys()
        matches = [match for match in keys
            if match.startswith(self.current_shortcut)]
        if len(matches) == 1:
            self.shortcutTimer.stop()
            self.current_shortcut = u''
            self.__checkUpdateSelectedSlide(self.slideList[matches[0]])
            self.slideSelected()
        elif sender_name != u'shortcutTimer':
            # Start the time as we did not have any match.
            self.shortcutTimer.start(350)
        else:
            # The timer timed out.
            if self.current_shortcut in keys:
                # We had more than one match for example "V1" and "V10", but
                # "V1" was the slide we wanted to go.
                self.__checkUpdateSelectedSlide(self.slideList[self.current_shortcut])
                self.slideSelected()
           # Reset the shortcut.
            self.current_shortcut = u''

    def setLiveHotkeys(self, parent=None):
        """
        Set the live hotkeys
        """
        self.previousService = create_action(parent, u'previousService',
            text=translate('OpenLP.SlideController', 'Previous Service'),
            shortcuts=[QtCore.Qt.Key_Left], context=QtCore.Qt.WidgetWithChildrenShortcut, category=self.category,
            triggers=self.servicePrevious)
        self.nextService = create_action(parent, 'nextService',
            text=translate('OpenLP.SlideController', 'Next Service'),
            shortcuts=[QtCore.Qt.Key_Right], context=QtCore.Qt.WidgetWithChildrenShortcut, category=self.category,
            triggers=self.serviceNext)
        self.escapeItem = create_action(parent, 'escapeItem',
            text=translate('OpenLP.SlideController', 'Escape Item'),
            shortcuts=[QtCore.Qt.Key_Escape], context=QtCore.Qt.WidgetWithChildrenShortcut, category=self.category,
            triggers=self.liveEscape)

    def liveEscape(self):
        """
        If you press ESC on the live screen it should close the display temporarily.
        """
        self.display.setVisible(False)
        self.media_controller.media_stop(self)

    def toggle_display(self, action):
        """
        Toggle the display settings triggered from remote messages.
        """
        if action == u'blank' or action == u'hide':
            self.onBlankDisplay(True)
        elif action == u'theme':
            self.onThemeDisplay(True)
        elif action == u'desktop':
            self.onHideDisplay(True)
        elif action == u'show':
            self.onBlankDisplay(False)
            self.onThemeDisplay(False)
            self.onHideDisplay(False)

    def servicePrevious(self):
        """
        Live event to select the previous service item from the service manager.
        """
        self.keypress_queue.append(ServiceItemAction.Previous)
        self._process_queue()

    def serviceNext(self):
        """
        Live event to select the next service item from the service manager.
        """
        self.keypress_queue.append(ServiceItemAction.Next)
        self._process_queue()

    def _process_queue(self):
        """
        Process the service item request queue.  The key presses can arrive
        faster than the processing so implement a FIFO queue.
        """
        if self.keypress_queue:
            while len(self.keypress_queue) and not self.keypress_loop:
                self.keypress_loop = True
                keypressCommand = self.keypress_queue.popleft()
                if keypressCommand == ServiceItemAction.Previous:
                    self.service_manager.previous_item()
                elif keypressCommand == ServiceItemAction.PreviousLastSlide:
                    # Go to the last slide of the previous item
                    self.service_manager.previous_item(last_slide=True)
                else:
                    self.service_manager.next_item()
            self.keypress_loop = False

    def screenSizeChanged(self):
        """
        Settings dialog has changed the screen size of adjust output and
        screen previews.
        """
        # rebuild display as screen size changed
        if self.display:
            self.display.close()
        self.display = MainDisplay(self, self.isLive, self)
        self.display.setup()
        if self.isLive:
            self.__addActionsToWidget(self.display)
            self.display.audioPlayer.connectSlot(QtCore.SIGNAL(u'tick(qint64)'), self.onAudioTimeRemaining)
        # The SlidePreview's ratio.
        try:
            self.ratio = float(self.screens.current[u'size'].width()) / float(self.screens.current[u'size'].height())
        except ZeroDivisionError:
            self.ratio = 1
        self.media_controller.setup_display(self.display, False)
        self.previewSizeChanged()
        self.previewDisplay.setup()
        serviceItem = ServiceItem()
        self.previewDisplay.webView.setHtml(build_html(serviceItem, self.previewDisplay.screen, None, self.isLive,
            plugins=self.plugin_manager.plugins))
        self.media_controller.setup_display(self.previewDisplay, True)
        if self.serviceItem:
            self.refreshServiceItem()

    def __addActionsToWidget(self, widget):
        """
        Add actions to the widget specified by `widget`
        """
        widget.addActions([
            self.previousItem, self.nextItem,
            self.previousService, self.nextService,
            self.escapeItem])

    def previewSizeChanged(self):
        """
        Takes care of the SlidePreview's size. Is called when one of the the
        splitters is moved or when the screen size is changed. Note, that this
        method is (also) called frequently from the mainwindow *paintEvent*.
        """
        if self.ratio < float(self.previewFrame.width()) / float(self.previewFrame.height()):
            # We have to take the height as limit.
            max_height = self.previewFrame.height() - self.grid.margin() * 2
            self.slidePreview.setFixedSize(QtCore.QSize(max_height * self.ratio, max_height))
            self.previewDisplay.setFixedSize(QtCore.QSize(max_height * self.ratio, max_height))
            self.previewDisplay.screen = {
                u'size': self.previewDisplay.geometry()}
        else:
            # We have to take the width as limit.
            max_width = self.previewFrame.width() - self.grid.margin() * 2
            self.slidePreview.setFixedSize(QtCore.QSize(max_width, max_width / self.ratio))
            self.previewDisplay.setFixedSize(QtCore.QSize(max_width, max_width / self.ratio))
            self.previewDisplay.screen = {
                u'size': self.previewDisplay.geometry()}
        # Make sure that the frames have the correct size.
        self.previewListWidget.setColumnWidth(0,
            self.previewListWidget.viewport().size().width())
        if self.serviceItem:
            # Sort out songs, bibles, etc.
            if self.serviceItem.is_text():
                self.previewListWidget.resizeRowsToContents()
            else:
                # Sort out image heights.
                width = self.main_window.controlSplitter.sizes()[self.split]
                for framenumber in range(len(self.serviceItem.get_frames())):
                    self.previewListWidget.setRowHeight(framenumber, width / self.ratio)
        self.onControllerSizeChanged(self.controller.width(), self.controller.height())

    def onControllerSizeChanged(self, width, height):
        """
        Change layout of display control buttons on controller size change
        """
        if self.isLive:
            # Space used by the toolbar.
            used_space = self.toolbar.size().width() + self.hideMenu.size().width()
            # The + 40 is needed to prevent flickering. This can be considered a "buffer".
            if width > used_space + 40 and self.hideMenu.isVisible():
                self.toolbar.setWidgetVisible(self.hideMenuList, False)
                self.toolbar.setWidgetVisible(self.wideMenu)
            # The - 40 is needed to prevent flickering. This can be considered a "buffer".
            elif width < used_space - 40 and not self.hideMenu.isVisible():
                self.toolbar.setWidgetVisible(self.wideMenu, False)
                self.toolbar.setWidgetVisible(self.hideMenuList)

    def onSongBarHandler(self):
        """
        Some song handler
        """
        request = self.sender().text()
        slide_no = self.slideList[request]
        self.__updatePreviewSelection(slide_no)
        self.slideSelected()

    def receive_spin_delay(self, value):
        """
        Adjusts the value of the ``delaySpinBox`` to the given one.
        """
        self.delaySpinBox.setValue(int(value))

    def update_slide_limits(self):
        """
        Updates the Slide Limits variable from the settings.
        """
        self.slide_limits = Settings().value(self.main_window.advancedSettingsSection + u'/slide limits')

    def enableToolBar(self, item):
        """
        Allows the toolbars to be reconfigured based on Controller Type
        and ServiceItem Type
        """
        if self.isLive:
            self.enableLiveToolBar(item)
        else:
            self.enablePreviewToolBar(item)

    def enableLiveToolBar(self, item):
        """
        Allows the live toolbar to be customised
        """
        # Work-around for OS X, hide and then show the toolbar
        # See bug #791050
        self.toolbar.hide()
        self.mediabar.hide()
        self.songMenu.hide()
        self.toolbar.setWidgetVisible(self.loopList, False)
        self.toolbar.setWidgetVisible([u'songMenu'], False)
        # Reset the button
        self.playSlidesOnce.setChecked(False)
        self.playSlidesOnce.setIcon(build_icon(u':/media/media_time.png'))
        self.playSlidesLoop.setChecked(False)
        self.playSlidesLoop.setIcon(build_icon(u':/media/media_time.png'))
        if item.is_text():
<<<<<<< HEAD
            if Settings().value(self.main_window.songsSettingsSection + u'/display songbar') and self.slideList:
                self.songMenu.show()
=======
            if Settings().value(self.parent().songsSettingsSection + u'/display songbar') and self.slideList:
                self.toolbar.setWidgetVisible([u'songMenu'], True)
>>>>>>> d84ccff2
        if item.is_capable(ItemCapabilities.CanLoop) and len(item.get_frames()) > 1:
            self.toolbar.setWidgetVisible(self.loopList)
        if item.is_media():
            self.mediabar.show()
        self.previousItem.setVisible(not item.is_media())
        self.nextItem.setVisible(not item.is_media())
        # Work-around for OS X, hide and then show the toolbar
        # See bug #791050
        self.toolbar.show()

    def enablePreviewToolBar(self, item):
        """
        Allows the Preview toolbar to be customised
        """
        # Work-around for OS X, hide and then show the toolbar
        # See bug #791050
        self.toolbar.hide()
        self.mediabar.hide()
        self.toolbar.setWidgetVisible([u'editSong'], False)
        if item.is_capable(ItemCapabilities.CanEdit) and item.from_plugin:
            self.toolbar.setWidgetVisible([u'editSong'])
        elif item.is_media():
            self.mediabar.show()
        self.previousItem.setVisible(not item.is_media())
        self.nextItem.setVisible(not item.is_media())
        # Work-around for OS X, hide and then show the toolbar
        # See bug #791050
        self.toolbar.show()

    def refreshServiceItem(self):
        """
        Method to update the service item if the screen has changed
        """
        log.debug(u'refreshServiceItem live = %s' % self.isLive)
        if self.serviceItem.is_text() or self.serviceItem.is_image():
            item = self.serviceItem
            item.render()
            self._processItem(item, self.selectedRow)

    def add_service_item(self, item):
        """
        Method to install the service item into the controller
        Called by plugins
        """
        log.debug(u'add_service_item live = %s' % self.isLive)
        item.render()
        slideno = 0
        if self.songEdit:
            slideno = self.selectedRow
        self.songEdit = False
        self._processItem(item, slideno)

    def replaceServiceManagerItem(self, item):
        """
        Replacement item following a remote edit
        """
        if item == self.serviceItem:
            self._processItem(item, self.previewListWidget.currentRow())

    def addServiceManagerItem(self, item, slideno):
        """
        Method to install the service item into the controller and
        request the correct toolbar for the plugin.
        Called by ServiceManager
        """
        log.debug(u'addServiceManagerItem live = %s' % self.isLive)
        # If no valid slide number is specified we take the first one, but we
        # remember the initial value to see if we should reload the song or not
        slidenum = slideno
        if slideno == -1:
            slidenum = 0
        # If service item is the same as the current one, only change slide
        if slideno >= 0 and item == self.serviceItem:
            self.__checkUpdateSelectedSlide(slidenum)
            self.slideSelected()
        else:
            self._processItem(item, slidenum)
            if self.isLive and item.auto_play_slides_loop and item.timed_slide_interval > 0:
                self.playSlidesLoop.setChecked(item.auto_play_slides_loop)
                self.delaySpinBox.setValue(int(item.timed_slide_interval))
                self.onPlaySlidesLoop()
            elif self.isLive and item.auto_play_slides_once and item.timed_slide_interval > 0:
                self.playSlidesOnce.setChecked(item.auto_play_slides_once)
                self.delaySpinBox.setValue(int(item.timed_slide_interval))
                self.onPlaySlidesOnce()

    def _processItem(self, serviceItem, slideno):
        """
        Loads a ServiceItem into the system from ServiceManager
        Display the slide number passed
        """
        log.debug(u'processManagerItem live = %s' % self.isLive)
        self.on_stop_loop()
        old_item = self.serviceItem
        # take a copy not a link to the servicemanager copy.
        self.serviceItem = copy.copy(serviceItem)
        if old_item and self.isLive and old_item.is_capable(ItemCapabilities.ProvidesOwnDisplay):
            self._resetBlank()
        Registry().execute(u'%s_start' % serviceItem.name.lower(), [serviceItem, self.isLive, self.hideMode(), slideno])
        self.slideList = {}
        width = self.main_window.controlSplitter.sizes()[self.split]
        self.previewListWidget.clear()
        self.previewListWidget.setRowCount(0)
        self.previewListWidget.setColumnWidth(0, width)
        if self.isLive:
            self.songMenu.menu().clear()
            self.display.audioPlayer.reset()
            self.setAudioItemsVisibility(False)
            self.audioPauseItem.setChecked(False)
            # If the current item has background audio
            if self.serviceItem.is_capable(ItemCapabilities.HasBackgroundAudio):
                log.debug(u'Starting to play...')
                self.display.audioPlayer.addToPlaylist(self.serviceItem.background_audio)
                self.trackMenu.clear()
                for counter in range(len(self.serviceItem.background_audio)):
                    action = self.trackMenu.addAction(os.path.basename(self.serviceItem.background_audio[counter]))
                    action.setData(counter)
                    QtCore.QObject.connect(action, QtCore.SIGNAL(u'triggered(bool)'), self.onTrackTriggered)
                self.display.audioPlayer.repeat = Settings().value(
                    self.main_window.generalSettingsSection + u'/audio repeat list')
                if Settings().value(self.main_window.generalSettingsSection + u'/audio start paused'):
                    self.audioPauseItem.setChecked(True)
                    self.display.audioPlayer.pause()
                else:
                    self.display.audioPlayer.play()
                self.setAudioItemsVisibility(True)
        row = 0
        text = []
        for framenumber, frame in enumerate(self.serviceItem.get_frames()):
            self.previewListWidget.setRowCount(self.previewListWidget.rowCount() + 1)
            item = QtGui.QTableWidgetItem()
            slideHeight = 0
            if self.serviceItem.is_text():
                if frame[u'verseTag']:
                    # These tags are already translated.
                    verse_def = frame[u'verseTag']
                    verse_def = u'%s%s' % (verse_def[0], verse_def[1:])
                    two_line_def = u'%s\n%s' % (verse_def[0], verse_def[1:])
                    row = two_line_def
                    if verse_def not in self.slideList:
                        self.slideList[verse_def] = framenumber
                        if self.isLive:
                            self.songMenu.menu().addAction(verse_def,
                                self.onSongBarHandler)
                else:
                    row += 1
                    self.slideList[unicode(row)] = row - 1
                item.setText(frame[u'text'])
            else:
                label = QtGui.QLabel()
                label.setMargin(4)
                if serviceItem.is_media():
                    label.setAlignment(QtCore.Qt.AlignHCenter | QtCore.Qt.AlignVCenter)
                else:
                    label.setScaledContents(True)
                if self.serviceItem.is_command():
                    label.setPixmap(QtGui.QPixmap(frame[u'image']))
                else:
                    # If current slide set background to image
                    if framenumber == slideno:
                        self.serviceItem.bg_image_bytes = self.image_manager.get_image_bytes(frame[u'path'],
                            ImageSource.ImagePlugin)
                    image = self.image_manager.get_image(frame[u'path'], ImageSource.ImagePlugin)
                    label.setPixmap(QtGui.QPixmap.fromImage(image))
                self.previewListWidget.setCellWidget(framenumber, 0, label)
                slideHeight = width * (1 / self.ratio)
                row += 1
                self.slideList[unicode(row)] = row - 1
            text.append(unicode(row))
            self.previewListWidget.setItem(framenumber, 0, item)
            if slideHeight:
                self.previewListWidget.setRowHeight(framenumber, slideHeight)
        self.previewListWidget.setVerticalHeaderLabels(text)
        if self.serviceItem.is_text():
            self.previewListWidget.resizeRowsToContents()
        self.previewListWidget.setColumnWidth(0,
            self.previewListWidget.viewport().size().width())
        self.__updatePreviewSelection(slideno)
        self.enableToolBar(serviceItem)
        # Pass to display for viewing.
        # Postpone image build, we need to do this later to avoid the theme
        # flashing on the screen
        if not self.serviceItem.is_image():
            self.display.buildHtml(self.serviceItem)
        if serviceItem.is_media():
            self.onMediaStart(serviceItem)
        self.slideSelected(True)
        self.previewListWidget.setFocus()
        if old_item:
            # Close the old item after the new one is opened
            # This avoids the service theme/desktop flashing on screen
            # However opening a new item of the same type will automatically
            # close the previous, so make sure we don't close the new one.
            if old_item.is_command() and not serviceItem.is_command():
                Registry().execute(u'%s_stop' % old_item.name.lower(), [old_item, self.isLive])
            if old_item.is_media() and not serviceItem.is_media():
                self.onMediaClose()
        Registry().execute(u'slidecontroller_%s_started' % self.typePrefix, [serviceItem])

    def __updatePreviewSelection(self, slideno):
        """
        Utility method to update the selected slide in the list.
        """
        if slideno > self.previewListWidget.rowCount():
            self.previewListWidget.selectRow(
                self.previewListWidget.rowCount() - 1)
        else:
            self.__checkUpdateSelectedSlide(slideno)

    # Screen event methods
    def on_slide_selected_index(self, message):
        """
        Go to the requested slide
        """
        index = int(message[0])
        if not self.serviceItem:
            return
        if self.serviceItem.is_command():
            Registry().execute(u'%s_slide' % self.serviceItem.name.lower(), [self.serviceItem, self.isLive, index])
            self.updatePreview()
        else:
            self.__checkUpdateSelectedSlide(index)
            self.slideSelected()

    def mainDisplaySetBackground(self):
        """
        Allow the main display to blank the main display at startup time
        """
        log.debug(u'mainDisplaySetBackground live = %s' % self.isLive)
        display_type = Settings().value(self.main_window.generalSettingsSection + u'/screen blank')
        if self.screens.which_screen(self.window()) != self.screens.which_screen(self.display):
            # Order done to handle initial conversion
            if display_type == u'themed':
                self.onThemeDisplay(True)
            elif display_type == u'hidden':
                self.onHideDisplay(True)
            elif display_type == u'blanked':
                self.onBlankDisplay(True)
            else:
                Registry().execute(u'live_display_show')
        else:
            self.liveEscape()

    def on_slide_blank(self):
        """
        Handle the slidecontroller blank event
        """
        self.onBlankDisplay(True)

    def on_slide_unblank(self):
        """
        Handle the slidecontroller unblank event
        """
        self.onBlankDisplay(False)

    def onBlankDisplay(self, checked=None):
        """
        Handle the blank screen button actions
        """
        if checked is None:
            checked = self.blankScreen.isChecked()
        log.debug(u'onBlankDisplay %s' % checked)
        self.hideMenu.setDefaultAction(self.blankScreen)
        self.blankScreen.setChecked(checked)
        self.themeScreen.setChecked(False)
        self.desktopScreen.setChecked(False)
        if checked:
            Settings().setValue(self.main_window.generalSettingsSection + u'/screen blank', u'blanked')
        else:
            Settings().remove(self.main_window.generalSettingsSection + u'/screen blank')
        self.blankPlugin()
        self.updatePreview()
        self.onToggleLoop()

    def onThemeDisplay(self, checked=None):
        """
        Handle the Theme screen button
        """
        if checked is None:
            checked = self.themeScreen.isChecked()
        log.debug(u'onThemeDisplay %s' % checked)
        self.hideMenu.setDefaultAction(self.themeScreen)
        self.blankScreen.setChecked(False)
        self.themeScreen.setChecked(checked)
        self.desktopScreen.setChecked(False)
        if checked:
            Settings().setValue(self.main_window.generalSettingsSection + u'/screen blank', u'themed')
        else:
            Settings().remove(self.main_window.generalSettingsSection + u'/screen blank')
        self.blankPlugin()
        self.updatePreview()
        self.onToggleLoop()

    def onHideDisplay(self, checked=None):
        """
        Handle the Hide screen button
        """
        if checked is None:
            checked = self.desktopScreen.isChecked()
        log.debug(u'onHideDisplay %s' % checked)
        self.hideMenu.setDefaultAction(self.desktopScreen)
        self.blankScreen.setChecked(False)
        self.themeScreen.setChecked(False)
        self.desktopScreen.setChecked(checked)
        if checked:
            Settings().setValue(self.main_window.generalSettingsSection + u'/screen blank', u'hidden')
        else:
            Settings().remove(self.main_window.generalSettingsSection + u'/screen blank')
        self.hidePlugin(checked)
        self.updatePreview()
        self.onToggleLoop()

    def blankPlugin(self):
        """
        Blank/Hide the display screen within a plugin if required.
        """
        hide_mode = self.hideMode()
        log.debug(u'blankPlugin %s ', hide_mode)
        if self.serviceItem is not None:
            if hide_mode:
                if not self.serviceItem.is_command():
                    Registry().execute(u'live_display_hide', hide_mode)
                Registry().execute(u'%s_blank' % self.serviceItem.name.lower(),
                    [self.serviceItem, self.isLive, hide_mode])
            else:
                if not self.serviceItem.is_command():
                    Registry().execute(u'live_display_show')
                Registry().execute(u'%s_unblank' % self.serviceItem.name.lower(), [self.serviceItem, self.isLive])
        else:
            if hide_mode:
                Registry().execute(u'live_display_hide', hide_mode)
            else:
                Registry().execute(u'live_display_show')

    def hidePlugin(self, hide):
        """
        Tell the plugin to hide the display screen.
        """
        log.debug(u'hidePlugin %s ', hide)
        if self.serviceItem is not None:
            if hide:
                Registry().execute(u'live_display_hide', HideMode.Screen)
                Registry().execute(u'%s_hide' % self.serviceItem.name.lower(), [self.serviceItem, self.isLive])
            else:
                if not self.serviceItem.is_command():
                    Registry().execute(u'live_display_show')
                Registry().execute(u'%s_unblank' % self.serviceItem.name.lower(), [self.serviceItem, self.isLive])
        else:
            if hide:
                Registry().execute(u'live_display_hide', HideMode.Screen)
            else:
                Registry().execute(u'live_display_show')

    def onSlideSelected(self):
        """
        Slide selected in controller
        """
        self.slideSelected()

    def slideSelected(self, start=False):
        """
        Generate the preview when you click on a slide.
        if this is the Live Controller also display on the screen
        """
        row = self.previewListWidget.currentRow()
        self.selectedRow = 0
        if -1 < row < self.previewListWidget.rowCount():
            if self.serviceItem.is_command():
                if self.isLive and not start:
                    Registry().execute(u'%s_slide' % self.serviceItem.name.lower(),
                        [self.serviceItem, self.isLive, row])
            else:
                to_display = self.serviceItem.get_rendered_frame(row)
                if self.serviceItem.is_text():
                    self.display.text(to_display)
                else:
                    if start:
                        self.display.buildHtml(self.serviceItem, to_display)
                    else:
                        self.display.image(to_display)
                    # reset the store used to display first image
                    self.serviceItem.bg_image_bytes = None
            self.updatePreview()
            self.selectedRow = row
            self.__checkUpdateSelectedSlide(row)
        Registry().execute(u'slidecontroller_%s_changed' % self.typePrefix, row)
        self.display.setFocus()

    def on_slide_change(self, row):
        """
        The slide has been changed. Update the slidecontroller accordingly
        """
        self.__checkUpdateSelectedSlide(row)
        self.updatePreview()
        Registry().execute(u'slidecontroller_%s_changed' % self.typePrefix, row)

    def updatePreview(self):
        """
        This updates the preview frame, for example after changing a slide or
        using *Blank to Theme*.
        """
        log.debug(u'updatePreview %s ' % self.screens.current[u'primary'])
        if not self.screens.current[u'primary'] and self.serviceItem and \
                self.serviceItem.is_capable(ItemCapabilities.ProvidesOwnDisplay):
            # Grab now, but try again in a couple of seconds if slide change
            # is slow
            QtCore.QTimer.singleShot(0.5, self.grabMainDisplay)
            QtCore.QTimer.singleShot(2.5, self.grabMainDisplay)
        else:
            self.slidePreview.setPixmap(self.display.preview())

    def grabMainDisplay(self):
        """
        Creates an image of the current screen and updates the preview frame.
        """
        winid = QtGui.QApplication.desktop().winId()
        rect = self.screens.current[u'size']
        winimg = QtGui.QPixmap.grabWindow(winid, rect.x(), rect.y(), rect.width(), rect.height())
        self.slidePreview.setPixmap(winimg)

    def on_slide_selected_next_action(self, checked):
        """
        Wrapper function from create_action so we can throw away the
        incorrect parameter
        """
        self.on_slide_selected_next()

    def on_slide_selected_next(self, wrap=None):
        """
        Go to the next slide.
        """
        if not self.serviceItem:
            return
        Registry().execute(u'%s_next' % self.serviceItem.name.lower(), [self.serviceItem, self.isLive])
        if self.serviceItem.is_command() and self.isLive:
            self.updatePreview()
        else:
            row = self.previewListWidget.currentRow() + 1
            if row == self.previewListWidget.rowCount():
                if wrap is None:
                    if self.slide_limits == SlideLimits.Wrap:
                        row = 0
                    elif self.isLive and self.slide_limits == SlideLimits.Next:
                        self.serviceNext()
                        return
                    else:
                        row = self.previewListWidget.rowCount() - 1
                elif wrap:
                    row = 0
                else:
                    row = self.previewListWidget.rowCount() - 1
            self.__checkUpdateSelectedSlide(row)
            self.slideSelected()

    def on_slide_selected_previous(self):
        """
        Go to the previous slide.
        """
        if not self.serviceItem:
            return
        Registry().execute(u'%s_previous' % self.serviceItem.name.lower(), [self.serviceItem, self.isLive])
        if self.serviceItem.is_command() and self.isLive:
            self.updatePreview()
        else:
            row = self.previewListWidget.currentRow() - 1
            if row == -1:
                if self.slide_limits == SlideLimits.Wrap:
                    row = self.previewListWidget.rowCount() - 1
                elif self.isLive and self.slide_limits == SlideLimits.Next:
                    self.keypress_queue.append(ServiceItemAction.PreviousLastSlide)
                    self._process_queue()
                    return
                else:
                    row = 0
            self.__checkUpdateSelectedSlide(row)
            self.slideSelected()

    def __checkUpdateSelectedSlide(self, row):
        """
        Check if this slide has been updated
        """
        if row + 1 < self.previewListWidget.rowCount():
            self.previewListWidget.scrollToItem(self.previewListWidget.item(row + 1, 0))
        self.previewListWidget.selectRow(row)

    def onToggleLoop(self):
        """
        Toggles the loop state.
        """
        hide_mode = self.hideMode()
        if hide_mode is None and (self.playSlidesLoop.isChecked() or self.playSlidesOnce.isChecked()):
            self.onStartLoop()
        else:
            self.on_stop_loop()

    def onStartLoop(self):
        """
        Start the timer loop running and store the timer id
        """
        if self.previewListWidget.rowCount() > 1:
            self.timer_id = self.startTimer(int(self.delaySpinBox.value()) * 1000)

    def on_stop_loop(self):
        """
        Stop the timer loop running
        """
        if self.timer_id:
            self.killTimer(self.timer_id)
            self.timer_id = 0

    def onPlaySlidesLoop(self, checked=None):
        """
        Start or stop 'Play Slides in Loop'
        """
        if checked is None:
            checked = self.playSlidesLoop.isChecked()
        else:
            self.playSlidesLoop.setChecked(checked)
        log.debug(u'onPlaySlidesLoop %s' % checked)
        if checked:
            self.playSlidesLoop.setIcon(build_icon(u':/media/media_stop.png'))
            self.playSlidesLoop.setText(UiStrings().StopPlaySlidesInLoop)
            self.playSlidesOnce.setIcon(build_icon(u':/media/media_time.png'))
            self.playSlidesOnce.setText(UiStrings().PlaySlidesToEnd)
            self.playSlidesMenu.setDefaultAction(self.playSlidesLoop)
            self.playSlidesOnce.setChecked(False)
        else:
            self.playSlidesLoop.setIcon(build_icon(u':/media/media_time.png'))
            self.playSlidesLoop.setText(UiStrings().PlaySlidesInLoop)
        self.onToggleLoop()

    def onPlaySlidesOnce(self, checked=None):
        """
        Start or stop 'Play Slides to End'
        """
        if checked is None:
            checked = self.playSlidesOnce.isChecked()
        else:
            self.playSlidesOnce.setChecked(checked)
        log.debug(u'onPlaySlidesOnce %s' % checked)
        if checked:
            self.playSlidesOnce.setIcon(build_icon(u':/media/media_stop.png'))
            self.playSlidesOnce.setText(UiStrings().StopPlaySlidesToEnd)
            self.playSlidesLoop.setIcon(build_icon(u':/media/media_time.png'))
            self.playSlidesLoop.setText(UiStrings().PlaySlidesInLoop)
            self.playSlidesMenu.setDefaultAction(self.playSlidesOnce)
            self.playSlidesLoop.setChecked(False)
        else:
            self.playSlidesOnce.setIcon(build_icon(u':/media/media_time'))
            self.playSlidesOnce.setText(UiStrings().PlaySlidesToEnd)
        self.onToggleLoop()

    def setAudioItemsVisibility(self, visible):
        """
        Set the visibility of the audio stuff
        """
        self.toolbar.setWidgetVisible(self.audioList, visible)

    def onAudioPauseClicked(self, checked):
        """
        Pause the audio player
        """
        if not self.audioPauseItem.isVisible():
            return
        if checked:
            self.display.audioPlayer.pause()
        else:
            self.display.audioPlayer.play()

    def timerEvent(self, event):
        """
        If the timer event is for this window select next slide
        """
        if event.timerId() == self.timer_id:
            self.on_slide_selected_next(self.playSlidesLoop.isChecked())

    def onEditSong(self):
        """
        From the preview display requires the service Item to be editied
        """
        self.songEdit = True
        new_item = Registry().get(self.serviceItem.name).onRemoteEdit(self.serviceItem.edit_id, True)
        if new_item:
            self.add_service_item(new_item)

    def onPreviewAddToService(self):
        """
        From the preview display request the Item to be added to service
        """
        if self.serviceItem:
            self.service_manager.add_service_item(self.serviceItem)

    def onGoLiveClick(self):
        """
        triggered by clicking the Preview slide items
        """
        if Settings().value(u'advanced/double click live'):
            # Live and Preview have issues if we have video or presentations
            # playing in both at the same time.
            if self.serviceItem.is_command():
                Registry().execute(u'%s_stop' % self.serviceItem.name.lower(), [self.serviceItem, self.isLive])
            if self.serviceItem.is_media():
                self.onMediaClose()
            self.onGoLive()

    def onGoLive(self):
        """
        If preview copy slide item to live controller from Preview Controller
        """
        row = self.previewListWidget.currentRow()
        if -1 < row < self.previewListWidget.rowCount():
            if self.serviceItem.from_service:
                self.service_manager.preview_live(self.serviceItem.unique_identifier, row)
            else:
                self.live_controller.addServiceManagerItem(self.serviceItem, row)

    def onMediaStart(self, item):
        """
        Respond to the arrival of a media service item
        """
        log.debug(u'SlideController onMediaStart')
        self.media_controller.video(self.controllerType, item, self.hideMode())
        if not self.isLive:
            self.previewDisplay.show()
            self.slidePreview.hide()

    def onMediaClose(self):
        """
        Respond to a request to close the Video
        """
        log.debug(u'SlideController onMediaClose')
        self.media_controller.media_reset(self)
        self.previewDisplay.hide()
        self.slidePreview.show()

    def _resetBlank(self):
        """
        Used by command items which provide their own displays to reset the
        screen hide attributes
        """
        hide_mode = self.hideMode()
        if hide_mode == HideMode.Blank:
            self.onBlankDisplay(True)
        elif hide_mode == HideMode.Theme:
            self.onThemeDisplay(True)
        elif hide_mode == HideMode.Screen:
            self.onHideDisplay(True)
        else:
            self.hidePlugin(False)

    def hideMode(self):
        """
        Determine what the hide mode should be according to the blank button
        """
        if not self.isLive:
            return None
        elif self.blankScreen.isChecked():
            return HideMode.Blank
        elif self.themeScreen.isChecked():
            return HideMode.Theme
        elif self.desktopScreen.isChecked():
            return HideMode.Screen
        else:
            return None

    def onNextTrackClicked(self):
        """
        Go to the next track when next is clicked
        """
        self.display.audioPlayer.next()

    def onAudioTimeRemaining(self, time):
        """
        Update how much time is remaining
        """
        seconds = self.display.audioPlayer.mediaObject.remainingTime() // 1000
        minutes = seconds // 60
        seconds %= 60
        self.audioTimeLabel.setText(u' %02d:%02d ' % (minutes, seconds))

    def onTrackTriggered(self):
        """
        Start playing a track
        """
        action = self.sender()
        self.display.audioPlayer.goTo(action.data())

    def _get_plugin_manager(self):
        """
        Adds the plugin manager to the class dynamically
        """
        if not hasattr(self, u'_plugin_manager'):
            self._plugin_manager = Registry().get(u'plugin_manager')
        return self._plugin_manager

    plugin_manager = property(_get_plugin_manager)

    def _get_image_manager(self):
        """
        Adds the image manager to the class dynamically
        """
        if not hasattr(self, u'_image_manager'):
            self._image_manager = Registry().get(u'image_manager')
        return self._image_manager

    image_manager = property(_get_image_manager)

    def _get_media_controller(self):
        """
        Adds the media controller to the class dynamically
        """
        if not hasattr(self, u'_media_controller'):
            self._media_controller = Registry().get(u'media_controller')
        return self._media_controller

    media_controller = property(_get_media_controller)

    def _get_service_manager(self):
        """
        Adds the service manager to the class dynamically
        """
        if not hasattr(self, u'_service_manager'):
            self._service_manager = Registry().get(u'service_manager')
        return self._service_manager

    service_manager = property(_get_service_manager)

    def _get_live_controller(self):
        """
        Adds the live controller to the class dynamically
        """
        if not hasattr(self, u'_live_controller'):
            self._live_controller = Registry().get(u'live_controller')
        return self._live_controller

    live_controller = property(_get_live_controller)

    def _get_main_window(self):
        """
        Adds the main window to the class dynamically
        """
        if not hasattr(self, u'_main_window'):
            self._main_window = Registry().get(u'main_window')
        return self._main_window

    main_window = property(_get_main_window)
<|MERGE_RESOLUTION|>--- conflicted
+++ resolved
@@ -651,13 +651,8 @@
         self.playSlidesLoop.setChecked(False)
         self.playSlidesLoop.setIcon(build_icon(u':/media/media_time.png'))
         if item.is_text():
-<<<<<<< HEAD
             if Settings().value(self.main_window.songsSettingsSection + u'/display songbar') and self.slideList:
-                self.songMenu.show()
-=======
-            if Settings().value(self.parent().songsSettingsSection + u'/display songbar') and self.slideList:
                 self.toolbar.setWidgetVisible([u'songMenu'], True)
->>>>>>> d84ccff2
         if item.is_capable(ItemCapabilities.CanLoop) and len(item.get_frames()) > 1:
             self.toolbar.setWidgetVisible(self.loopList)
         if item.is_media():
