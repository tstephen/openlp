# -*- coding: utf-8 -*-
# vim: autoindent shiftwidth=4 expandtab textwidth=80 tabstop=4 softtabstop=4

###############################################################################
# OpenLP - Open Source Lyrics Projection                                      #
# --------------------------------------------------------------------------- #
# Copyright (c) 2008-2010 Raoul Snyman                                        #
# Portions copyright (c) 2008-2010 Tim Bentley, Jonathan Corwin, Michael      #
# Gorven, Scott Guerrieri, Christian Richter, Maikel Stuivenberg, Martin      #
# Thompson, Jon Tibble, Carsten Tinggaard                                     #
# --------------------------------------------------------------------------- #
# This program is free software; you can redistribute it and/or modify it     #
# under the terms of the GNU General Public License as published by the Free  #
# Software Foundation; version 2 of the License.                              #
#                                                                             #
# This program is distributed in the hope that it will be useful, but WITHOUT #
# ANY WARRANTY; without even the implied warranty of MERCHANTABILITY or       #
# FITNESS FOR A PARTICULAR PURPOSE. See the GNU General Public License for    #
# more details.                                                               #
#                                                                             #
# You should have received a copy of the GNU General Public License along     #
# with this program; if not, write to the Free Software Foundation, Inc., 59  #
# Temple Place, Suite 330, Boston, MA 02111-1307 USA                          #
###############################################################################

import logging
import time
import os

from PyQt4 import QtCore, QtGui
from PyQt4.phonon import Phonon

from openlp.core.lib import ItemCapabilities

class HideMode(object):
    """
    This is basically an enumeration class which specifies the mode of a Bible.
    Mode refers to whether or not a Bible in OpenLP is a full Bible or needs to
    be downloaded from the Internet on an as-needed basis.
    """
    Blank = 1
    Theme = 2

from openlp.core.lib import OpenLPToolbar, Receiver, resize_image

log = logging.getLogger(__name__)

class SlideList(QtGui.QTableWidget):
    """
    Customised version of QTableWidget which can respond to keyboard
    events.
    """
    def __init__(self, parent=None, name=None):
        QtGui.QTableWidget.__init__(self, parent.Controller)
        self.parent = parent
        self.hotkey_map = {
           QtCore.Qt.Key_Return: 'servicemanager_next_item',
           QtCore.Qt.Key_Space: 'slidecontroller_live_next_noloop',
           QtCore.Qt.Key_Enter: 'slidecontroller_live_next_noloop',
           QtCore.Qt.Key_0: 'servicemanager_next_item',
           QtCore.Qt.Key_Backspace: 'slidecontroller_live_previous_noloop'}

    def keyPressEvent(self, event):
        if type(event) == QtGui.QKeyEvent:
            #here accept the event and do something
            if event.key() == QtCore.Qt.Key_Up:
                self.parent.onSlideSelectedPrevious()
                event.accept()
            elif event.key() == QtCore.Qt.Key_Down:
                self.parent.onSlideSelectedNext()
                event.accept()
            elif event.key() == QtCore.Qt.Key_PageUp:
                self.parent.onSlideSelectedFirst()
                event.accept()
            elif event.key() == QtCore.Qt.Key_PageDown:
                self.parent.onSlideSelectedLast()
                event.accept()
            elif event.key() in self.hotkey_map and self.parent.isLive:
                Receiver.send_message(self.hotkey_map[event.key()])
                event.accept()
            event.ignore()
        else:
            event.ignore()

class SlideController(QtGui.QWidget):
    """
    SlideController is the slide controller widget. This widget is what the
    user uses to control the displaying of verses/slides/etc on the screen.
    """
    def __init__(self, parent, settingsmanager, isLive=False):
        """
        Set up the Slide Controller.
        """
        QtGui.QWidget.__init__(self, parent)
        self.settingsmanager = settingsmanager
        self.generalSettingsSection = u'general'
        self.songsSettingsSection = u'songs'
        self.isLive = isLive
        self.parent = parent
        self.mainDisplay = self.parent.displayManager.mainDisplay
        self.loop_list = [
            u'Start Loop',
            u'Stop Loop',
            u'Loop Separator',
            u'Image SpinBox'
        ]
        self.song_edit_list = [
            u'Edit Song',
        ]
        if isLive:
            self.labelWidth = 20
        else:
            self.labelWidth = 0
        self.timer_id = 0
        self.songEdit = False
        self.selectedRow = 0
        self.serviceItem = None
        self.Panel = QtGui.QWidget(parent.ControlSplitter)
        self.slideList = {}
        # Layout for holding panel
        self.PanelLayout = QtGui.QVBoxLayout(self.Panel)
        self.PanelLayout.setSpacing(0)
        self.PanelLayout.setMargin(0)
        # Type label for the top of the slide controller
        self.TypeLabel = QtGui.QLabel(self.Panel)
        if self.isLive:
            self.TypeLabel.setText(self.trUtf8('Live'))
            self.split = 1
            self.type_prefix = u'live'
        else:
            self.TypeLabel.setText(self.trUtf8('Preview'))
            self.split = 0
            self.type_prefix = u'preview'
        self.TypeLabel.setStyleSheet(u'font-weight: bold; font-size: 12pt;')
        self.TypeLabel.setAlignment(QtCore.Qt.AlignCenter)
        self.PanelLayout.addWidget(self.TypeLabel)
        # Splitter
        self.Splitter = QtGui.QSplitter(self.Panel)
        self.Splitter.setOrientation(QtCore.Qt.Vertical)
        self.Splitter.setOpaqueResize(False)
        self.PanelLayout.addWidget(self.Splitter)
        # Actual controller section
        self.Controller = QtGui.QWidget(self.Splitter)
        self.Controller.setGeometry(QtCore.QRect(0, 0, 100, 536))
        self.Controller.setSizePolicy(
            QtGui.QSizePolicy(QtGui.QSizePolicy.Preferred,
            QtGui.QSizePolicy.Maximum))
        self.ControllerLayout = QtGui.QVBoxLayout(self.Controller)
        self.ControllerLayout.setSpacing(0)
        self.ControllerLayout.setMargin(0)
        # Controller list view
        self.PreviewListWidget = SlideList(self)
        self.PreviewListWidget.setColumnCount(2)
        self.PreviewListWidget.horizontalHeader().setVisible(False)
        self.PreviewListWidget.verticalHeader().setVisible(False)
        self.PreviewListWidget.setColumnWidth(1, self.labelWidth)
        self.PreviewListWidget.setColumnWidth(
            1, self.Controller.width() - self.labelWidth)
        self.PreviewListWidget.isLive = self.isLive
        self.PreviewListWidget.setObjectName(u'PreviewListWidget')
        self.PreviewListWidget.setSelectionBehavior(1)
        self.PreviewListWidget.setEditTriggers(
            QtGui.QAbstractItemView.NoEditTriggers)
        self.PreviewListWidget.setHorizontalScrollBarPolicy(
            QtCore.Qt.ScrollBarAlwaysOff)
        self.PreviewListWidget.setAlternatingRowColors(True)
        self.ControllerLayout.addWidget(self.PreviewListWidget)
        # Build the full toolbar
        self.Toolbar = OpenLPToolbar(self)
        sizeToolbarPolicy = QtGui.QSizePolicy(QtGui.QSizePolicy.Fixed,
            QtGui.QSizePolicy.Fixed)
        sizeToolbarPolicy.setHorizontalStretch(0)
        sizeToolbarPolicy.setVerticalStretch(0)
        sizeToolbarPolicy.setHeightForWidth(
            self.Toolbar.sizePolicy().hasHeightForWidth())
        self.Toolbar.setSizePolicy(sizeToolbarPolicy)
        if self.isLive:
            self.Toolbar.addToolbarButton(
                u'First Slide', u':/slides/slide_first.png',
                self.trUtf8('Move to first'), self.onSlideSelectedFirst)
        self.Toolbar.addToolbarButton(
            u'Previous Slide', u':/slides/slide_previous.png',
            self.trUtf8('Move to previous'), self.onSlideSelectedPrevious)
        self.Toolbar.addToolbarButton(
            u'Next Slide', u':/slides/slide_next.png',
            self.trUtf8('Move to next'), self.onSlideSelectedNext)
        if self.isLive:
            self.Toolbar.addToolbarButton(
                u'Last Slide', u':/slides/slide_last.png',
                self.trUtf8('Move to last'), self.onSlideSelectedLast)
        if self.isLive:
            self.Toolbar.addToolbarSeparator(u'Close Separator')
            self.blankButton = self.Toolbar.addToolbarButton(
                u'Blank Screen', u':/slides/slide_blank.png',
                self.trUtf8('Blank Screen'), self.onBlankDisplay, True)
            self.themeButton = self.Toolbar.addToolbarButton(
                u'Display Theme', u':/slides/slide_theme.png',
                self.trUtf8('Theme Screen'), self.onThemeDisplay, True)
            self.hideButton = self.Toolbar.addToolbarButton(
                u'Hide screen', u':/slides/slide_desktop.png',
                self.trUtf8('Hide Screen'), self.onHideDisplay, True)
            QtCore.QObject.connect(Receiver.get_receiver(),
                QtCore.SIGNAL(u'maindisplay_blank'), self.blankScreen)
        if not self.isLive:
            self.Toolbar.addToolbarSeparator(u'Close Separator')
            self.Toolbar.addToolbarButton(
                u'Go Live', u':/general/general_live.png',
                self.trUtf8('Move to live'), self.onGoLive)
            self.Toolbar.addToolbarSeparator(u'Close Separator')
            self.Toolbar.addToolbarButton(
                u'Edit Song', u':/general/general_edit.png',
                self.trUtf8('Edit and re-preview Song'), self.onEditSong)
        if isLive:
            self.Toolbar.addToolbarSeparator(u'Loop Separator')
            self.Toolbar.addToolbarButton(
                u'Start Loop',  u':/media/media_time.png',
                self.trUtf8('Start continuous loop'), self.onStartLoop)
            self.Toolbar.addToolbarButton(
                u'Stop Loop', u':/media/media_stop.png',
                self.trUtf8('Stop continuous loop'), self.onStopLoop)
            self.DelaySpinBox = QtGui.QSpinBox()
            self.DelaySpinBox.setMinimum(1)
            self.DelaySpinBox.setMaximum(180)
            self.Toolbar.addToolbarWidget(
                u'Image SpinBox', self.DelaySpinBox)
            self.DelaySpinBox.setSuffix(self.trUtf8('s'))
            self.DelaySpinBox.setToolTip(
                self.trUtf8('Delay between slides in seconds'))
        self.ControllerLayout.addWidget(self.Toolbar)
        #Build a Media ToolBar
        self.Mediabar = OpenLPToolbar(self)
        self.Mediabar.addToolbarButton(
            u'Media Start',  u':/slides/media_playback_start.png',
            self.trUtf8('Start playing media'), self.onMediaPlay)
        self.Mediabar.addToolbarButton(
            u'Media Pause',  u':/slides/media_playback_pause.png',
            self.trUtf8('Start playing media'), self.onMediaPause)
        self.Mediabar.addToolbarButton(
            u'Media Stop',  u':/slides/media_playback_stop.png',
            self.trUtf8('Start playing media'), self.onMediaStop)
        if self.isLive:
            self.blankButton = self.Mediabar.addToolbarButton(
                u'Blank Screen', u':/slides/slide_blank.png',
                self.trUtf8('Blank Screen'), self.onBlankDisplay, True)
            self.themeButton = self.Mediabar.addToolbarButton(
                u'Display Theme', u':/slides/slide_theme.png',
                self.trUtf8('Theme Screen'), self.onThemeDisplay, True)
            self.hideButton = self.Mediabar.addToolbarButton(
                u'Hide screen', u':/slides/slide_desktop.png',
                self.trUtf8('Hide Screen'), self.onHideDisplay, True)
        if not self.isLive:
            self.seekSlider = Phonon.SeekSlider()
            self.seekSlider.setGeometry(QtCore.QRect(90, 260, 221, 24))
            self.seekSlider.setObjectName(u'seekSlider')
            self.Mediabar.addToolbarWidget(
                u'Seek Slider', self.seekSlider)
        self.volumeSlider = Phonon.VolumeSlider()
        self.volumeSlider.setGeometry(QtCore.QRect(90, 260, 221, 24))
        self.volumeSlider.setObjectName(u'volumeSlider')
        self.Mediabar.addToolbarWidget(
            u'Audio Volume', self.volumeSlider)
        self.ControllerLayout.addWidget(self.Mediabar)
        # Build the Song Toolbar
        if isLive:
            self.SongMenu = QtGui.QToolButton(self.Toolbar)
            self.SongMenu.setText(self.trUtf8('Go to Verse'))
            self.SongMenu.setPopupMode(QtGui.QToolButton.InstantPopup)
            self.Toolbar.addToolbarWidget(u'Song Menu', self.SongMenu)
            self.SongMenu.setMenu(QtGui.QMenu(self.trUtf8('Go to Verse'),
                self.Toolbar))
            self.Toolbar.makeWidgetsInvisible([u'Song Menu'])
        # Screen preview area
        self.PreviewFrame = QtGui.QFrame(self.Splitter)
        self.PreviewFrame.setGeometry(QtCore.QRect(0, 0, 300, 225))
        self.PreviewFrame.setSizePolicy(QtGui.QSizePolicy(
            QtGui.QSizePolicy.Preferred, QtGui.QSizePolicy.Minimum,
            QtGui.QSizePolicy.Label))
        self.PreviewFrame.setFrameShape(QtGui.QFrame.StyledPanel)
        self.PreviewFrame.setFrameShadow(QtGui.QFrame.Sunken)
        self.PreviewFrame.setObjectName(u'PreviewFrame')
        self.grid = QtGui.QGridLayout(self.PreviewFrame)
        self.grid.setMargin(8)
        self.grid.setObjectName(u'grid')
        self.SlideLayout = QtGui.QVBoxLayout()
        self.SlideLayout.setSpacing(0)
        self.SlideLayout.setMargin(0)
        self.SlideLayout.setObjectName(u'SlideLayout')
        self.mediaObject = Phonon.MediaObject(self)
        self.video = Phonon.VideoWidget()
        self.video.setVisible(False)
        self.audio = Phonon.AudioOutput(Phonon.VideoCategory, self.mediaObject)
        Phonon.createPath(self.mediaObject, self.video)
        Phonon.createPath(self.mediaObject, self.audio)
        if not self.isLive:
            self.video.setGeometry(QtCore.QRect(0, 0, 300, 225))
            self.video.setVisible(False)
        self.SlideLayout.insertWidget(0, self.video)
        # Actual preview screen
        self.SlidePreview = QtGui.QLabel(self)
        sizePolicy = QtGui.QSizePolicy(QtGui.QSizePolicy.Fixed,
            QtGui.QSizePolicy.Fixed)
        sizePolicy.setHorizontalStretch(0)
        sizePolicy.setVerticalStretch(0)
        sizePolicy.setHeightForWidth(
            self.SlidePreview.sizePolicy().hasHeightForWidth())
        self.SlidePreview.setSizePolicy(sizePolicy)
        self.SlidePreview.setFixedSize(
            QtCore.QSize(self.settingsmanager.slidecontroller_image,
                         self.settingsmanager.slidecontroller_image / 1.3 ))
        self.SlidePreview.setFrameShape(QtGui.QFrame.Box)
        self.SlidePreview.setFrameShadow(QtGui.QFrame.Plain)
        self.SlidePreview.setLineWidth(1)
        self.SlidePreview.setScaledContents(True)
        self.SlidePreview.setObjectName(u'SlidePreview')
        self.SlideLayout.insertWidget(0, self.SlidePreview)
        self.grid.addLayout(self.SlideLayout, 0, 0, 1, 1)
        # Signals
        QtCore.QObject.connect(self.PreviewListWidget,
            QtCore.SIGNAL(u'clicked(QModelIndex)'), self.onSlideSelected)
        if isLive:
            QtCore.QObject.connect(Receiver.get_receiver(),
                QtCore.SIGNAL(u'slidecontroller_live_spin_delay'),
                    self.receiveSpinDelay)
        if isLive:
            self.Toolbar.makeWidgetsInvisible(self.loop_list)
        else:
            self.Toolbar.makeWidgetsInvisible(self.song_edit_list)
        self.Mediabar.setVisible(False)
        QtCore.QObject.connect(Receiver.get_receiver(),
            QtCore.SIGNAL(u'slidecontroller_%s_stop_loop' % self.type_prefix),
            self.onStopLoop)
        QtCore.QObject.connect(Receiver.get_receiver(),
            QtCore.SIGNAL(u'slidecontroller_%s_first' % self.type_prefix),
            self.onSlideSelectedFirst)
        QtCore.QObject.connect(Receiver.get_receiver(),
            QtCore.SIGNAL(u'slidecontroller_%s_next' % self.type_prefix),
            self.onSlideSelectedNext)
        QtCore.QObject.connect(Receiver.get_receiver(),
            QtCore.SIGNAL(u'slidecontroller_%s_previous' % self.type_prefix),
            self.onSlideSelectedPrevious)
        QtCore.QObject.connect(Receiver.get_receiver(),
            QtCore.SIGNAL(u'slidecontroller_%s_next_noloop' % self.type_prefix),
            self.onSlideSelectedNextNoloop)
        QtCore.QObject.connect(Receiver.get_receiver(),
            QtCore.SIGNAL(u'slidecontroller_%s_previous_noloop' %
            self.type_prefix),
            self.onSlideSelectedPreviousNoloop)
        QtCore.QObject.connect(Receiver.get_receiver(),
            QtCore.SIGNAL(u'slidecontroller_%s_last' % self.type_prefix),
            self.onSlideSelectedLast)
        QtCore.QObject.connect(Receiver.get_receiver(),
            QtCore.SIGNAL(u'slidecontroller_%s_change' % self.type_prefix),
            self.onSlideChange)
        QtCore.QObject.connect(self.Splitter,
            QtCore.SIGNAL(u'splitterMoved(int, int)'), self.trackSplitter)
        QtCore.QObject.connect(Receiver.get_receiver(),
            QtCore.SIGNAL(u'config_updated'), self.refreshServiceItem)

    def widthChanged(self):
        """
        Handle changes of width from the splitter between the live and preview
        controller.  Event only issues when changes have finished
        """
        width = self.parent.ControlSplitter.sizes()[self.split]
        height = width * self.parent.RenderManager.screen_ratio
        self.PreviewListWidget.setColumnWidth(0, self.labelWidth)
        self.PreviewListWidget.setColumnWidth(1, width - self.labelWidth)
        #Sort out image hights (Songs , bibles excluded)
        if self.serviceItem and not self.serviceItem.is_text():
            for framenumber, frame in enumerate(self.serviceItem.get_frames()):
                self.PreviewListWidget.setRowHeight(framenumber, height)

    def trackSplitter(self, tab, pos):
        """
        Splitter between the slide list and the preview panel
        """
        pass

    def onSongBarHandler(self):
        request = unicode(self.sender().text())
        slideno = self.slideList[request]
        if slideno > self.PreviewListWidget.rowCount():
            self.PreviewListWidget.selectRow(self.PreviewListWidget.rowCount())
        else:
            self.PreviewListWidget.selectRow(slideno)
        self.onSlideSelected()

    def receiveSpinDelay(self, value):
        self.DelaySpinBox.setValue(int(value))

    def enableToolBar(self, item):
        """
        Allows the toolbars to be reconfigured based on Controller Type
        and ServiceItem Type
        """
        if self.isLive:
            self.enableLiveToolBar(item)
        else:
            self.enablePreviewToolBar(item)

    def enableLiveToolBar(self, item):
        """
        Allows the live toolbar to be customised
        """
        self.Toolbar.setVisible(True)
        self.Mediabar.setVisible(False)
        self.Toolbar.makeWidgetsInvisible([u'Song Menu'])
        self.Toolbar.makeWidgetsInvisible(self.loop_list)
        if item.is_text():
            self.Toolbar.makeWidgetsInvisible(self.loop_list)
            if QtCore.QSettings().value(
                self.songsSettingsSection + u'/show songbar',
                QtCore.QVariant(True)).toBool() and len(self.slideList) > 0:
                self.Toolbar.makeWidgetsVisible([u'Song Menu'])
        if item.is_capable(ItemCapabilities.AllowsLoop) and \
            len(item.get_frames()) > 1:
                self.Toolbar.makeWidgetsVisible(self.loop_list)
        if item.is_media():
            self.Toolbar.setVisible(False)
            self.Mediabar.setVisible(True)
            #self.volumeSlider.setAudioOutput(self.mainDisplay.videoDisplay.audio)

    def enablePreviewToolBar(self, item):
        """
        Allows the Preview toolbar to be customised
        """
        self.Toolbar.setVisible(True)
        self.Mediabar.setVisible(False)
        self.Toolbar.makeWidgetsInvisible(self.song_edit_list)
        if item.is_capable(ItemCapabilities.AllowsEdit) and item.from_plugin:
            self.Toolbar.makeWidgetsVisible(self.song_edit_list)
        elif item.is_media():
            self.Toolbar.setVisible(False)
            self.Mediabar.setVisible(True)
            self.volumeSlider.setAudioOutput(self.audio)

    def refreshServiceItem(self):
        """
        Method to update the service item if the screen has changed
        """
        log.debug(u'refreshServiceItem')
        if self.serviceItem:
            if self.serviceItem.is_text() or self.serviceItem.is_image():
                item = self.serviceItem
                item.render()
                self.addServiceManagerItem(item, self.selectedRow)

    def addServiceItem(self, item):
        """
        Method to install the service item into the controller
        Called by plugins
        """
        log.debug(u'addServiceItem')
        before = time.time()
        item.render()
        log.log(15, u'Rendering took %4s' % (time.time() - before))
        slideno = 0
        if self.songEdit:
            slideno = self.selectedRow
        self.songEdit = False
        self._processItem(item, slideno)

    def replaceServiceManagerItem(self, item):
        """
        Replacement item following a remote edit
        """
        if item.__eq__(self.serviceItem):
            self._processItem(item, self.PreviewListWidget.currentRow())

    def addServiceManagerItem(self, item, slideno):
        """
        Method to install the service item into the controller and
        request the correct toolbar for the plugin.
        Called by ServiceManager
        """
        log.debug(u'addServiceManagerItem')
        #If service item is the same as the current on only change slide
        if item.__eq__(self.serviceItem):
            self.PreviewListWidget.selectRow(slideno)
            self.onSlideSelected()
            return
        self._processItem(item, slideno)

    def _processItem(self, serviceItem, slideno):
        """
        Loads a ServiceItem into the system from ServiceManager
        Display the slide number passed
        """
        log.debug(u'processManagerItem')
        #If old item was a command tell it to stop
        if self.serviceItem and self.serviceItem.is_command():
            self.onMediaStop()
        if serviceItem.is_media():
            self.onMediaStart(serviceItem)
        if self.isLive:
            blanked = self.blankButton.isChecked()
        else:
            blanked = False
        Receiver.send_message(u'%s_start' % serviceItem.name.lower(),
            [serviceItem, self.isLive, blanked, slideno])
        self.slideList = {}
        width = self.parent.ControlSplitter.sizes()[self.split]
        #Set pointing cursor when we have somthing to point at
        self.PreviewListWidget.setCursor(QtCore.Qt.PointingHandCursor)
        before = time.time()
        self.serviceItem = serviceItem
        self.PreviewListWidget.clear()
        self.PreviewListWidget.setRowCount(0)
        self.PreviewListWidget.setColumnWidth(0, self.labelWidth)
        self.PreviewListWidget.setColumnWidth(1, width - self.labelWidth)
        if self.isLive:
            self.SongMenu.menu().clear()
        row = 0
        for framenumber, frame in enumerate(self.serviceItem.get_frames()):
            self.PreviewListWidget.setRowCount(
                self.PreviewListWidget.rowCount() + 1)
            rowitem = QtGui.QTableWidgetItem()
            item = QtGui.QTableWidgetItem()
            slide_height = 0
            #It is a based Text Render
            if self.serviceItem.is_text():
                if self.isLive and frame[u'verseTag'] is not None:
                    #only load the slot once
                    bits = frame[u'verseTag'].split(u':')
                    tag = None
                    #If verse handle verse number else tag only
                    if bits[0] == self.trUtf8('Verse') or \
                        bits[0] == self.trUtf8('Chorus'):
                        tag = u'%s\n%s' % (bits[0][0], bits[1][0:] )
                        tag1 = u'%s%s' % (bits[0][0], bits[1][0:] )
                        row = tag
                    else:
                        tag = bits[0]
                        tag1 = tag
                        row = bits[0][0:1]
                    if tag1 not in self.slideList:
                        self.slideList[tag1] = framenumber
                        self.SongMenu.menu().addAction(self.trUtf8(u'%s'%tag1),
                            self.onSongBarHandler)
                else:
                    row += 1
                item.setText(frame[u'text'])
            else:
                label = QtGui.QLabel()
                label.setMargin(4)
                pixmap = resize_image(frame[u'image'],
                                      self.parent.RenderManager.width,
                                      self.parent.RenderManager.height)
                label.setScaledContents(True)
                label.setPixmap(QtGui.QPixmap.fromImage(pixmap))
                self.PreviewListWidget.setCellWidget(framenumber, 1, label)
                slide_height = width * self.parent.RenderManager.screen_ratio
                row += 1
            rowitem.setText(unicode(row))
            rowitem.setTextAlignment(QtCore.Qt.AlignVCenter)
            self.PreviewListWidget.setItem(framenumber, 0, rowitem)
            self.PreviewListWidget.setItem(framenumber, 1, item)
            if slide_height != 0:
                self.PreviewListWidget.setRowHeight(framenumber, slide_height)
        if self.serviceItem.is_text():
            self.PreviewListWidget.resizeRowsToContents()
        self.PreviewListWidget.setColumnWidth(0, self.labelWidth)
        self.PreviewListWidget.setColumnWidth(1,
            self.PreviewListWidget.viewport().size().width() - self.labelWidth)
        if slideno > self.PreviewListWidget.rowCount():
            self.PreviewListWidget.selectRow(self.PreviewListWidget.rowCount())
        else:
            self.PreviewListWidget.selectRow(slideno)
        self.enableToolBar(serviceItem)
        self.onSlideSelected()
        self.PreviewListWidget.setFocus()
        Receiver.send_message(u'%s_%s_started' %
            (self.serviceItem.name.lower(),
            'live' if self.isLive else 'preview'),
            [serviceItem])
        log.log(15, u'Display Rendering took %4s' % (time.time() - before))

    #Screen event methods
    def onSlideSelectedFirst(self):
        """
        Go to the first slide.
        """
        if not self.serviceItem:
            return
        Receiver.send_message(u'%s_first' % self.serviceItem.name.lower(),
            [self.serviceItem, self.isLive])
        if self.serviceItem.is_command():
            self.updatePreview()
        else:
            self.PreviewListWidget.selectRow(0)
            self.onSlideSelected()

    def onBlankDisplay(self, force=False):
        """
        Handle the blank screen button
        """
        log.debug(u'onBlankDisplay %d' % force)
        if force:
            self.blankButton.setChecked(True)
        self.blankScreen(HideMode.Blank, self.blankButton.isChecked())
        QtCore.QSettings().setValue(
            self.generalSettingsSection + u'/screen blank',
            QtCore.QVariant(self.blankButton.isChecked()))

    def onThemeDisplay(self, force=False):
        """
        Handle the Theme screen button
        """
        log.debug(u'onThemeDisplay %d' % force)
        if force:
            self.themeButton.setChecked(True)
        if self.themeButton.isChecked():
            Receiver.send_message(u'maindisplay_show_theme')
        else:
            Receiver.send_message(u'maindisplay_hide_theme')

    def onHideDisplay(self, force=False):
        """
        Handle the Hide screen button
        """
        log.debug(u'onHideDisplay %d' % force)
        if force:
            self.hideButton.setChecked(True)
        if self.hideButton.isChecked():
<<<<<<< HEAD
            Receiver.send_message(u'maindisplay_hide')
        else:
            Receiver.send_message(u'maindisplay_show')
=======
            self.mainDisplay.hideDisplay()
        else:
            self.mainDisplay.showDisplay()
>>>>>>> c39ec6ae

    def blankScreen(self, blankType, blanked=False):
        """
        Blank the display screen.
        """
        if self.serviceItem is not None:
            if blanked:
<<<<<<< HEAD
                Receiver.send_message(u'%s_blank' % self.serviceItem.name.lower(),
=======
                Receiver.send_message(
                    u'%s_blank' % self.serviceItem.name.lower(),
>>>>>>> c39ec6ae
                    [self.serviceItem, self.isLive])
            else:
                Receiver.send_message(u'%s_unblank'
                    % self.serviceItem.name.lower(),
                    [self.serviceItem, self.isLive])
<<<<<<< HEAD
            self.parent.displayManager.mainDisplay.blankDisplay(blankType, blanked)
        else:
            self.parent.displayManager.mainDisplay.blankDisplay(blankType, blanked)
=======
            self.mainDisplay.blankDisplay(blankType, blanked)
        else:
            self.mainDisplay.blankDisplay(blankType, blanked)
>>>>>>> c39ec6ae

    def onSlideSelected(self):
        """
        Generate the preview when you click on a slide.
        if this is the Live Controller also display on the screen
        """
        row = self.PreviewListWidget.currentRow()
        self.selectedRow = 0
        if row > -1 and row < self.PreviewListWidget.rowCount():
            Receiver.send_message(u'%s_slide' % self.serviceItem.name.lower(),
                [self.serviceItem, self.isLive, row])
            if self.serviceItem.is_command() and self.isLive:
                self.updatePreview()
            else:
                before = time.time()
                frame = self.serviceItem.get_rendered_frame(row)
                if isinstance(frame, QtGui.QImage):
                    self.SlidePreview.setPixmap(QtGui.QPixmap.fromImage(frame))
                else:
                    if isinstance(frame[u'main'], basestring):
                        self.SlidePreview.setPixmap(
                            QtGui.QPixmap(frame[u'main']))
                    else:
                        self.SlidePreview.setPixmap(
                            QtGui.QPixmap.fromImage(frame[u'main']))
                log.log(
                    15, u'Slide Rendering took %4s' % (time.time() - before))
                if self.isLive:
                    self.mainDisplay.frameView(frame, True)
            self.selectedRow = row

    def onSlideChange(self, row):
        """
        The slide has been changed. Update the slidecontroller accordingly
        """
        self.PreviewListWidget.selectRow(row)
        self.updatePreview()

    def updatePreview(self):
        rm = self.parent.RenderManager
        if not rm.screens.current[u'primary']:
            # Grab now, but try again in a couple of seconds if slide change is slow
            QtCore.QTimer.singleShot(0.5, self.grabMainDisplay)
            QtCore.QTimer.singleShot(2.5, self.grabMainDisplay)
        else:
            label = self.PreviewListWidget.cellWidget(
                self.PreviewListWidget.currentRow(), 1)
            self.SlidePreview.setPixmap(label.pixmap())

    def grabMainDisplay(self):
        rm = self.parent.RenderManager
        winid = QtGui.QApplication.desktop().winId()
        rect = rm.screens.current[u'size']
        winimg = QtGui.QPixmap.grabWindow(winid, rect.x(),
            rect.y(), rect.width(), rect.height())
        self.SlidePreview.setPixmap(winimg)

    def onSlideSelectedNextNoloop(self):
        self.onSlideSelectedNext(False)

    def onSlideSelectedNext(self, loop=True):
        """
        Go to the next slide.
        """
        if not self.serviceItem:
            return
        Receiver.send_message(u'%s_next' % self.serviceItem.name.lower(),
            [self.serviceItem, self.isLive])
        if self.serviceItem.is_command():
            self.updatePreview()
        else:
            row = self.PreviewListWidget.currentRow() + 1
            if row == self.PreviewListWidget.rowCount():
                if loop:
                    row = 0
                else:
                    Receiver.send_message('servicemanager_next_item')
                    return
            self.PreviewListWidget.selectRow(row)
            self.onSlideSelected()

    def onSlideSelectedPreviousNoloop(self):
        self.onSlideSelectedPrevious(False)

    def onSlideSelectedPrevious(self, loop=True):
        """
        Go to the previous slide.
        """
        if not self.serviceItem:
            return
        Receiver.send_message(u'%s_previous' % self.serviceItem.name.lower(),
            [self.serviceItem,  self.isLive])
        if self.serviceItem.is_command():
            self.updatePreview()
        else:
            row = self.PreviewListWidget.currentRow() - 1
            if row == -1:
                if loop:
                    row = self.PreviewListWidget.rowCount() - 1
                else:
                    row = 0
            self.PreviewListWidget.selectRow(row)
            self.onSlideSelected()

    def onSlideSelectedLast(self):
        """
        Go to the last slide.
        """
        if not self.serviceItem:
            return
        Receiver.send_message(u'%s_last' % self.serviceItem.name.lower(),
            [self.serviceItem, self.isLive])
        if self.serviceItem.is_command():
            self.updatePreview()
        else:
            self.PreviewListWidget.selectRow(
                        self.PreviewListWidget.rowCount() - 1)
            self.onSlideSelected()

    def onStartLoop(self):
        """
        Start the timer loop running and store the timer id
        """
        if self.PreviewListWidget.rowCount() > 1:
            self.timer_id = self.startTimer(
                int(self.DelaySpinBox.value()) * 1000)

    def onStopLoop(self):
        """
        Stop the timer loop running
        """
        self.killTimer(self.timer_id)

    def timerEvent(self, event):
        """
        If the timer event is for this window select next slide
        """
        if event.timerId() == self.timer_id:
            self.onSlideSelectedNext()

    def onEditSong(self):
        self.songEdit = True
        Receiver.send_message(u'%s_edit' % self.serviceItem.name.lower(),
            u'P:%s' % self.serviceItem.editId)

    def onGoLive(self):
        """
        If preview copy slide item to live
        """
        row = self.PreviewListWidget.currentRow()
        if row > -1 and row < self.PreviewListWidget.rowCount():
            self.parent.LiveController.addServiceManagerItem(
                self.serviceItem, row)

    def onMediaStart(self, item):
        if self.isLive:
            Receiver.send_message(u'videodisplay_start',
                [item, self.blankButton.isChecked()])
        else:
            self.mediaObject.stop()
            self.mediaObject.clearQueue()
            file = os.path.join(item.get_frame_path(), item.get_frame_title())
            self.mediaObject.setCurrentSource(Phonon.MediaSource(file))
            self.seekSlider.setMediaObject(self.mediaObject)
            self.seekSlider.show()
            self.onMediaPlay()

    def onMediaPause(self):
        if self.isLive:
            Receiver.send_message(u'videodisplay_pause')
        else:
            self.mediaObject.pause()

    def onMediaPlay(self):
        if self.isLive:
            Receiver.send_message(u'videodisplay_play')
        else:
            self.SlidePreview.hide()
            self.video.show()
            self.mediaObject.play()

    def onMediaStop(self):
        if self.isLive:
            Receiver.send_message(u'videodisplay_stop')
        else:
            self.mediaObject.stop()
            self.video.hide()
        self.SlidePreview.clear()
        self.SlidePreview.show()<|MERGE_RESOLUTION|>--- conflicted
+++ resolved
@@ -622,15 +622,9 @@
         if force:
             self.hideButton.setChecked(True)
         if self.hideButton.isChecked():
-<<<<<<< HEAD
             Receiver.send_message(u'maindisplay_hide')
         else:
             Receiver.send_message(u'maindisplay_show')
-=======
-            self.mainDisplay.hideDisplay()
-        else:
-            self.mainDisplay.showDisplay()
->>>>>>> c39ec6ae
 
     def blankScreen(self, blankType, blanked=False):
         """
@@ -638,26 +632,16 @@
         """
         if self.serviceItem is not None:
             if blanked:
-<<<<<<< HEAD
-                Receiver.send_message(u'%s_blank' % self.serviceItem.name.lower(),
-=======
                 Receiver.send_message(
                     u'%s_blank' % self.serviceItem.name.lower(),
->>>>>>> c39ec6ae
                     [self.serviceItem, self.isLive])
             else:
                 Receiver.send_message(u'%s_unblank'
                     % self.serviceItem.name.lower(),
                     [self.serviceItem, self.isLive])
-<<<<<<< HEAD
             self.parent.displayManager.mainDisplay.blankDisplay(blankType, blanked)
         else:
             self.parent.displayManager.mainDisplay.blankDisplay(blankType, blanked)
-=======
-            self.mainDisplay.blankDisplay(blankType, blanked)
-        else:
-            self.mainDisplay.blankDisplay(blankType, blanked)
->>>>>>> c39ec6ae
 
     def onSlideSelected(self):
         """
