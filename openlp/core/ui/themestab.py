--- conflicted
+++ resolved
@@ -31,7 +31,6 @@
 from openlp.core.lib import Receiver, Settings, SettingsTab, translate
 from openlp.core.lib.theme import ThemeLevel
 from openlp.core.lib.ui import UiStrings, find_and_set_in_combo_box
-from openlp.core.lib.settings import Settings
 
 class ThemesTab(SettingsTab):
     """
@@ -169,15 +168,9 @@
         self.theme_level = ThemeLevel.Global
 
     def onDefaultComboBoxChanged(self, value):
-<<<<<<< HEAD
         self.global_theme = self.DefaultComboBox.currentText()
         self.mainwindow.renderer.set_global_theme(
             self.global_theme, self.theme_level)
-=======
-        self.global_theme = unicode(self.DefaultComboBox.currentText())
-        self.mainwindow.renderer.set_global_theme(self.global_theme)
-        self.mainwindow.renderer.set_theme_level(self.theme_level)
->>>>>>> b1cfabc4
         self.__previewGlobalTheme()
 
     def updateThemeList(self, theme_list):
@@ -190,26 +183,14 @@
                 [u'Bible Theme', u'Song Theme']
         """
         # Reload as may have been triggered by the ThemeManager.
-<<<<<<< HEAD
         self.global_theme = Settings().value(
             self.settingsSection + u'/global theme', u'')
-        self.DefaultComboBox.clear()
-        self.DefaultComboBox.addItems(theme_list)
-        find_and_set_in_combo_box(self.DefaultComboBox, self.global_theme)
-        self.mainwindow.renderer.set_global_theme(
-            self.global_theme, self.theme_level)
-        if self.global_theme:
-=======
-        self.global_theme = unicode(Settings().value(
-            self.settingsSection + u'/global theme',
-            QtCore.QVariant(u'')).toString())
         self.DefaultComboBox.clear()
         self.DefaultComboBox.addItems(theme_list)
         find_and_set_in_combo_box(self.DefaultComboBox, self.global_theme)
         self.mainwindow.renderer.set_global_theme(self.global_theme)
         self.mainwindow.renderer.set_theme_level(self.theme_level)
         if self.global_theme is not u'':
->>>>>>> b1cfabc4
             self.__previewGlobalTheme()
 
     def __previewGlobalTheme(self):
