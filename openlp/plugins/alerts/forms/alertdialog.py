--- conflicted
+++ resolved
@@ -66,14 +66,8 @@
         self.saveButton.setIcon(build_icon(u':/general/general_save.png'))
         self.saveButton.setObjectName(u'saveButton')
         self.manageButtonLayout.addWidget(self.saveButton)
-<<<<<<< HEAD
         self.deleteButton = delete_push_button(alertDialog)
-=======
-        self.deleteButton = QtGui.QPushButton(alertDialog)
         self.deleteButton.setEnabled(False)
-        self.deleteButton.setIcon(build_icon(u':/general/general_delete.png'))
-        self.deleteButton.setObjectName(u'deleteButton')
->>>>>>> ce1de7ab
         self.manageButtonLayout.addWidget(self.deleteButton)
         self.manageButtonLayout.addStretch()
         self.alertDialogLayout.addLayout(self.manageButtonLayout, 1, 1)
