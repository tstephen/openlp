# -*- coding: utf-8 -*-
# vim: autoindent shiftwidth=4 expandtab textwidth=120 tabstop=4 softtabstop=4

###############################################################################
# OpenLP - Open Source Lyrics Projection                                      #
# --------------------------------------------------------------------------- #
# Copyright (c) 2008-2013 Raoul Snyman                                        #
# Portions copyright (c) 2008-2013 Tim Bentley, Gerald Britton, Jonathan      #
# Corwin, Samuel Findlay, Michael Gorven, Scott Guerrieri, Matthias Hub,      #
# Meinert Jordan, Armin Köhler, Erik Lundin, Edwin Lunando, Brian T. Meyer.   #
# Joshua Miller, Stevan Pettit, Andreas Preikschat, Mattias Põldaru,          #
# Christian Richter, Philip Ridout, Simon Scudder, Jeffrey Smith,             #
# Maikel Stuivenberg, Martin Thompson, Jon Tibble, Dave Warnock,              #
# Frode Woldsund, Martin Zibricky, Patrick Zimmermann                         #
# --------------------------------------------------------------------------- #
# This program is free software; you can redistribute it and/or modify it     #
# under the terms of the GNU General Public License as published by the Free  #
# Software Foundation; version 2 of the License.                              #
#                                                                             #
# This program is distributed in the hope that it will be useful, but WITHOUT #
# ANY WARRANTY; without even the implied warranty of MERCHANTABILITY or       #
# FITNESS FOR A PARTICULAR PURPOSE. See the GNU General Public License for    #
# more details.                                                               #
#                                                                             #
# You should have received a copy of the GNU General Public License along     #
# with this program; if not, write to the Free Software Foundation, Inc., 59  #
# Temple Place, Suite 330, Boston, MA 02111-1307 USA                          #
###############################################################################

import logging

from PyQt4 import QtCore, QtGui

from openlp.core.lib import Registry, SettingsTab, Settings, UiStrings, translate
from openlp.core.lib.ui import find_and_set_in_combo_box
from openlp.plugins.bibles.lib import LayoutStyle, DisplayStyle, update_reference_separators, \
    get_reference_separator, LanguageSelection

log = logging.getLogger(__name__)


class BiblesTab(SettingsTab):
    """
    BiblesTab is the Bibles settings tab in the settings dialog.
    """
    log.info('Bible Tab loaded')

    def _init_(self, parent, title, visible_title, icon_path):
        self.paragraph_style = True
        self.show_new_chapters = False
        self.display_style = 0
        super(BiblesTab, self).__init__(parent, title, visible_title, icon_path)

    def setupUi(self):
        self.setObjectName('BiblesTab')
        super(BiblesTab, self).setupUi()
        self.verse_display_group_box = QtGui.QGroupBox(self.left_column)
        self.verse_display_group_box.setObjectName('verse_display_group_box')
        self.verse_display_layout = QtGui.QFormLayout(self.verse_display_group_box)
<<<<<<< HEAD
        self.verse_display_layout.setObjectName(u'verse_display_layout')
        self.is_verse_number_visible_check_box = QtGui.QCheckBox(self.verse_display_group_box)
        self.is_verse_number_visible_check_box.setObjectName(u'is_verse_number_visible_check_box')
        self.verse_display_layout.addRow(self.is_verse_number_visible_check_box)
=======
        self.verse_display_layout.setObjectName('verse_display_layout')
>>>>>>> 880a548e
        self.new_chapters_check_box = QtGui.QCheckBox(self.verse_display_group_box)
        self.new_chapters_check_box.setObjectName('new_chapters_check_box')
        self.verse_display_layout.addRow(self.new_chapters_check_box)
        self.display_style_label = QtGui.QLabel(self.verse_display_group_box)
        self.display_style_label.setObjectName('display_style_label')
        self.display_style_combo_box = QtGui.QComboBox(self.verse_display_group_box)
        self.display_style_combo_box.addItems(['', '', '', ''])
        self.display_style_combo_box.setObjectName('display_style_combo_box')
        self.verse_display_layout.addRow(self.display_style_label, self.display_style_combo_box)
        self.layout_style_label = QtGui.QLabel(self.verse_display_group_box)
        self.layout_style_label.setObjectName('layout_style_label')
        self.layout_style_combo_box = QtGui.QComboBox(self.verse_display_group_box)
        self.layout_style_combo_box.setObjectName('layout_style_combo_box')
        self.layout_style_combo_box.addItems(['', '', ''])
        self.verse_display_layout.addRow(self.layout_style_label, self.layout_style_combo_box)
        self.bible_second_check_box = QtGui.QCheckBox(self.verse_display_group_box)
        self.bible_second_check_box.setObjectName('bible_second_check_box')
        self.verse_display_layout.addRow(self.bible_second_check_box)
        self.bible_theme_label = QtGui.QLabel(self.verse_display_group_box)
        self.bible_theme_label.setObjectName('BibleTheme_label')
        self.bible_theme_combo_box = QtGui.QComboBox(self.verse_display_group_box)
        self.bible_theme_combo_box.setSizeAdjustPolicy(QtGui.QComboBox.AdjustToMinimumContentsLength)
        self.bible_theme_combo_box.setSizePolicy(QtGui.QSizePolicy.Expanding, QtGui.QSizePolicy.Fixed)
        self.bible_theme_combo_box.addItem('')
        self.bible_theme_combo_box.setObjectName('BibleThemecombo_box')
        self.verse_display_layout.addRow(self.bible_theme_label, self.bible_theme_combo_box)
        self.change_note_label = QtGui.QLabel(self.verse_display_group_box)
        self.change_note_label.setWordWrap(True)
        self.change_note_label.setObjectName('change_note_label')
        self.verse_display_layout.addRow(self.change_note_label)
        self.left_layout.addWidget(self.verse_display_group_box)
        self.scripture_reference_group_box = QtGui.QGroupBox(self.left_column)
        self.scripture_reference_group_box.setObjectName('scripture_reference_group_box')
        self.scripture_reference_layout = QtGui.QGridLayout(self.scripture_reference_group_box)
        self.verse_separator_check_box = QtGui.QCheckBox(self.scripture_reference_group_box)
        self.verse_separator_check_box.setObjectName('verse_separator_check_box')
        self.scripture_reference_layout.addWidget(self.verse_separator_check_box, 0, 0)
        self.verse_separator_line_edit = QtGui.QLineEdit(self.scripture_reference_group_box)
        self.verse_separator_line_edit.setObjectName('verse_separator_line_edit')
        self.scripture_reference_layout.addWidget(self.verse_separator_line_edit, 0, 1)
        self.range_separator_check_box = QtGui.QCheckBox(self.scripture_reference_group_box)
        self.range_separator_check_box.setObjectName('range_separator_check_box')
        self.scripture_reference_layout.addWidget(self.range_separator_check_box, 1, 0)
        self.range_separator_line_edit = QtGui.QLineEdit(self.scripture_reference_group_box)
        self.range_separator_line_edit.setObjectName('range_separator_line_edit')
        self.scripture_reference_layout.addWidget(self.range_separator_line_edit, 1, 1)
        self.list_separator_check_box = QtGui.QCheckBox(self.scripture_reference_group_box)
        self.list_separator_check_box.setObjectName('list_separator_check_box')
        self.scripture_reference_layout.addWidget(self.list_separator_check_box, 2, 0)
        self.list_separator_line_edit = QtGui.QLineEdit(self.scripture_reference_group_box)
        self.list_separator_line_edit.setObjectName('list_separator_line_edit')
        self.scripture_reference_layout.addWidget(self.list_separator_line_edit, 2, 1)
        self.end_separator_check_box = QtGui.QCheckBox(self.scripture_reference_group_box)
        self.end_separator_check_box.setObjectName('end_separator_check_box')
        self.scripture_reference_layout.addWidget(self.end_separator_check_box, 3, 0)
        self.end_separator_line_edit = QtGui.QLineEdit(self.scripture_reference_group_box)
        self.end_separator_line_edit.setObjectName('end_separator_line_edit')
        self.end_separator_line_edit.setValidator(QtGui.QRegExpValidator(QtCore.QRegExp(r'[^0-9]*'),
            self.end_separator_line_edit))
        self.scripture_reference_layout.addWidget(self.end_separator_line_edit, 3, 1)
        self.left_layout.addWidget(self.scripture_reference_group_box)
        self.right_column.setSizePolicy(QtGui.QSizePolicy.Expanding, QtGui.QSizePolicy.Preferred)
        self.language_selection_group_box = QtGui.QGroupBox(self.right_column)
        self.language_selection_group_box.setObjectName('language_selection_group_box')
        self.language_selection_layout = QtGui.QVBoxLayout(self.language_selection_group_box)
        self.language_selection_label = QtGui.QLabel(self.language_selection_group_box)
        self.language_selection_label.setObjectName('language_selection_label')
        self.language_selection_combo_box = QtGui.QComboBox(self.language_selection_group_box)
        self.language_selection_combo_box.setObjectName('language_selection_combo_box')
        self.language_selection_combo_box.addItems(['', '', ''])
        self.language_selection_layout.addWidget(self.language_selection_label)
        self.language_selection_layout.addWidget(self.language_selection_combo_box)
        self.right_layout.addWidget(self.language_selection_group_box)
        self.left_layout.addStretch()
        self.right_layout.addStretch()
        # Signals and slots
        self.is_verse_number_visible_check_box.stateChanged.connect(self.on_is_verse_number_visible_check_box_changed)
        self.new_chapters_check_box.stateChanged.connect(self.on_new_chapters_check_box_changed)
        self.display_style_combo_box.activated.connect(self.on_display_style_combo_box_changed)
        self.bible_theme_combo_box.activated.connect(self.on_bible_theme_combo_box_changed)
        self.layout_style_combo_box.activated.connect(self.on_layout_style_combo_boxChanged)
        self.bible_second_check_box.stateChanged.connect(self.on_bible_second_check_box)
        self.verse_separator_check_box.clicked.connect(self.on_verse_separator_check_box_clicked)
        self.verse_separator_line_edit.textEdited.connect(self.on_verse_separator_line_edit_edited)
        self.verse_separator_line_edit.editingFinished.connect(self.on_verse_separator_line_edit_finished)
        self.range_separator_check_box.clicked.connect(self.on_range_separator_check_box_clicked)
        self.range_separator_line_edit.textEdited.connect(self.on_range_separator_line_edit_edited)
        self.range_separator_line_edit.editingFinished.connect(self.on_range_separator_line_edit_finished)
        self.list_separator_check_box.clicked.connect(self.on_list_separator_check_box_clicked)
        self.list_separator_line_edit.textEdited.connect(self.on_list_separator_line_edit_edited)
        self.list_separator_line_edit.editingFinished.connect(self.on_list_separator_line_edit_finished)
        self.end_separator_check_box.clicked.connect(self.on_end_separator_check_box_clicked)
        self.end_separator_line_edit.textEdited.connect(self.on_end_separator_line_edit_edited)
        self.end_separator_line_edit.editingFinished.connect(self.on_end_separator_line_edit_finished)
        Registry().register_function('theme_update_list', self.update_theme_list)
        self.language_selection_combo_box.activated.connect(self.on_language_selection_combo_box_changed)

    def retranslateUi(self):
        self.verse_display_group_box.setTitle(translate('BiblesPlugin.BiblesTab', 'Verse Display'))
        self.is_verse_number_visible_check_box.setText(translate('BiblesPlugin.BiblesTab', 'Show verse numbers'))
        self.new_chapters_check_box.setText(translate('BiblesPlugin.BiblesTab', 'Only show new chapter numbers'))
        self.layout_style_label.setText(UiStrings().LayoutStyle)
        self.display_style_label.setText(UiStrings().DisplayStyle)
        self.bible_theme_label.setText(translate('BiblesPlugin.BiblesTab', 'Bible theme:'))
        self.layout_style_combo_box.setItemText(LayoutStyle.VersePerSlide, UiStrings().VersePerSlide)
        self.layout_style_combo_box.setItemText(LayoutStyle.VersePerLine, UiStrings().VersePerLine)
        self.layout_style_combo_box.setItemText(LayoutStyle.Continuous, UiStrings().Continuous)
        self.display_style_combo_box.setItemText(DisplayStyle.NoBrackets,
            translate('BiblesPlugin.BiblesTab', 'No Brackets'))
        self.display_style_combo_box.setItemText(DisplayStyle.Round,
            translate('BiblesPlugin.BiblesTab', '( And )'))
        self.display_style_combo_box.setItemText(DisplayStyle.Curly,
            translate('BiblesPlugin.BiblesTab', '{ And }'))
        self.display_style_combo_box.setItemText(DisplayStyle.Square,
            translate('BiblesPlugin.BiblesTab', '[ And ]'))
        self.change_note_label.setText(translate('BiblesPlugin.BiblesTab',
            'Note:\nChanges do not affect verses already in the service.'))
        self.bible_second_check_box.setText(translate('BiblesPlugin.BiblesTab', 'Display second Bible verses'))
        self.scripture_reference_group_box.setTitle(translate('BiblesPlugin.BiblesTab', 'Custom Scripture References'))
        self.verse_separator_check_box.setText(translate('BiblesPlugin.BiblesTab', 'Verse Separator:'))
        self.range_separator_check_box.setText(translate('BiblesPlugin.BiblesTab', 'Range Separator:'))
        self.list_separator_check_box.setText(translate('BiblesPlugin.BiblesTab', 'List Separator:'))
        self.end_separator_check_box.setText(translate('BiblesPlugin.BiblesTab', 'End Mark:'))
        tip_text = translate('BiblesPlugin.BiblesTab',
            'Multiple alternative verse separators may be defined.\nThey have to be separated by a vertical bar "|".'
            '\nPlease clear this edit line to use the default value.')
        self.verse_separator_line_edit.setToolTip(tip_text)
        self.range_separator_line_edit.setToolTip(tip_text)
        self.list_separator_line_edit.setToolTip(tip_text)
        self.end_separator_line_edit.setToolTip(tip_text)
        self.language_selection_group_box.setTitle(translate('BiblesPlugin.BiblesTab', 'Default Bible Language'))
        self.language_selection_label.setText(translate('BiblesPlugin.BiblesTab',
            'Book name language in search field,\nsearch results and on display:'))
        self.language_selection_combo_box.setItemText(LanguageSelection.Bible,
            translate('BiblesPlugin.BiblesTab', 'Bible Language'))
        self.language_selection_combo_box.setItemText(LanguageSelection.Application,
            translate('BiblesPlugin.BiblesTab', 'Application Language'))
        self.language_selection_combo_box.setItemText(LanguageSelection.English,
            translate('BiblesPlugin.BiblesTab', 'English'))

    def on_bible_theme_combo_box_changed(self):
        self.bible_theme = self.bible_theme_combo_box.currentText()

    def on_display_style_combo_box_changed(self):
        self.display_style = self.display_style_combo_box.currentIndex()

    def on_layout_style_combo_boxChanged(self):
        self.layout_style = self.layout_style_combo_box.currentIndex()

    def on_language_selection_combo_box_changed(self):
        self.language_selection = self.language_selection_combo_box.currentIndex()

    def on_is_verse_number_visible_check_box_changed(self, check_state):
        """
        Event handler for the 'verse number visible' check box
        """
        self.is_verse_number_visible = False
        # We have a set value convert to True/False.
        if check_state == QtCore.Qt.Checked:
            self.is_verse_number_visible = True
        self.check_is_verse_number_visible()

    def on_new_chapters_check_box_changed(self, check_state):
        self.show_new_chapters = False
        # We have a set value convert to True/False.
        if check_state == QtCore.Qt.Checked:
            self.show_new_chapters = True

    def on_bible_second_check_box(self, check_state):
        self.second_bibles = False
        # We have a set value convert to True/False.
        if check_state == QtCore.Qt.Checked:
            self.second_bibles = True

    def on_verse_separator_check_box_clicked(self, checked):
        if checked:
            self.verse_separator_line_edit.setFocus()
        else:
            self.verse_separator_line_edit.setText(get_reference_separator('sep_v_default'))
        self.verse_separator_line_edit.setPalette(self.getGreyTextPalette(not checked))

    def on_verse_separator_line_edit_edited(self, text):
        self.verse_separator_check_box.setChecked(True)
        self.verse_separator_line_edit.setPalette(self.getGreyTextPalette(False))

    def on_verse_separator_line_edit_finished(self):
        if self.verse_separator_line_edit.isModified():
            text = self.verse_separator_line_edit.text()
            if text == get_reference_separator('sep_v_default') or not text.replace('|', ''):
                self.verse_separator_check_box.setChecked(False)
                self.verse_separator_line_edit.setText(get_reference_separator('sep_v_default'))
                self.verse_separator_line_edit.setPalette(self.getGreyTextPalette(True))

    def on_range_separator_check_box_clicked(self, checked):
        if checked:
            self.range_separator_line_edit.setFocus()
        else:
            self.range_separator_line_edit.setText(get_reference_separator('sep_r_default'))
        self.range_separator_line_edit.setPalette(self.getGreyTextPalette(not checked))

    def on_range_separator_line_edit_edited(self, text):
        self.range_separator_check_box.setChecked(True)
        self.range_separator_line_edit.setPalette(self.getGreyTextPalette(False))

    def on_range_separator_line_edit_finished(self):
        if self.range_separator_line_edit.isModified():
            text = self.range_separator_line_edit.text()
            if text == get_reference_separator('sep_r_default') or not text.replace('|', ''):
                self.range_separator_check_box.setChecked(False)
                self.range_separator_line_edit.setText(get_reference_separator('sep_r_default'))
                self.range_separator_line_edit.setPalette(self.getGreyTextPalette(True))

    def on_list_separator_check_box_clicked(self, checked):
        if checked:
            self.list_separator_line_edit.setFocus()
        else:
            self.list_separator_line_edit.setText(get_reference_separator('sep_l_default'))
        self.list_separator_line_edit.setPalette(self.getGreyTextPalette(not checked))

    def on_list_separator_line_edit_edited(self, text):
        self.list_separator_check_box.setChecked(True)
        self.list_separator_line_edit.setPalette(self.getGreyTextPalette(False))

    def on_list_separator_line_edit_finished(self):
        if self.list_separator_line_edit.isModified():
            text = self.list_separator_line_edit.text()
            if text == get_reference_separator('sep_l_default') or not text.replace('|', ''):
                self.list_separator_check_box.setChecked(False)
                self.list_separator_line_edit.setText(get_reference_separator('sep_l_default'))
                self.list_separator_line_edit.setPalette(self.getGreyTextPalette(True))

    def on_end_separator_check_box_clicked(self, checked):
        if checked:
            self.end_separator_line_edit.setFocus()
        else:
            self.end_separator_line_edit.setText(get_reference_separator('sep_e_default'))
        self.end_separator_line_edit.setPalette(self.getGreyTextPalette(not checked))

    def on_end_separator_line_edit_edited(self, text):
        self.end_separator_check_box.setChecked(True)
        self.end_separator_line_edit.setPalette(self.getGreyTextPalette(False))

    def on_end_separator_line_edit_finished(self):
        if self.end_separator_line_edit.isModified():
            text = self.end_separator_line_edit.text()
            if text == get_reference_separator('sep_e_default') or not text.replace('|', ''):
                self.end_separator_check_box.setChecked(False)
                self.end_separator_line_edit.setText(get_reference_separator('sep_e_default'))
                self.end_separator_line_edit.setPalette(self.getGreyTextPalette(True))

    def load(self):
        settings = Settings()
        settings.beginGroup(self.settings_section)
<<<<<<< HEAD
        self.is_verse_number_visible = settings.value(u'is verse number visible')
        self.show_new_chapters = settings.value(u'display new chapter')
        self.display_style = settings.value(u'display brackets')
        self.layout_style = settings.value(u'verse layout style')
        self.bible_theme = settings.value(u'bible theme')
        self.second_bibles = settings.value(u'second bibles')
        self.is_verse_number_visible_check_box.setChecked(self.is_verse_number_visible)
        self.check_is_verse_number_visible()
=======
        self.show_new_chapters = settings.value('display new chapter')
        self.display_style = settings.value('display brackets')
        self.layout_style = settings.value('verse layout style')
        self.bible_theme = settings.value('bible theme')
        self.second_bibles = settings.value('second bibles')
>>>>>>> 880a548e
        self.new_chapters_check_box.setChecked(self.show_new_chapters)
        self.display_style_combo_box.setCurrentIndex(self.display_style)
        self.layout_style_combo_box.setCurrentIndex(self.layout_style)
        self.bible_second_check_box.setChecked(self.second_bibles)
        verse_separator = settings.value('verse separator')
        if (verse_separator.strip('|') == '') or (verse_separator == get_reference_separator('sep_v_default')):
            self.verse_separator_line_edit.setText(get_reference_separator('sep_v_default'))
            self.verse_separator_line_edit.setPalette(self.getGreyTextPalette(True))
            self.verse_separator_check_box.setChecked(False)
        else:
            self.verse_separator_line_edit.setText(verse_separator)
            self.verse_separator_line_edit.setPalette(self.getGreyTextPalette(False))
            self.verse_separator_check_box.setChecked(True)
        range_separator = settings.value('range separator')
        if (range_separator.strip('|') == '') or (range_separator == get_reference_separator('sep_r_default')):
            self.range_separator_line_edit.setText(get_reference_separator('sep_r_default'))
            self.range_separator_line_edit.setPalette(self.getGreyTextPalette(True))
            self.range_separator_check_box.setChecked(False)
        else:
            self.range_separator_line_edit.setText(range_separator)
            self.range_separator_line_edit.setPalette(self.getGreyTextPalette(False))
            self.range_separator_check_box.setChecked(True)
        list_separator = settings.value('list separator')
        if (list_separator.strip('|') == '') or (list_separator == get_reference_separator('sep_l_default')):
            self.list_separator_line_edit.setText(get_reference_separator('sep_l_default'))
            self.list_separator_line_edit.setPalette(self.getGreyTextPalette(True))
            self.list_separator_check_box.setChecked(False)
        else:
            self.list_separator_line_edit.setText(list_separator)
            self.list_separator_line_edit.setPalette(self.getGreyTextPalette(False))
            self.list_separator_check_box.setChecked(True)
        end_separator = settings.value('end separator')
        if (end_separator.strip('|') == '') or (end_separator == get_reference_separator('sep_e_default')):
            self.end_separator_line_edit.setText(get_reference_separator('sep_e_default'))
            self.end_separator_line_edit.setPalette(self.getGreyTextPalette(True))
            self.end_separator_check_box.setChecked(False)
        else:
            self.end_separator_line_edit.setText(end_separator)
            self.end_separator_line_edit.setPalette(self.getGreyTextPalette(False))
            self.end_separator_check_box.setChecked(True)
        self.language_selection = settings.value('book name language')
        self.language_selection_combo_box.setCurrentIndex(self.language_selection)
        settings.endGroup()

    def save(self):
        settings = Settings()
        settings.beginGroup(self.settings_section)
<<<<<<< HEAD
        settings.setValue(u'is verse number visible', self.is_verse_number_visible)
        settings.setValue(u'display new chapter', self.show_new_chapters)
        settings.setValue(u'display brackets', self.display_style)
        settings.setValue(u'verse layout style', self.layout_style)
        settings.setValue(u'second bibles', self.second_bibles)
        settings.setValue(u'bible theme', self.bible_theme)
=======
        settings.setValue('display new chapter', self.show_new_chapters)
        settings.setValue('display brackets', self.display_style)
        settings.setValue('verse layout style', self.layout_style)
        settings.setValue('second bibles', self.second_bibles)
        settings.setValue('bible theme', self.bible_theme)
>>>>>>> 880a548e
        if self.verse_separator_check_box.isChecked():
            settings.setValue('verse separator', self.verse_separator_line_edit.text())
        else:
            settings.remove('verse separator')
        if self.range_separator_check_box.isChecked():
            settings.setValue('range separator', self.range_separator_line_edit.text())
        else:
            settings.remove('range separator')
        if self.list_separator_check_box.isChecked():
            settings.setValue('list separator', self.list_separator_line_edit.text())
        else:
            settings.remove('list separator')
        if self.end_separator_check_box.isChecked():
            settings.setValue('end separator', self.end_separator_line_edit.text())
        else:
            settings.remove('end separator')
        update_reference_separators()
        if self.language_selection != settings.value('book name language'):
            settings.setValue('book name language', self.language_selection)
            self.settings_form.register_post_process('bibles_load_list')
        settings.endGroup()
        if self.tab_visited:
            self.settings_form.register_post_process('bibles_config_updated')
        self.tab_visited = False

    def update_theme_list(self, theme_list):
        """
        Called from ThemeManager when the Themes have changed.

        ``theme_list``
            The list of available themes::

                [u'Bible Theme', u'Song Theme']
        """
        self.bible_theme_combo_box.clear()
        self.bible_theme_combo_box.addItem('')
        self.bible_theme_combo_box.addItems(theme_list)
        find_and_set_in_combo_box(self.bible_theme_combo_box, self.bible_theme)

    def getGreyTextPalette(self, greyed):
        """
        Returns a QPalette with greyed out text as used for placeholderText.
        """
        palette = QtGui.QPalette()
        color = self.palette().color(QtGui.QPalette.Active, QtGui.QPalette.Text)
        if greyed:
            color.setAlpha(128)
        palette.setColor(QtGui.QPalette.Active, QtGui.QPalette.Text, color)
        return palette
    
    def check_is_verse_number_visible(self):
        """
        Enables / Disables verse settings dependent on is_verse_number_visible
        """
        self.new_chapters_check_box.setEnabled(self.is_verse_number_visible)
        self.display_style_label.setEnabled(self.is_verse_number_visible)
        self.display_style_combo_box.setEnabled(self.is_verse_number_visible)
<|MERGE_RESOLUTION|>--- conflicted
+++ resolved
@@ -57,14 +57,10 @@
         self.verse_display_group_box = QtGui.QGroupBox(self.left_column)
         self.verse_display_group_box.setObjectName('verse_display_group_box')
         self.verse_display_layout = QtGui.QFormLayout(self.verse_display_group_box)
-<<<<<<< HEAD
-        self.verse_display_layout.setObjectName(u'verse_display_layout')
+        self.verse_display_layout.setObjectName('verse_display_layout')
         self.is_verse_number_visible_check_box = QtGui.QCheckBox(self.verse_display_group_box)
-        self.is_verse_number_visible_check_box.setObjectName(u'is_verse_number_visible_check_box')
+        self.is_verse_number_visible_check_box.setObjectName('is_verse_number_visible_check_box')
         self.verse_display_layout.addRow(self.is_verse_number_visible_check_box)
-=======
-        self.verse_display_layout.setObjectName('verse_display_layout')
->>>>>>> 880a548e
         self.new_chapters_check_box = QtGui.QCheckBox(self.verse_display_group_box)
         self.new_chapters_check_box.setObjectName('new_chapters_check_box')
         self.verse_display_layout.addRow(self.new_chapters_check_box)
@@ -318,22 +314,14 @@
     def load(self):
         settings = Settings()
         settings.beginGroup(self.settings_section)
-<<<<<<< HEAD
-        self.is_verse_number_visible = settings.value(u'is verse number visible')
-        self.show_new_chapters = settings.value(u'display new chapter')
-        self.display_style = settings.value(u'display brackets')
-        self.layout_style = settings.value(u'verse layout style')
-        self.bible_theme = settings.value(u'bible theme')
-        self.second_bibles = settings.value(u'second bibles')
-        self.is_verse_number_visible_check_box.setChecked(self.is_verse_number_visible)
-        self.check_is_verse_number_visible()
-=======
+        self.is_verse_number_visible = settings.value('is verse number visible')
         self.show_new_chapters = settings.value('display new chapter')
         self.display_style = settings.value('display brackets')
         self.layout_style = settings.value('verse layout style')
         self.bible_theme = settings.value('bible theme')
         self.second_bibles = settings.value('second bibles')
->>>>>>> 880a548e
+        self.is_verse_number_visible_check_box.setChecked(self.is_verse_number_visible)
+        self.check_is_verse_number_visible()
         self.new_chapters_check_box.setChecked(self.show_new_chapters)
         self.display_style_combo_box.setCurrentIndex(self.display_style)
         self.layout_style_combo_box.setCurrentIndex(self.layout_style)
@@ -381,20 +369,12 @@
     def save(self):
         settings = Settings()
         settings.beginGroup(self.settings_section)
-<<<<<<< HEAD
-        settings.setValue(u'is verse number visible', self.is_verse_number_visible)
-        settings.setValue(u'display new chapter', self.show_new_chapters)
-        settings.setValue(u'display brackets', self.display_style)
-        settings.setValue(u'verse layout style', self.layout_style)
-        settings.setValue(u'second bibles', self.second_bibles)
-        settings.setValue(u'bible theme', self.bible_theme)
-=======
+        settings.setValue('is verse number visible', self.is_verse_number_visible)
         settings.setValue('display new chapter', self.show_new_chapters)
         settings.setValue('display brackets', self.display_style)
         settings.setValue('verse layout style', self.layout_style)
         settings.setValue('second bibles', self.second_bibles)
         settings.setValue('bible theme', self.bible_theme)
->>>>>>> 880a548e
         if self.verse_separator_check_box.isChecked():
             settings.setValue('verse separator', self.verse_separator_line_edit.text())
         else:
