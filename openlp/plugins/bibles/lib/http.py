# -*- coding: utf-8 -*-
# vim: autoindent shiftwidth=4 expandtab textwidth=80 tabstop=4 softtabstop=4

###############################################################################
# OpenLP - Open Source Lyrics Projection                                      #
# --------------------------------------------------------------------------- #
# Copyright (c) 2008-2011 Raoul Snyman                                        #
# Portions copyright (c) 2008-2011 Tim Bentley, Jonathan Corwin, Michael      #
# Gorven, Scott Guerrieri, Meinert Jordan, Andreas Preikschat, Christian      #
# Richter, Philip Ridout, Maikel Stuivenberg, Martin Thompson, Jon Tibble,    #
# Carsten Tinggaard, Frode Woldsund                                           #
# --------------------------------------------------------------------------- #
# This program is free software; you can redistribute it and/or modify it     #
# under the terms of the GNU General Public License as published by the Free  #
# Software Foundation; version 2 of the License.                              #
#                                                                             #
# This program is distributed in the hope that it will be useful, but WITHOUT #
# ANY WARRANTY; without even the implied warranty of MERCHANTABILITY or       #
# FITNESS FOR A PARTICULAR PURPOSE. See the GNU General Public License for    #
# more details.                                                               #
#                                                                             #
# You should have received a copy of the GNU General Public License along     #
# with this program; if not, write to the Free Software Foundation, Inc., 59  #
# Temple Place, Suite 330, Boston, MA 02111-1307 USA                          #
###############################################################################
"""
The :mod:`http` module enables OpenLP to retrieve scripture from bible
websites.
"""
import logging
import os
import re
import sqlite3
import socket
import urllib
from HTMLParser import HTMLParseError

from BeautifulSoup import BeautifulSoup, NavigableString

from openlp.core.lib import Receiver, translate
from openlp.core.utils import AppLocation, get_web_page
from openlp.plugins.bibles.lib import SearchResults
from openlp.plugins.bibles.lib.db import BibleDB, Book

log = logging.getLogger(__name__)

class HTTPBooks(object):
    """
    A wrapper class around a small SQLite database which contains the books,
    chapter counts and verse counts for the web download Bibles. This class
    contains a singleton "cursor" so that only one connection to the SQLite
    database is ever used.
    """
    cursor = None

    @staticmethod
    def get_cursor():
        """
        Return the cursor object. Instantiate one if it doesn't exist yet.
        """
        if HTTPBooks.cursor is None:
            filepath = os.path.join(
                AppLocation.get_directory(AppLocation.PluginsDir), u'bibles',
                u'resources', u'httpbooks.sqlite')
            conn = sqlite3.connect(filepath)
            HTTPBooks.cursor = conn.cursor()
        return HTTPBooks.cursor

    @staticmethod
    def run_sql(query, parameters=()):
        """
        Run an SQL query on the database, returning the results.

        ``query``
            The actual SQL query to run.

        ``parameters``
            Any variable parameters to add to the query.
        """
        cursor = HTTPBooks.get_cursor()
        cursor.execute(query, parameters)
        return cursor.fetchall()

    @staticmethod
    def get_books():
        """
        Return a list of all the books of the Bible.
        """
        books = HTTPBooks.run_sql(u'SELECT id, testament_id, name, '
                u'abbreviation, chapters FROM books ORDER BY id')
        book_list = []
        for book in books:
            book_list.append({
                u'id': book[0],
                u'testament_id': book[1],
                u'name': unicode(book[2]),
                u'abbreviation': unicode(book[3]),
                u'chapters': book[4]
            })
        return book_list

    @staticmethod
    def get_book(name):
        """
        Return a book by name or abbreviation.

        ``name``
            The name or abbreviation of the book.
        """
        if not isinstance(name, unicode):
            name = unicode(name)
        name = name.title()
        books = HTTPBooks.run_sql(u'SELECT id, testament_id, name, '
                u'abbreviation, chapters FROM books WHERE name = ? OR '
                u'abbreviation = ?', (name, name))
        if books:
            return {
                u'id': books[0][0],
                u'testament_id': books[0][1],
                u'name': unicode(books[0][2]),
                u'abbreviation': unicode(books[0][3]),
                u'chapters': books[0][4]
            }
        else:
            return None

    @staticmethod
    def get_chapter(name, chapter):
        """
        Return the chapter details for a specific chapter of a book.

        ``name``
            The name or abbreviation of a book.

        ``chapter``
            The chapter number.
        """
        if not isinstance(name, int):
            chapter = int(chapter)
        book = HTTPBooks.get_book(name)
        chapters = HTTPBooks.run_sql(u'SELECT id, book_id, chapter, '
            u'verses FROM chapters WHERE book_id = ?', (book[u'id'],))
        if chapters:
            return {
                u'id': chapters[chapter-1][0],
                u'book_id': chapters[chapter-1][1],
                u'chapter': chapters[chapter-1][2],
                u'verses': chapters[chapter-1][3]
            }
        else:
            return None

    @staticmethod
    def get_chapter_count(book):
        """
        Return the number of chapters in a book.

        ``book``
            The name or abbreviation of the book.
        """
        details = HTTPBooks.get_book(book)
        if details:
            return details[u'chapters']
        return 0

    @staticmethod
    def get_verse_count(book, chapter):
        """
        Return the number of verses in a chapter.

        ``book``
            The name or abbreviation of the book.

        ``chapter``
            The number of the chapter.
        """
        details = HTTPBooks.get_chapter(book, chapter)
        if details:
            return details[u'verses']
        return 0


class BGExtract(object):
    """
    Extract verses from BibleGateway
    """
    def __init__(self, proxyurl=None):
        log.debug(u'init %s', proxyurl)
        self.proxyurl = proxyurl
        socket.setdefaulttimeout(30)

    def get_bible_chapter(self, version, bookname, chapter):
        """
        Access and decode bibles via the BibleGateway website.

        ``version``
            The version of the bible like 31 for New International version.

        ``bookname``
            Name of the Book.

        ``chapter``
            Chapter number.
        """
        log.debug(u'get_bible_chapter %s, %s, %s', version, bookname, chapter)
        url_params = urllib.urlencode(
            {u'search': u'%s %s' % (bookname, chapter),
            u'version': u'%s' % version})
        cleaner = [(re.compile('&nbsp;|<br />|\'\+\''), lambda match: '')]
        soup = get_soup_for_bible_ref(
            u'http://www.biblegateway.com/passage/?%s' % url_params, cleaner)
        if not soup:
            return None
        Receiver.send_message(u'openlp_process_events')
        footnotes = soup.findAll(u'sup', u'footnote')
        if footnotes:
            [footnote.extract() for footnote in footnotes]
        crossrefs = soup.findAll(u'sup', u'xref')
        if crossrefs:
            [crossref.extract() for crossref in crossrefs]
        cleanup = [(re.compile('\s+'), lambda match: ' ')]
        verses = BeautifulSoup(str(soup), markupMassage=cleanup)
        content = verses.find(u'div', u'result-text-style-normal')
        if not content:
            content = verses.find(u'div', u'result-text-style-rtl-serif')
        if not content:
            log.debug(u'No content found in the BibleGateway response.')
            send_error_message(u'parse')
            return None
        verse_count = len(verses.findAll(u'sup', u'versenum'))
        found_count = 0
        verse_list = {}
        while found_count < verse_count:
            content = content.findNext(u'sup', u'versenum')
            raw_verse_num = content.next
            raw_verse_text = raw_verse_num.next
            verse_list[int(str(raw_verse_num))] = unicode(raw_verse_text)
            found_count += 1
        return SearchResults(bookname, chapter, verse_list)


class BSExtract(object):
    """
    Extract verses from Bibleserver.com
    """
    def __init__(self, proxyurl=None):
        log.debug(u'init %s', proxyurl)
        self.proxyurl = proxyurl
        socket.setdefaulttimeout(30)

    def get_bible_chapter(self, version, bookname, chapter):
        """
        Access and decode bibles via Bibleserver mobile website

        ``version``
            The version of the bible like NIV for New International Version

        ``bookname``
            Text name of bible book e.g. Genesis, 1. John, 1John or Offenbarung

        ``chapter``
            Chapter number
        """
        log.debug(u'get_bible_chapter %s,%s,%s', version, bookname, chapter)
        chapter_url = u'http://m.bibleserver.com/text/%s/%s%s' % \
            (version, bookname, chapter)
        soup = get_soup_for_bible_ref(chapter_url)
        if not soup:
            return None
        Receiver.send_message(u'openlp_process_events')
        content = soup.find(u'div', u'content').find(u'div').findAll(u'div')
        if not content:
            log.exception(u'No verses found in the Bibleserver response.')
            send_error_message(u'parse')
<<<<<<< HEAD
        finally:
            if not content:
                return None
        verse_number = re.compile(r'v(\d{1,2})(\d{3})(\d{3}) verse')
=======
            return None
        verse_number = re.compile(r'v(\d{2})(\d{3})(\d{3}) verse')
>>>>>>> 5edde179
        verses = {}
        for verse in content:
            Receiver.send_message(u'openlp_process_events')
            versenumber = int(verse_number.sub(r'\3', verse[u'class']))
            verses[versenumber] = verse.contents[1].rstrip(u'\n')
        return SearchResults(bookname, chapter, verses)


class CWExtract(object):
    """
    Extract verses from CrossWalk/BibleStudyTools
    """
    def __init__(self, proxyurl=None):
        log.debug(u'init %s', proxyurl)
        self.proxyurl = proxyurl
        socket.setdefaulttimeout(30)

    def get_bible_chapter(self, version, bookname, chapter):
        """
        Access and decode bibles via the Crosswalk website

        ``version``
            The version of the bible like niv for New International Version

        ``bookname``
            Text name of in english e.g. 'gen' for Genesis

        ``chapter``
            Chapter number
        """
        log.debug(u'get_bible_chapter %s,%s,%s', version, bookname, chapter)
        urlbookname = bookname.replace(u' ', u'-')
        chapter_url = u'http://www.biblestudytools.com/%s/%s/%s.html' % \
            (version, urlbookname.lower(), chapter)
        soup = get_soup_for_bible_ref(chapter_url)
        if not soup:
            return None
        Receiver.send_message(u'openlp_process_events')
        htmlverses = soup.findAll(u'span', u'versetext')
        if not htmlverses:
            log.debug(u'No verses found in the CrossWalk response.')
            send_error_message(u'parse')
            return None
        verses = {}
        reduce_spaces = re.compile(r'[ ]{2,}')
        fix_punctuation = re.compile(r'[ ]+([.,;])')
        for verse in htmlverses:
            Receiver.send_message(u'openlp_process_events')
            versenumber = int(verse.contents[0].contents[0])
            versetext = u''
            for part in verse.contents:
                Receiver.send_message(u'openlp_process_events')
                if isinstance(part, NavigableString):
                    versetext = versetext + part
                elif part and part.attrMap and \
                    (part.attrMap[u'class'] == u'WordsOfChrist' or \
                    part.attrMap[u'class'] == u'strongs'):
                    for subpart in part.contents:
                        Receiver.send_message(u'openlp_process_events')
                        if isinstance(subpart, NavigableString):
                            versetext = versetext + subpart
                        elif subpart and subpart.attrMap and \
                            subpart.attrMap[u'class'] == u'strongs':
                            for subsub in subpart.contents:
                                Receiver.send_message(u'openlp_process_events')
                                if isinstance(subsub, NavigableString):
                                    versetext = versetext + subsub
            Receiver.send_message(u'openlp_process_events')
            # Fix up leading and trailing spaces, multiple spaces, and spaces
            # between text and , and .
            versetext = versetext.strip(u'\n\r\t ')
            versetext = reduce_spaces.sub(u' ', versetext)
            versetext = fix_punctuation.sub(r'\1', versetext)
            verses[versenumber] = versetext
        return SearchResults(bookname, chapter, verses)


class HTTPBible(BibleDB):
    log.info(u'%s HTTPBible loaded' , __name__)

    def __init__(self, parent, **kwargs):
        """
        Finds all the bibles defined for the system
        Creates an Interface Object for each bible containing connection
        information

        Throws Exception if no Bibles are found.

        Init confirms the bible exists and stores the database path.
        """
        BibleDB.__init__(self, parent, **kwargs)
        self.download_source = kwargs[u'download_source']
        self.download_name = kwargs[u'download_name']
        # TODO: Clean up proxy stuff.  We probably want one global proxy per
        # connection type (HTTP and HTTPS) at most.
        self.proxy_server = None
        self.proxy_username = None
        self.proxy_password = None
        if u'proxy_server' in kwargs:
            self.proxy_server = kwargs[u'proxy_server']
        if u'proxy_username' in kwargs:
            self.proxy_username = kwargs[u'proxy_username']
        if u'proxy_password' in kwargs:
            self.proxy_password = kwargs[u'proxy_password']

    def do_import(self):
        """
        Run the import. This method overrides the parent class method. Returns
        ``True`` on success, ``False`` on failure.
        """
        self.wizard.importProgressBar.setMaximum(2)
        self.wizard.incrementProgressBar('Registering bible...')
        self.create_meta(u'download source', self.download_source)
        self.create_meta(u'download name', self.download_name)
        if self.proxy_server:
            self.create_meta(u'proxy server', self.proxy_server)
        if self.proxy_username:
            # Store the proxy userid.
            self.create_meta(u'proxy username', self.proxy_username)
        if self.proxy_password:
            # Store the proxy password.
            self.create_meta(u'proxy password', self.proxy_password)
        return True

    def get_verses(self, reference_list):
        """
        A reimplementation of the ``BibleDB.get_verses`` method, this one is
        specifically for web Bibles. It first checks to see if the particular
        chapter exists in the DB, and if not it pulls it from the web. If the
        chapter DOES exist, it simply pulls the verses from the DB using the
        ancestor method.

        ``reference_list``
            This is the list of references the media manager item wants. It is
            a list of tuples, with the following format::

                (book, chapter, start_verse, end_verse)

            Therefore, when you are looking for multiple items, simply break
            them up into references like this, bundle them into a list. This
            function then runs through the list, and returns an amalgamated
            list of ``Verse`` objects. For example::

                [(u'Genesis', 1, 1, 1), (u'Genesis', 2, 2, 3)]
        """
        for reference in reference_list:
            log.debug(u'Reference: %s', reference)
            book = reference[0]
            db_book = self.get_book(book)
            if not db_book:
                book_details = HTTPBooks.get_book(book)
                if not book_details:
                    Receiver.send_message(u'openlp_error_message', {
                        u'title': translate('BiblesPlugin', 'No Book Found'),
                        u'message': translate('BiblesPlugin', 'No matching '
                        'book could be found in this Bible. Check that you '
                        'have spelled the name of the book correctly.')
                    })
                    return []
                db_book = self.create_book(book_details[u'name'],
                    book_details[u'abbreviation'],
                    book_details[u'testament_id'])
            book = db_book.name
            if BibleDB.get_verse_count(self, book, reference[1]) == 0:
                Receiver.send_message(u'bibles_showprogress')
                Receiver.send_message(u'openlp_process_events')
                search_results = self.get_chapter(book, reference[1])
                if search_results and search_results.has_verselist():
                    ## We have found a book of the bible lets check to see
                    ## if it was there.  By reusing the returned book name
                    ## we get a correct book.  For example it is possible
                    ## to request ac and get Acts back.
                    bookname = search_results.book
                    Receiver.send_message(u'openlp_process_events')
                    # Check to see if book/chapter exists.
                    db_book = self.get_book(bookname)
                    self.create_chapter(db_book.id, search_results.chapter,
                        search_results.verselist)
                    Receiver.send_message(u'openlp_process_events')
                Receiver.send_message(u'bibles_hideprogress')
            Receiver.send_message(u'openlp_process_events')
        return BibleDB.get_verses(self, reference_list)

    def get_chapter(self, book, chapter):
        """
        Receive the request and call the relevant handler methods.
        """
        log.debug(u'get_chapter %s, %s', book, chapter)
        log.debug(u'source = %s', self.download_source)
        if self.download_source.lower() == u'crosswalk':
            handler = CWExtract(self.proxy_server)
        elif self.download_source.lower() == u'biblegateway':
            handler = BGExtract(self.proxy_server)
        elif self.download_source.lower() == u'bibleserver':
            handler = BSExtract(self.proxy_server)
        return handler.get_bible_chapter(self.download_name, book, chapter)

    def get_books(self):
        """
        Return the list of books.
        """
        return [Book.populate(name=book['name'])
            for book in HTTPBooks.get_books()]

    def get_chapter_count(self, book):
        """
        Return the number of chapters in a particular book.
        """
        return HTTPBooks.get_chapter_count(book)

    def get_verse_count(self, book, chapter):
        """
        Return the number of verses for the specified chapter and book.

        ``book``
            The name of the book.

        ``chapter``
            The chapter whose verses are being counted.
        """
        return HTTPBooks.get_verse_count(book, chapter)

def get_soup_for_bible_ref(reference_url, cleaner=None):
    """
    Gets a webpage and returns a parsed and optionally cleaned soup or None.

    ``reference_url``
        The URL to obtain the soup from.

    ``cleaner``
        An optional regex to use during webpage parsing.
    """
    if not reference_url:
        return None
    page = get_web_page(reference_url, True)
    if not page:
        send_error_message(u'download')
        return None
    soup = None
    try:
        if cleaner:
            soup = BeautifulSoup(page, markupMassage=cleaner)
        else:
            soup = BeautifulSoup(page)
    except HTMLParseError:
        log.exception(u'BeautifulSoup could not parse the bible page.')
    if not soup:
        send_error_message(u'parse')
        return None
    Receiver.send_message(u'openlp_process_events')
    return soup

def send_error_message(reason):
    if reason == u'download':
        Receiver.send_message(u'openlp_error_message', {
            u'title': translate('BiblePlugin.HTTPBible', 'Download Error'),
            u'message': translate('BiblePlugin.HTTPBible', 'There was a '
            'problem downloading your verse selection. Please check your '
            'Internet connection, and if this error continues to occur '
            'consider reporting a bug.')
            })
    elif reason == u'parse':
        Receiver.send_message(u'openlp_error_message', {
            u'title': translate('BiblePlugin.HTTPBible', 'Parse Error'),
            u'message': translate('BiblePlugin.HTTPBible', 'There was a '
            'problem extracting your verse selection. If this error continues '
            'to occur consider reporting a bug.')
            })<|MERGE_RESOLUTION|>--- conflicted
+++ resolved
@@ -272,15 +272,8 @@
         if not content:
             log.exception(u'No verses found in the Bibleserver response.')
             send_error_message(u'parse')
-<<<<<<< HEAD
-        finally:
-            if not content:
-                return None
+            return None
         verse_number = re.compile(r'v(\d{1,2})(\d{3})(\d{3}) verse')
-=======
-            return None
-        verse_number = re.compile(r'v(\d{2})(\d{3})(\d{3}) verse')
->>>>>>> 5edde179
         verses = {}
         for verse in content:
             Receiver.send_message(u'openlp_process_events')
