--- conflicted
+++ resolved
@@ -822,26 +822,10 @@
                                                      sword_path=self.field('sword_zip_path'),
                                                      sword_key=self.sword_zipbible_combo_box.itemData(
                                                          self.sword_zipbible_combo_box.currentIndex()))
-<<<<<<< HEAD
-        if importer.do_import(license_version):
-            self.manager.save_meta_data(license_version, license_version,
-                                        license_copyright, license_permissions, license_full_license)
-            self.manager.reload_bibles()
-            if bible_type == BibleFormat.WebDownload:
-                self.progress_label.setText(
-                    translate('BiblesPlugin.ImportWizardForm', 'Registered Bible. Please note, that verses will be '
-                              'downloaded on demand and thus an internet connection is required.'))
-            else:
-                self.progress_label.setText(WizardStrings.FinishedImport)
-        else:
-            self.progress_label.setText(translate('BiblesPlugin.ImportWizardForm', 'Your Bible import failed.'))
-            del self.manager.db_cache[importer.name]
-            delete_database(self.plugin.settings_section, importer.file)
-=======
-
         try:
             if importer.do_import(license_version) and not importer.stop_import_flag:
-                self.manager.save_meta_data(license_version, license_version, license_copyright, license_permissions)
+                self.manager.save_meta_data(license_version, license_version,
+                                            license_copyright, license_permissions, license_full_license)
                 self.manager.reload_bibles()
                 if bible_type == BibleFormat.WebDownload:
                     self.progress_label.setText(
@@ -856,5 +840,4 @@
 
         self.progress_label.setText(translate('BiblesPlugin.ImportWizardForm', 'Your Bible import failed.'))
         del self.manager.db_cache[importer.name]
-        delete_database(self.plugin.settings_section, importer.file)
->>>>>>> 60707265
+        delete_database(self.plugin.settings_section, importer.file)