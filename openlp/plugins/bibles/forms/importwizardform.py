# -*- coding: utf-8 -*-
# vim: autoindent shiftwidth=4 expandtab textwidth=80 tabstop=4 softtabstop=4

###############################################################################
# OpenLP - Open Source Lyrics Projection                                      #
# --------------------------------------------------------------------------- #
# Copyright (c) 2008-2010 Raoul Snyman                                        #
# Portions copyright (c) 2008-2010 Tim Bentley, Jonathan Corwin, Michael      #
# Gorven, Scott Guerrieri, Meinert Jordan, Andreas Preikschat, Christian      #
# Richter, Philip Ridout, Maikel Stuivenberg, Martin Thompson, Jon Tibble,    #
# Carsten Tinggaard, Frode Woldsund                                           #
# --------------------------------------------------------------------------- #
# This program is free software; you can redistribute it and/or modify it     #
# under the terms of the GNU General Public License as published by the Free  #
# Software Foundation; version 2 of the License.                              #
#                                                                             #
# This program is distributed in the hope that it will be useful, but WITHOUT #
# ANY WARRANTY; without even the implied warranty of MERCHANTABILITY or       #
# FITNESS FOR A PARTICULAR PURPOSE. See the GNU General Public License for    #
# more details.                                                               #
#                                                                             #
# You should have received a copy of the GNU General Public License along     #
# with this program; if not, write to the Free Software Foundation, Inc., 59  #
# Temple Place, Suite 330, Boston, MA 02111-1307 USA                          #
###############################################################################

import csv
import logging
import os
import os.path

from PyQt4 import QtCore, QtGui

from bibleimportwizard import Ui_BibleImportWizard
from openlp.core.lib import Receiver, SettingsManager, translate
from openlp.core.lib.db import delete_database
from openlp.core.utils import AppLocation
from openlp.plugins.bibles.lib.manager import BibleFormat

log = logging.getLogger(__name__)

class WebDownload(object):
    Unknown = -1
    Crosswalk = 0
    BibleGateway = 1

    Names = {
        0: u'Crosswalk',
        1: u'BibleGateway'
    }

    @classmethod
    def get_name(cls, name):
        return cls.Names[name]


class ImportWizardForm(QtGui.QWizard, Ui_BibleImportWizard):
    """
    This is the Bible Import Wizard, which allows easy importing of Bibles
    into OpenLP from other formats like OSIS, CSV and OpenSong.
    """
    log.info(u'BibleImportForm loaded')

    def __init__(self, parent, manager, bibleplugin):
        """
        Instantiate the wizard, and run any extra setup we need to.

        ``parent``
            The QWidget-derived parent of the wizard.

        ``manager``
            The Bible manager.

        ``bibleplugin``
            The Bible plugin.
        """
        QtGui.QWizard.__init__(self, parent)
        self.setupUi(self)
        self.registerFields()
        self.finishButton = self.button(QtGui.QWizard.FinishButton)
        self.cancelButton = self.button(QtGui.QWizard.CancelButton)
        self.manager = manager
        self.bibleplugin = bibleplugin
        self.manager.set_process_dialog(self)
        self.web_bible_list = {}
        self.loadWebBibles()
        QtCore.QObject.connect(self.LocationComboBox,
            QtCore.SIGNAL(u'currentIndexChanged(int)'),
            self.onLocationComboBoxChanged)
        QtCore.QObject.connect(self.OsisFileButton,
            QtCore.SIGNAL(u'clicked()'),
            self.onOsisFileButtonClicked)
        QtCore.QObject.connect(self.BooksFileButton,
            QtCore.SIGNAL(u'clicked()'),
            self.onBooksFileButtonClicked)
        QtCore.QObject.connect(self.CsvVersesFileButton,
            QtCore.SIGNAL(u'clicked()'),
            self.onCsvVersesFileButtonClicked)
        QtCore.QObject.connect(self.OpenSongBrowseButton,
            QtCore.SIGNAL(u'clicked()'),
            self.onOpenSongBrowseButtonClicked)
        QtCore.QObject.connect(self.cancelButton,
            QtCore.SIGNAL(u'clicked(bool)'),
            self.onCancelButtonClicked)
        QtCore.QObject.connect(self,
            QtCore.SIGNAL(u'currentIdChanged(int)'),
            self.onCurrentIdChanged)

    def exec_(self):
        """
        Run the wizard.
        """
        self.setDefaults()
        return QtGui.QWizard.exec_(self)

    def validateCurrentPage(self):
        """
        Validate the current page before moving on to the next page.
        """
        if self.currentId() == 0:
            # Welcome page
            return True
        elif self.currentId() == 1:
            # Select page
            if self.field(u'source_format').toInt()[0] == BibleFormat.OSIS:
                if self.field(u'osis_location').toString() == u'':
                    QtGui.QMessageBox.critical(self,
                        translate('BiblesPlugin.ImportWizardForm',
                        'Invalid Bible Location'),
                        translate('BiblesPlugin.ImportWizardForm',
                        'You need to specify a file to import your '
                        'Bible from.'))
                    self.OSISLocationEdit.setFocus()
                    return False
            elif self.field(u'source_format').toInt()[0] == BibleFormat.CSV:
                if self.field(u'csv_booksfile').toString() == u'':
                    QtGui.QMessageBox.critical(self,
                        translate('BiblesPlugin.ImportWizardForm',
                        'Invalid Books File'),
                        translate('BiblesPlugin.ImportWizardForm',
                        'You need to specify a file with books of '
                        'the Bible to use in the import.'))
                    self.BooksLocationEdit.setFocus()
                    return False
                elif self.field(u'csv_versefile').toString() == u'':
                    QtGui.QMessageBox.critical(self,
                        translate('BiblesPlugin.ImportWizardForm',
                        'Invalid Verse File'),
                        translate('BiblesPlugin.ImportWizardForm',
                        'You need to specify a file of Bible '
                        'verses to import.'))
                    self.CsvVerseLocationEdit.setFocus()
                    return False
            elif self.field(u'source_format').toInt()[0] == \
                BibleFormat.OpenSong:
                if self.field(u'opensong_file').toString() == u'':
                    QtGui.QMessageBox.critical(self,
                        translate('BiblesPlugin.ImportWizardForm',
                        'Invalid OpenSong Bible'),
                        translate('BiblesPlugin.ImportWizardForm',
                        'You need to specify an OpenSong Bible '
                        'file to import.'))
                    self.OpenSongFileEdit.setFocus()
                    return False
            return True
        elif self.currentId() == 2:
            # License details
            license_version = unicode(self.field(u'license_version').toString())
            license_copyright = \
                unicode(self.field(u'license_copyright').toString())
            if license_version == u'':
                QtGui.QMessageBox.critical(self,
                    translate('BiblesPlugin.ImportWizardForm',
                    'Empty Version Name'),
                    translate('BiblesPlugin.ImportWizardForm',
                    'You need to specify a version name for your Bible.'))
                self.VersionNameEdit.setFocus()
                return False
            elif license_copyright == u'':
                QtGui.QMessageBox.critical(self,
                    translate('BiblesPlugin.ImportWizardForm',
                    'Empty Copyright'),
                    translate('BiblesPlugin.ImportWizardForm',
<<<<<<< HEAD
                    'You need to set a copyright for your Bible! '
                    'Bibles in the Public Domain need to be marked as such.'))
=======
                        'You need to set a copyright for your Bible. '
                        'Bibles in the Public Domain need to be marked as '
                        'such.'))
>>>>>>> 9539e0fb
                self.CopyrightEdit.setFocus()
                return False
            elif self.manager.exists(license_version):
                QtGui.QMessageBox.critical(self,
                    translate('BiblesPlugin.ImportWizardForm', 'Bible Exists'),
                    translate('BiblesPlugin.ImportWizardForm',
<<<<<<< HEAD
                    'This Bible already exists! Please import '
                    'a different Bible or first delete the existing one.'))
=======
                        'Bible Exists'),
                    translate('BiblesPlugin.ImportWizardForm',
                        'This Bible already exists. Please import '
                        'a different Bible or first delete the existing one.'))
>>>>>>> 9539e0fb
                self.VersionNameEdit.setFocus()
                return False
            return True
        if self.currentId() == 3:
            # Progress page
            return True

    def onLocationComboBoxChanged(self, index):
        """
        Setup the list of Bibles when you select a different source on the web
        download page.

        ``index``
            The index of the combo box.
        """
        self.BibleComboBox.clear()
        for bible in self.web_bible_list[index].keys():
            self.BibleComboBox.addItem(unicode(
                translate('BiblesPlugin.ImportWizardForm', bible)))

    def onOsisFileButtonClicked(self):
        """
        Show the file open dialog for the OSIS file.
        """
        self.getFileName(
            translate('BiblesPlugin.ImportWizardForm', 'Open OSIS File'),
            self.OSISLocationEdit)

    def onBooksFileButtonClicked(self):
        """
        Show the file open dialog for the books CSV file.
        """
        self.getFileName(
            translate('BiblesPlugin.ImportWizardForm', 'Open Books CSV File'),
            self.BooksLocationEdit)

    def onCsvVersesFileButtonClicked(self):
        """
        Show the file open dialog for the verses CSV file.
        """
        self.getFileName(translate('BiblesPlugin.ImportWizardForm',
            'Open Verses CSV File'), self.CsvVerseLocationEdit)

    def onOpenSongBrowseButtonClicked(self):
        """
        Show the file open dialog for the OpenSong file.
        """
        self.getFileName(
            translate('BiblesPlugin.ImportWizardForm', 'Open OpenSong Bible'),
            self.OpenSongFileEdit)

    def onCancelButtonClicked(self, checked):
        """
        Stop the import on pressing the cancel button.
        """
        log.debug('Cancel button pressed!')
        if self.currentId() == 3:
            Receiver.send_message(u'bibles_stop_import')

    def onCurrentIdChanged(self, pageId):
        if pageId == 3:
            self.preImport()
            self.performImport()
            self.postImport()

    def registerFields(self):
        self.SelectPage.registerField(
            u'source_format', self.FormatComboBox)
        self.SelectPage.registerField(
            u'osis_location', self.OSISLocationEdit)
        self.SelectPage.registerField(
            u'csv_booksfile', self.BooksLocationEdit)
        self.SelectPage.registerField(
            u'csv_versefile', self.CsvVerseLocationEdit)
        self.SelectPage.registerField(
            u'opensong_file', self.OpenSongFileEdit)
        self.SelectPage.registerField(
            u'web_location', self.LocationComboBox)
        self.SelectPage.registerField(
            u'web_biblename', self.BibleComboBox)
        self.SelectPage.registerField(
            u'proxy_server', self.AddressEdit)
        self.SelectPage.registerField(
            u'proxy_username', self.UsernameEdit)
        self.SelectPage.registerField(
            u'proxy_password', self.PasswordEdit)
        self.LicenseDetailsPage.registerField(
            u'license_version', self.VersionNameEdit)
        self.LicenseDetailsPage.registerField(
            u'license_copyright', self.CopyrightEdit)
        self.LicenseDetailsPage.registerField(
            u'license_permission', self.PermissionEdit)

    def setDefaults(self):
        settings = QtCore.QSettings()
        settings.beginGroup(self.bibleplugin.settingsSection)
        self.setField(u'source_format', QtCore.QVariant(0))
        self.setField(u'osis_location', QtCore.QVariant(''))
        self.setField(u'csv_booksfile', QtCore.QVariant(''))
        self.setField(u'csv_versefile', QtCore.QVariant(''))
        self.setField(u'opensong_file', QtCore.QVariant(''))
        self.setField(u'web_location', QtCore.QVariant(WebDownload.Crosswalk))
        self.setField(u'web_biblename',
            QtCore.QVariant(self.BibleComboBox.currentIndex()))
        self.setField(u'proxy_server',
            settings.value(u'proxy address', QtCore.QVariant(u'')))
        self.setField(u'proxy_username',
            settings.value(u'proxy username', QtCore.QVariant(u'')))
        self.setField(u'proxy_password',
            settings.value(u'proxy password', QtCore.QVariant(u'')))
        self.setField(u'license_version',
            QtCore.QVariant(self.VersionNameEdit.text()))
        self.setField(u'license_copyright',
            QtCore.QVariant(self.CopyrightEdit.text()))
        self.setField(u'license_permission',
            QtCore.QVariant(self.PermissionEdit.text()))
        self.onLocationComboBoxChanged(WebDownload.Crosswalk)
        settings.endGroup()

    def loadWebBibles(self):
        """
        Load the list of Crosswalk and BibleGateway bibles.
        """
        #Load and store Crosswalk Bibles
        filepath = AppLocation.get_directory(AppLocation.PluginsDir)
        filepath = os.path.join(filepath, u'bibles', u'resources')
        books_file = None
        try:
            self.web_bible_list[WebDownload.Crosswalk] = {}
            books_file = open(
                os.path.join(filepath, u'crosswalkbooks.csv'), 'r')
            dialect = csv.Sniffer().sniff(books_file.read(1024))
            books_file.seek(0)
            books_reader = csv.reader(books_file, dialect)
            for line in books_reader:
                ver = line[0]
                name = line[1]
                if not isinstance(ver, unicode):
                    ver = unicode(ver, u'utf8')
                if not isinstance(name, unicode):
                    name = unicode(name, u'utf8')
                self.web_bible_list[WebDownload.Crosswalk][ver] = name.strip()
        except IOError:
            log.exception(u'Crosswalk resources missing')
        finally:
            if books_file:
                books_file.close()
        #Load and store BibleGateway Bibles
        books_file = None
        try:
            self.web_bible_list[WebDownload.BibleGateway] = {}
            books_file = open(os.path.join(filepath, u'biblegateway.csv'), 'r')
            dialect = csv.Sniffer().sniff(books_file.read(1024))
            books_file.seek(0)
            books_reader = csv.reader(books_file, dialect)
            for line in books_reader:
                ver = line[0]
                name = line[1]
                if not isinstance(ver, unicode):
                    ver = unicode(ver, u'utf8')
                if not isinstance(name, unicode):
                    name = unicode(name, u'utf8')
                self.web_bible_list[WebDownload.BibleGateway][ver] = \
                    name.strip()
        except IOError:
            log.exception(u'Biblegateway resources missing')
        finally:
            if books_file:
                books_file.close()

    def getFileName(self, title, editbox):
        filename = QtGui.QFileDialog.getOpenFileName(self, title,
            SettingsManager.get_last_dir(self.bibleplugin.settingsSection, 1))
        if filename:
            editbox.setText(filename)
            SettingsManager.set_last_dir(
                self.bibleplugin.settingsSection, filename, 1)

    def incrementProgressBar(self, status_text):
        log.debug(u'IncrementBar %s', status_text)
        self.ImportProgressLabel.setText(status_text)
        self.ImportProgressBar.setValue(self.ImportProgressBar.value() + 1)
        Receiver.send_message(u'openlp_process_events')

    def preImport(self):
        self.finishButton.setVisible(False)
        self.ImportProgressBar.setMinimum(0)
        self.ImportProgressBar.setMaximum(1188)
        self.ImportProgressBar.setValue(0)
        self.ImportProgressLabel.setText(
            translate('BiblesPlugin.ImportWizardForm', 'Starting import...'))
        Receiver.send_message(u'openlp_process_events')

    def performImport(self):
        bible_type = self.field(u'source_format').toInt()[0]
        license_version = unicode(self.field(u'license_version').toString())
        license_copyright = unicode(self.field(u'license_copyright').toString())
        license_permission = \
            unicode(self.field(u'license_permission').toString())
        importer = None
        if bible_type == BibleFormat.OSIS:
            # Import an OSIS bible
            importer = self.manager.import_bible(BibleFormat.OSIS,
                name=license_version,
                filename=unicode(self.field(u'osis_location').toString())
            )
        elif bible_type == BibleFormat.CSV:
            # Import a CSV bible
            importer = self.manager.import_bible(BibleFormat.CSV,
                name=license_version,
                booksfile=unicode(self.field(u'csv_booksfile').toString()),
                versefile=unicode(self.field(u'csv_versefile').toString())
            )
        elif bible_type == BibleFormat.OpenSong:
            # Import an OpenSong bible
            importer = self.manager.import_bible(BibleFormat.OpenSong,
                name=license_version,
                filename=unicode(self.field(u'opensong_file').toString())
            )
        elif bible_type == BibleFormat.WebDownload:
            # Import a bible from the web
            self.ImportProgressBar.setMaximum(1)
            download_location = self.field(u'web_location').toInt()[0]
            bible_version = unicode(self.BibleComboBox.currentText())
            if download_location == WebDownload.Crosswalk:
                bible = \
                    self.web_bible_list[WebDownload.Crosswalk][bible_version]
            elif download_location == WebDownload.BibleGateway:
                bible = \
                    self.web_bible_list[WebDownload.BibleGateway][bible_version]
            importer = self.manager.import_bible(
                BibleFormat.WebDownload,
                name=license_version,
                download_source=WebDownload.get_name(download_location),
                download_name=bible,
                proxy_server=unicode(self.field(u'proxy_server').toString()),
                proxy_username=\
                    unicode(self.field(u'proxy_username').toString()),
                proxy_password=unicode(self.field(u'proxy_password').toString())
            )
        if importer.do_import():
            self.manager.save_meta_data(license_version, license_version,
                license_copyright, license_permission)
            self.manager.reload_bibles()
            self.ImportProgressLabel.setText(
                translate('BiblesPlugin.ImportWizardForm', 'Finished import.'))
        else:
            self.ImportProgressLabel.setText(
                translate('BiblesPlugin.ImportWizardForm',
                'Your Bible import failed.'))
            delete_database(self.bibleplugin.settingsSection, importer.file)

    def postImport(self):
        self.ImportProgressBar.setValue(self.ImportProgressBar.maximum())
        self.finishButton.setVisible(True)
        self.cancelButton.setVisible(False)
        Receiver.send_message(u'openlp_process_events')<|MERGE_RESOLUTION|>--- conflicted
+++ resolved
@@ -181,29 +181,16 @@
                     translate('BiblesPlugin.ImportWizardForm',
                     'Empty Copyright'),
                     translate('BiblesPlugin.ImportWizardForm',
-<<<<<<< HEAD
-                    'You need to set a copyright for your Bible! '
+                    'You need to set a copyright for your Bible. '
                     'Bibles in the Public Domain need to be marked as such.'))
-=======
-                        'You need to set a copyright for your Bible. '
-                        'Bibles in the Public Domain need to be marked as '
-                        'such.'))
->>>>>>> 9539e0fb
                 self.CopyrightEdit.setFocus()
                 return False
             elif self.manager.exists(license_version):
                 QtGui.QMessageBox.critical(self,
                     translate('BiblesPlugin.ImportWizardForm', 'Bible Exists'),
                     translate('BiblesPlugin.ImportWizardForm',
-<<<<<<< HEAD
-                    'This Bible already exists! Please import '
+                    'This Bible already exists. Please import '
                     'a different Bible or first delete the existing one.'))
-=======
-                        'Bible Exists'),
-                    translate('BiblesPlugin.ImportWizardForm',
-                        'This Bible already exists. Please import '
-                        'a different Bible or first delete the existing one.'))
->>>>>>> 9539e0fb
                 self.VersionNameEdit.setFocus()
                 return False
             return True
