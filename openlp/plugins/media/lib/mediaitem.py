# -*- coding: utf-8 -*-
# vim: autoindent shiftwidth=4 expandtab textwidth=80 tabstop=4 softtabstop=4

###############################################################################
# OpenLP - Open Source Lyrics Projection                                      #
# --------------------------------------------------------------------------- #
# Copyright (c) 2008-2009 Raoul Snyman                                        #
# Portions copyright (c) 2008-2009 Martin Thompson, Tim Bentley, Carsten      #
# Tinggaard, Jon Tibble, Jonathan Corwin, Maikel Stuivenberg, Scott Guerrieri #
# --------------------------------------------------------------------------- #
# This program is free software; you can redistribute it and/or modify it     #
# under the terms of the GNU General Public License as published by the Free  #
# Software Foundation; version 2 of the License.                              #
#                                                                             #
# This program is distributed in the hope that it will be useful, but WITHOUT #
# ANY WARRANTY; without even the implied warranty of MERCHANTABILITY or       #
# FITNESS FOR A PARTICULAR PURPOSE. See the GNU General Public License for    #
# more details.                                                               #
#                                                                             #
# You should have received a copy of the GNU General Public License along     #
# with this program; if not, write to the Free Software Foundation, Inc., 59  #
# Temple Place, Suite 330, Boston, MA 02111-1307 USA                          #
###############################################################################

import logging
import os

from PyQt4 import QtCore, QtGui

from openlp.core.lib import MediaManagerItem, BaseListWithDnD, buildIcon

class MediaListView(BaseListWithDnD):
    def __init__(self, parent=None):
        self.PluginName = u'Media'
        BaseListWithDnD.__init__(self, parent)

class MediaMediaItem(MediaManagerItem):
    """
    This is the custom media manager item for Media Slides.
    """
    global log
    log = logging.getLogger(u'MediaMediaItem')
    log.info(u'Media Media Item loaded')

    def __init__(self, parent, icon, title):
        self.PluginNameShort = u'Media'
        self.IconPath = u'images/image'
<<<<<<< HEAD
        self.ConfigSection = u'media'
        # this next is a class, not an instance of a class - it will
        # be instanced by the base MediaManagerItem
        self.ListViewWithDnD_class = MediaListView
        self.ServiceItemIconName = u':/media/media_video.png'
=======
        self.ConfigSection = title
        self.OnNewFileMasks = \
            u'Videos (*.avi *.mpeg *.mpg *.mp4);;Audio (*.ogg *.mp3 *.wma);;All files (*)'
        # this next is a class, not an instance of a class - it will
        # be instanced by the base MediaManagerItem
        self.ListViewWithDnD_class = MediaListView
>>>>>>> a96dda59
        self.PreviewFunction = self.video_get_preview
        MediaManagerItem.__init__(self, parent, icon, title)
        self.MainDisplay = self.parent.live_controller.parent.mainDisplay

    def initPluginNameVisible(self):
        self.PluginNameVisible = self.trUtf8(u'Media')

    def retranslateUi(self):
        self.OnNewPrompt = self.trUtf8(u'Select Media')

    def reTranslateUI(self):
        self.OnNewPrompt = self.trUtf8(u'Select Media')
        self.OnNewFileMasks = self.trUtf8(u'Videos (*.avi *.mpeg *.mpg'
            '*.mp4);;Audio (*.ogg *.mp3 *.wma);;All files (*)')

    def requiredIcons(self):
        MediaManagerItem.requiredIcons(self)
        self.hasFileIcon = True
        self.hasNewIcon = False
        self.hasEditIcon = False

<<<<<<< HEAD
    def video_get_preview(self):
        #
=======
    def video_get_preview(self, filename):
>>>>>>> a96dda59
        # For now cross platform is an icon.  Phonon does not support
        # individual frame access (yet?) and GStreamer is not available
        # on Windows
        return QtGui.QPixmap(u':/media/media_video.png').toImage()

    def generateSlideData(self, service_item):
        items = self.ListView.selectedIndexes()
        if len(items) > 1:
            return False
        service_item.title = self.trUtf8(u'Media')
        for item in items:
            bitem = self.ListView.item(item.row())
            filename = unicode((bitem.data(QtCore.Qt.UserRole)).toString())
            frame = u':/media/media_video.png'
            (path, name) = os.path.split(filename)
            #service_item.add_from_image(path, name, frame)
            print path
            print name
            service_item.add_from_media(path, name, frame)
        return True

    def onPreviewClick(self):
        log.debug(u'Media Preview Button pressed')
        items = self.ListView.selectedIndexes()
        for item in items:
            baseItem = self.ListView.item(item.row())
            itemText = unicode(baseItem.data(QtCore.Qt.UserRole).toString())
            print itemText

    def onLiveClick(self):
        log.debug(u'Media Live Button pressed')
        items = self.ListView.selectedIndexes()
        if len(items) > 0:
            firstPass = True
            for item in items:
                baseItem = self.ListView.item(item.row())
                filename = unicode(baseItem.data(QtCore.Qt.UserRole).toString())
                if firstPass:
                    self.MainDisplay.queueMedia(filename, firstPass)
                    firstPass = False
                else:
                    self.MainDisplay.queueMedia(filename, firstPass)
        self.MainDisplay.playMedia()

    def initialise(self):
        self.ListView.setSelectionMode(
            QtGui.QAbstractItemView.ExtendedSelection)
        self.ListView.setIconSize(QtCore.QSize(88,50))
        self.loadList(self.parent.config.load_list(self.ConfigSection))

    def onDeleteClick(self):
        item = self.ListView.currentItem()
        if item is not None:
            row = self.ListView.row(item)
            self.ListView.takeItem(row)
            self.parent.config.set_list(
                self.ConfigSection, self.getFileList())

    def loadList(self, list):
        for file in list:
            (path, filename) = os.path.split(unicode(file))
            item_name = QtGui.QListWidgetItem(filename)
            img = self.video_get_preview()
            item_name.setIcon(buildIcon(img))
            item_name.setData(QtCore.Qt.UserRole, QtCore.QVariant(file))
            self.ListView.addItem(item_name)<|MERGE_RESOLUTION|>--- conflicted
+++ resolved
@@ -45,20 +45,12 @@
     def __init__(self, parent, icon, title):
         self.PluginNameShort = u'Media'
         self.IconPath = u'images/image'
-<<<<<<< HEAD
         self.ConfigSection = u'media'
+        self.ConfigSection = title
         # this next is a class, not an instance of a class - it will
         # be instanced by the base MediaManagerItem
         self.ListViewWithDnD_class = MediaListView
         self.ServiceItemIconName = u':/media/media_video.png'
-=======
-        self.ConfigSection = title
-        self.OnNewFileMasks = \
-            u'Videos (*.avi *.mpeg *.mpg *.mp4);;Audio (*.ogg *.mp3 *.wma);;All files (*)'
-        # this next is a class, not an instance of a class - it will
-        # be instanced by the base MediaManagerItem
-        self.ListViewWithDnD_class = MediaListView
->>>>>>> a96dda59
         self.PreviewFunction = self.video_get_preview
         MediaManagerItem.__init__(self, parent, icon, title)
         self.MainDisplay = self.parent.live_controller.parent.mainDisplay
@@ -80,12 +72,7 @@
         self.hasNewIcon = False
         self.hasEditIcon = False
 
-<<<<<<< HEAD
     def video_get_preview(self):
-        #
-=======
-    def video_get_preview(self, filename):
->>>>>>> a96dda59
         # For now cross platform is an icon.  Phonon does not support
         # individual frame access (yet?) and GStreamer is not available
         # on Windows
