# -*- coding: utf-8 -*-
# vim: autoindent shiftwidth=4 expandtab textwidth=120 tabstop=4 softtabstop=4

###############################################################################
# OpenLP - Open Source Lyrics Projection                                      #
# --------------------------------------------------------------------------- #
# Copyright (c) 2008-2012 Raoul Snyman                                        #
# Portions copyright (c) 2008-2012 Tim Bentley, Gerald Britton, Jonathan      #
# Corwin, Samuel Findlay, Michael Gorven, Scott Guerrieri, Matthias Hub,      #
# Meinert Jordan, Armin Köhler, Erik Lundin, Edwin Lunando, Brian T. Meyer.   #
# Joshua Miller, Stevan Pettit, Andreas Preikschat, Mattias Põldaru,          #
# Christian Richter, Philip Ridout, Simon Scudder, Jeffrey Smith,             #
# Maikel Stuivenberg, Martin Thompson, Jon Tibble, Dave Warnock,              #
# Frode Woldsund, Martin Zibricky, Patrick Zimmermann                         #
# --------------------------------------------------------------------------- #
# This program is free software; you can redistribute it and/or modify it     #
# under the terms of the GNU General Public License as published by the Free  #
# Software Foundation; version 2 of the License.                              #
#                                                                             #
# This program is distributed in the hope that it will be useful, but WITHOUT #
# ANY WARRANTY; without even the implied warranty of MERCHANTABILITY or       #
# FITNESS FOR A PARTICULAR PURPOSE. See the GNU General Public License for    #
# more details.                                                               #
#                                                                             #
# You should have received a copy of the GNU General Public License along     #
# with this program; if not, write to the Free Software Foundation, Inc., 59  #
# Temple Place, Suite 330, Boston, MA 02111-1307 USA                          #
###############################################################################

import logging
import os

from PyQt4 import QtCore, QtGui

from openlp.core.lib import MediaManagerItem, build_icon, ItemCapabilities, SettingsManager, translate, \
<<<<<<< HEAD
    check_item_selected, Receiver, MediaType, ServiceItem, ServiceItemContext, check_directory_exists
=======
    check_item_selected, Receiver, MediaType, ServiceItem, build_html, ServiceItemContext
>>>>>>> 9d45c724
from openlp.core.lib.settings import Settings
from openlp.core.lib.ui import UiStrings, critical_error_message_box, create_horizontal_adjusting_combo_box
from openlp.core.ui import DisplayController, Display, DisplayControllerType
from openlp.core.ui.media import get_media_players, set_media_players
from openlp.core.utils import AppLocation, locale_compare

log = logging.getLogger(__name__)

CLAPPERBOARD = u':/media/slidecontroller_multimedia.png'
VIDEO = build_icon(QtGui.QImage(u':/media/media_video.png'))
AUDIO = build_icon(QtGui.QImage(u':/media/media_audio.png'))
DVDICON = build_icon(QtGui.QImage(u':/media/media_video.png'))
ERROR = build_icon(QtGui.QImage(u':/general/general_delete.png'))

class MediaMediaItem(MediaManagerItem):
    """
    This is the custom media manager item for Media Slides.
    """
    log.info(u'%s MediaMediaItem loaded', __name__)

    def __init__(self, parent, plugin, icon):
        self.iconPath = u'images/image'
        self.background = False
        self.automatic = u''
        MediaManagerItem.__init__(self, parent, plugin, icon)
        self.singleServiceItem = False
        self.hasSearch = True
        self.mediaObject = None
        self.displayController = DisplayController(parent)
        self.displayController.controllerLayout = QtGui.QVBoxLayout()
        self.plugin.mediaController.register_controller(self.displayController)
        self.plugin.mediaController.set_controls_visible(self.displayController, False)
        self.displayController.previewDisplay = Display(self.displayController, False, self.displayController)
        self.displayController.previewDisplay.hide()
        self.displayController.previewDisplay.setGeometry(QtCore.QRect(0, 0, 300, 300))
        self.displayController.previewDisplay.screen = {u'size':self.displayController.previewDisplay.geometry()}
        self.displayController.previewDisplay.setup()
        self.plugin.mediaController.setup_display(self.displayController.previewDisplay, False)
        QtCore.QObject.connect(Receiver.get_receiver(),
            QtCore.SIGNAL(u'video_background_replaced'), self.videobackgroundReplaced)
        QtCore.QObject.connect(Receiver.get_receiver(), QtCore.SIGNAL(u'mediaitem_media_rebuild'), self.rebuild_players)
<<<<<<< HEAD
        QtCore.QObject.connect(Receiver.get_receiver(),
            QtCore.SIGNAL(u'config_screen_changed'), self.displaySetup)
=======
        QtCore.QObject.connect(Receiver.get_receiver(), QtCore.SIGNAL(u'config_screen_changed'), self.displaySetup)
>>>>>>> 9d45c724
        # Allow DnD from the desktop
        self.listView.activateDnD()

    def retranslateUi(self):
        self.onNewPrompt = translate('MediaPlugin.MediaItem', 'Select Media')
        self.replaceAction.setText(UiStrings().ReplaceBG)
        self.replaceAction.setToolTip(UiStrings().ReplaceLiveBG)
        self.resetAction.setText(UiStrings().ResetBG)
        self.resetAction.setToolTip(UiStrings().ResetLiveBG)
        self.automatic = UiStrings().Automatic
        self.displayTypeLabel.setText(translate('MediaPlugin.MediaItem', 'Use Player:'))
        self.rebuild_players()

    def requiredIcons(self):
        MediaManagerItem.requiredIcons(self)
        self.hasFileIcon = True
        self.hasNewIcon = False
        self.hasEditIcon = False

    def addListViewToToolBar(self):
        MediaManagerItem.addListViewToToolBar(self)
        self.listView.addAction(self.replaceAction)

    def addEndHeaderBar(self):
        # Replace backgrounds do not work at present so remove functionality.
<<<<<<< HEAD
        self.replaceAction = self.toolbar.addToolbarAction(u'replaceAction',
            icon=u':/slides/slide_blank.png', triggers=self.onReplaceClick)
        self.resetAction = self.toolbar.addToolbarAction(u'resetAction',
            icon=u':/system/system_close.png', visible=False, triggers=self.onResetClick)
=======
        self.replaceAction = self.toolbar.addToolbarAction(u'replaceAction', icon=u':/slides/slide_blank.png',
            triggers=self.onReplaceClick)
        self.resetAction = self.toolbar.addToolbarAction(u'resetAction', icon=u':/system/system_close.png',
            visible=False, triggers=self.onResetClick)
>>>>>>> 9d45c724
        self.mediaWidget = QtGui.QWidget(self)
        self.mediaWidget.setObjectName(u'mediaWidget')
        self.displayLayout = QtGui.QFormLayout(self.mediaWidget)
        self.displayLayout.setMargin(self.displayLayout.spacing())
        self.displayLayout.setObjectName(u'displayLayout')
        self.displayTypeLabel = QtGui.QLabel(self.mediaWidget)
        self.displayTypeLabel.setObjectName(u'displayTypeLabel')
        self.displayTypeComboBox = create_horizontal_adjusting_combo_box(self.mediaWidget, u'displayTypeComboBox')
        self.displayTypeLabel.setBuddy(self.displayTypeComboBox)
        self.displayLayout.addRow(self.displayTypeLabel, self.displayTypeComboBox)
        # Add the Media widget to the page layout
        self.pageLayout.addWidget(self.mediaWidget)
<<<<<<< HEAD
        QtCore.QObject.connect(self.displayTypeComboBox,
            QtCore.SIGNAL(u'currentIndexChanged (int)'), self.overridePlayerChanged)
=======
        QtCore.QObject.connect(self.displayTypeComboBox, QtCore.SIGNAL(u'currentIndexChanged (int)'),
            self.overridePlayerChanged)
>>>>>>> 9d45c724

    def overridePlayerChanged(self, index):
        player = get_media_players()[0]
        if index == 0:
            set_media_players(player)
        else:
            set_media_players(player, player[index-1])

    def onResetClick(self):
        """
        Called to reset the Live background with the media selected,
        """
        self.plugin.liveController.mediaController.media_reset(self.plugin.liveController)
        self.resetAction.setVisible(False)

    def videobackgroundReplaced(self):
        """
        Triggered by main display on change of serviceitem.
        """
        self.resetAction.setVisible(False)

    def onReplaceClick(self):
        """
        Called to replace Live background with the media selected.
        """
        if check_item_selected(self.listView,
                translate('MediaPlugin.MediaItem', 'You must select a media file to replace the background with.')):
            item = self.listView.currentItem()
            filename = unicode(item.data(QtCore.Qt.UserRole).toString())
            if os.path.exists(filename):
                service_item = ServiceItem()
                service_item.title = u'webkit'
                service_item.shortname = service_item.title
                (path, name) = os.path.split(filename)
                service_item.add_from_command(path, name,CLAPPERBOARD)
<<<<<<< HEAD
                if self.plugin.liveController.mediaController.video(
                        DisplayControllerType.Live, service_item,videoBehindText=True):
=======
                if self.plugin.liveController.mediaController.video(DisplayControllerType.Live, service_item,
                        videoBehindText=True):
>>>>>>> 9d45c724
                    self.resetAction.setVisible(True)
                else:
                    critical_error_message_box(UiStrings().LiveBGError,
                        translate('MediaPlugin.MediaItem', 'There was no display item to amend.'))
            else:
<<<<<<< HEAD
                critical_error_message_box(UiStrings().LiveBGError, unicode(translate('MediaPlugin.MediaItem',
=======
                critical_error_message_box(UiStrings().LiveBGError,
                    unicode(translate('MediaPlugin.MediaItem',
>>>>>>> 9d45c724
                    'There was a problem replacing your background, the media file "%s" no longer exists.')) % filename)

    def generateSlideData(self, service_item, item=None, xmlVersion=False, remote=False,
            context=ServiceItemContext.Live):
        if item is None:
            item = self.listView.currentItem()
            if item is None:
                return False
        filename = unicode(item.data(QtCore.Qt.UserRole).toString())
        if not os.path.exists(filename):
            if not remote:
                # File is no longer present
<<<<<<< HEAD
                critical_error_message_box(translate('MediaPlugin.MediaItem', 'Missing Media File'),
=======
                critical_error_message_box(
                    translate('MediaPlugin.MediaItem', 'Missing Media File'),
>>>>>>> 9d45c724
                    unicode(translate('MediaPlugin.MediaItem', 'The file %s no longer exists.')) % filename)
            return False
        service_item.title = unicode(self.displayTypeComboBox.currentText())
        service_item.shortname = service_item.title
        (path, name) = os.path.split(filename)
        service_item.add_from_command(path, name, CLAPPERBOARD)
        # Only get start and end times if going to a service
        if context == ServiceItemContext.Service:
            # Start media and obtain the length
            if not self.plugin.mediaController.media_length(service_item):
                return False
        service_item.add_capability(ItemCapabilities.CanAutoStartForLive)
        service_item.add_capability(ItemCapabilities.RequiresMedia)
        service_item.add_capability(ItemCapabilities.HasDetailedTitleDisplay)
        if Settings().value(self.settingsSection + u'/media auto start',
                QtCore.QVariant(QtCore.Qt.Unchecked)).toInt()[0] == QtCore.Qt.Checked:
            service_item.will_auto_start = True
            # force a non-existent theme
        service_item.theme = -1
        return True

    def initialise(self):
        self.listView.clear()
        self.listView.setIconSize(QtCore.QSize(88, 50))
        self.servicePath = os.path.join(
            AppLocation.get_section_data_path(self.settingsSection),
            u'thumbnails')
        check_directory_exists(self.servicePath)
        self.loadList(SettingsManager.load_list(self.settingsSection, u'media'))
        self.populateDisplayTypes()

    def rebuild_players(self):
        """
        Rebuild the tab in the media manager when changes are made in
        the settings
        """
        self.populateDisplayTypes()
        self.onNewFileMasks = unicode(translate('MediaPlugin.MediaItem', 'Videos (%s);;Audio (%s);;%s (*)')) % (
            u' '.join(self.plugin.mediaController.video_extensions_list),
            u' '.join(self.plugin.mediaController.audio_extensions_list), UiStrings().AllFiles)

    def displaySetup(self):
        self.plugin.mediaController.setup_display(self.displayController.previewDisplay, False)

    def populateDisplayTypes(self):
        """
        Load the combobox with the enabled media players,
        allowing user to select a specific player if settings allow
        """
        # block signals to avoid unnecessary overridePlayerChanged Signals
        # while combo box creation
        self.displayTypeComboBox.blockSignals(True)
        self.displayTypeComboBox.clear()
        usedPlayers, overridePlayer = get_media_players()
        mediaPlayers = self.plugin.mediaController.mediaPlayers
        currentIndex = 0
        for player in usedPlayers:
            # load the drop down selection
            self.displayTypeComboBox.addItem(mediaPlayers[player].original_name)
            if overridePlayer == player:
                currentIndex = len(self.displayTypeComboBox)
        if self.displayTypeComboBox.count() > 1:
            self.displayTypeComboBox.insertItem(0, self.automatic)
            self.displayTypeComboBox.setCurrentIndex(currentIndex)
        if overridePlayer:
            self.mediaWidget.show()
        else:
            self.mediaWidget.hide()
        self.displayTypeComboBox.blockSignals(False)

    def onDeleteClick(self):
        """
        Remove a media item from the list.
        """
        if check_item_selected(self.listView, translate('MediaPlugin.MediaItem',
                'You must select a media file to delete.')):
            row_list = [item.row() for item in self.listView.selectedIndexes()]
            row_list.sort(reverse=True)
            for row in row_list:
                self.listView.takeItem(row)
            SettingsManager.set_list(self.settingsSection, u'media', self.getFileList())

    def loadList(self, media):
        # Sort the media by its filename considering language specific
        # characters.
        media.sort(cmp=locale_compare, key=lambda filename: os.path.split(unicode(filename))[1])
        for track in media:
            track_info = QtCore.QFileInfo(track)
            if not os.path.exists(track):
                filename = os.path.split(unicode(track))[1]
                item_name = QtGui.QListWidgetItem(filename)
                item_name.setIcon(ERROR)
                item_name.setData(QtCore.Qt.UserRole, QtCore.QVariant(track))
            elif track_info.isFile():
                filename = os.path.split(unicode(track))[1]
                item_name = QtGui.QListWidgetItem(filename)
                if u'*.%s' % (filename.split(u'.')[-1].lower()) in self.plugin.mediaController.audio_extensions_list:
                    item_name.setIcon(AUDIO)
                else:
                    item_name.setIcon(VIDEO)
                item_name.setData(QtCore.Qt.UserRole, QtCore.QVariant(track))
            else:
                filename = os.path.split(unicode(track))[1]
                item_name = QtGui.QListWidgetItem(filename)
                item_name.setIcon(build_icon(DVDICON))
                item_name.setData(QtCore.Qt.UserRole, QtCore.QVariant(track))
            item_name.setToolTip(track)
            self.listView.addItem(item_name)

    def getList(self, type=MediaType.Audio):
        media = SettingsManager.load_list(self.settingsSection, u'media')
        media.sort(cmp=locale_compare, key=lambda filename: os.path.split(unicode(filename))[1])
        ext = []
        if type == MediaType.Audio:
            ext = self.plugin.mediaController.audio_extensions_list
        else:
            ext = self.plugin.mediaController.video_extensions_list
        ext = map(lambda x: x[1:], ext)
        media = filter(lambda x: os.path.splitext(x)[1] in ext, media)
        return media

    def search(self, string, showError):
        files = SettingsManager.load_list(self.settingsSection, u'media')
        results = []
        string = string.lower()
        for file in files:
            filename = os.path.split(unicode(file))[1]
            if filename.lower().find(string) > -1:
                results.append([file, filename])
        return results<|MERGE_RESOLUTION|>--- conflicted
+++ resolved
@@ -33,11 +33,7 @@
 from PyQt4 import QtCore, QtGui
 
 from openlp.core.lib import MediaManagerItem, build_icon, ItemCapabilities, SettingsManager, translate, \
-<<<<<<< HEAD
     check_item_selected, Receiver, MediaType, ServiceItem, ServiceItemContext, check_directory_exists
-=======
-    check_item_selected, Receiver, MediaType, ServiceItem, build_html, ServiceItemContext
->>>>>>> 9d45c724
 from openlp.core.lib.settings import Settings
 from openlp.core.lib.ui import UiStrings, critical_error_message_box, create_horizontal_adjusting_combo_box
 from openlp.core.ui import DisplayController, Display, DisplayControllerType
@@ -79,12 +75,7 @@
         QtCore.QObject.connect(Receiver.get_receiver(),
             QtCore.SIGNAL(u'video_background_replaced'), self.videobackgroundReplaced)
         QtCore.QObject.connect(Receiver.get_receiver(), QtCore.SIGNAL(u'mediaitem_media_rebuild'), self.rebuild_players)
-<<<<<<< HEAD
-        QtCore.QObject.connect(Receiver.get_receiver(),
-            QtCore.SIGNAL(u'config_screen_changed'), self.displaySetup)
-=======
         QtCore.QObject.connect(Receiver.get_receiver(), QtCore.SIGNAL(u'config_screen_changed'), self.displaySetup)
->>>>>>> 9d45c724
         # Allow DnD from the desktop
         self.listView.activateDnD()
 
@@ -110,17 +101,10 @@
 
     def addEndHeaderBar(self):
         # Replace backgrounds do not work at present so remove functionality.
-<<<<<<< HEAD
-        self.replaceAction = self.toolbar.addToolbarAction(u'replaceAction',
-            icon=u':/slides/slide_blank.png', triggers=self.onReplaceClick)
-        self.resetAction = self.toolbar.addToolbarAction(u'resetAction',
-            icon=u':/system/system_close.png', visible=False, triggers=self.onResetClick)
-=======
         self.replaceAction = self.toolbar.addToolbarAction(u'replaceAction', icon=u':/slides/slide_blank.png',
             triggers=self.onReplaceClick)
         self.resetAction = self.toolbar.addToolbarAction(u'resetAction', icon=u':/system/system_close.png',
             visible=False, triggers=self.onResetClick)
->>>>>>> 9d45c724
         self.mediaWidget = QtGui.QWidget(self)
         self.mediaWidget.setObjectName(u'mediaWidget')
         self.displayLayout = QtGui.QFormLayout(self.mediaWidget)
@@ -133,14 +117,8 @@
         self.displayLayout.addRow(self.displayTypeLabel, self.displayTypeComboBox)
         # Add the Media widget to the page layout
         self.pageLayout.addWidget(self.mediaWidget)
-<<<<<<< HEAD
         QtCore.QObject.connect(self.displayTypeComboBox,
             QtCore.SIGNAL(u'currentIndexChanged (int)'), self.overridePlayerChanged)
-=======
-        QtCore.QObject.connect(self.displayTypeComboBox, QtCore.SIGNAL(u'currentIndexChanged (int)'),
-            self.overridePlayerChanged)
->>>>>>> 9d45c724
-
     def overridePlayerChanged(self, index):
         player = get_media_players()[0]
         if index == 0:
@@ -175,24 +153,14 @@
                 service_item.shortname = service_item.title
                 (path, name) = os.path.split(filename)
                 service_item.add_from_command(path, name,CLAPPERBOARD)
-<<<<<<< HEAD
-                if self.plugin.liveController.mediaController.video(
-                        DisplayControllerType.Live, service_item,videoBehindText=True):
-=======
                 if self.plugin.liveController.mediaController.video(DisplayControllerType.Live, service_item,
                         videoBehindText=True):
->>>>>>> 9d45c724
                     self.resetAction.setVisible(True)
                 else:
                     critical_error_message_box(UiStrings().LiveBGError,
                         translate('MediaPlugin.MediaItem', 'There was no display item to amend.'))
             else:
-<<<<<<< HEAD
                 critical_error_message_box(UiStrings().LiveBGError, unicode(translate('MediaPlugin.MediaItem',
-=======
-                critical_error_message_box(UiStrings().LiveBGError,
-                    unicode(translate('MediaPlugin.MediaItem',
->>>>>>> 9d45c724
                     'There was a problem replacing your background, the media file "%s" no longer exists.')) % filename)
 
     def generateSlideData(self, service_item, item=None, xmlVersion=False, remote=False,
@@ -205,12 +173,7 @@
         if not os.path.exists(filename):
             if not remote:
                 # File is no longer present
-<<<<<<< HEAD
                 critical_error_message_box(translate('MediaPlugin.MediaItem', 'Missing Media File'),
-=======
-                critical_error_message_box(
-                    translate('MediaPlugin.MediaItem', 'Missing Media File'),
->>>>>>> 9d45c724
                     unicode(translate('MediaPlugin.MediaItem', 'The file %s no longer exists.')) % filename)
             return False
         service_item.title = unicode(self.displayTypeComboBox.currentText())
