# -*- coding: utf-8 -*-
# vim: autoindent shiftwidth=4 expandtab textwidth=80 tabstop=4 softtabstop=4

###############################################################################
# OpenLP - Open Source Lyrics Projection                                      #
# --------------------------------------------------------------------------- #
# Copyright (c) 2008-2012 Raoul Snyman                                        #
# Portions copyright (c) 2008-2012 Tim Bentley, Gerald Britton, Jonathan      #
# Corwin, Samuel Findlay, Michael Gorven, Scott Guerrieri, Matthias Hub,      #
# Meinert Jordan, Armin Köhler, Edwin Lunando, Joshua Miller, Stevan Pettit,  #
# Andreas Preikschat, Mattias Põldaru, Christian Richter, Philip Ridout,      #
# Simon Scudder, Jeffrey Smith, Maikel Stuivenberg, Martin Thompson, Jon      #
# Tibble, Dave Warnock, Frode Woldsund                                        #
# --------------------------------------------------------------------------- #
# This program is free software; you can redistribute it and/or modify it     #
# under the terms of the GNU General Public License as published by the Free  #
# Software Foundation; version 2 of the License.                              #
#                                                                             #
# This program is distributed in the hope that it will be useful, but WITHOUT #
# ANY WARRANTY; without even the implied warranty of MERCHANTABILITY or       #
# FITNESS FOR A PARTICULAR PURPOSE. See the GNU General Public License for    #
# more details.                                                               #
#                                                                             #
# You should have received a copy of the GNU General Public License along     #
# with this program; if not, write to the Free Software Foundation, Inc., 59  #
# Temple Place, Suite 330, Boston, MA 02111-1307 USA                          #
###############################################################################

import logging
import os
import locale

from PyQt4 import QtCore, QtGui

from openlp.core.lib import MediaManagerItem, build_icon, ItemCapabilities, \
    SettingsManager, translate, check_item_selected, Receiver, MediaType, \
    ServiceItem, build_html
from openlp.core.lib.settings import Settings
from openlp.core.lib.ui import UiStrings, critical_error_message_box, \
    create_horizontal_adjusting_combo_box
from openlp.core.ui import DisplayController, Display
from openlp.core.ui.media import get_media_players, set_media_players

log = logging.getLogger(__name__)

<<<<<<< HEAD
CLAPPERICON = build_icon(QtGui.QImage(u':/media/image_clapperboard.png'))
AUDIOICON = build_icon(QtGui.QImage(u':/songs/song_search_all.png'))
DVDICON = QtGui.QImage(u':/media/media_video.png')
=======
CLAPPERBOARD = u':/media/slidecontroller_multimedia.png'
VIDEO = QtGui.QImage(u':/media/media_video.png')
AUDIO = QtGui.QImage(u':/media/media_audio.png')
DVD_ICON = QtGui.QImage(u':/media/media_video.png')
>>>>>>> bce246fa

class MediaMediaItem(MediaManagerItem):
    """
    This is the custom media manager item for Media Slides.
    """
    log.info(u'%s MediaMediaItem loaded', __name__)

    def __init__(self, parent, plugin, icon):
        self.iconPath = u'images/image'
        self.background = False
        self.automatic = u''
        MediaManagerItem.__init__(self, parent, plugin, icon)
        self.singleServiceItem = False
        self.hasSearch = True
        self.mediaObject = None
        self.mediaController = DisplayController(parent)
        self.mediaController.controllerLayout = QtGui.QVBoxLayout()
        self.plugin.mediaController.register_controller(self
            .mediaController, self.mediaController.controllerLayout)
        self.plugin.mediaController.set_controls_visible(self.mediaController,
            False)
        self.mediaController.previewDisplay = Display(self.mediaController,
            False, self.mediaController)
        self.mediaController.previewDisplay.setGeometry(
            QtCore.QRect(0, 0, 300, 300))
        self.mediaController.previewDisplay.screen = \
            {u'size':self.mediaController.previewDisplay.geometry()}
        self.mediaController.previewDisplay.setup()
        serviceItem = ServiceItem()
        self.mediaController.previewDisplay.webView.setHtml(build_html(
            serviceItem, self.mediaController.previewDisplay.screen, None,
            False, None))
        self.mediaController.previewDisplay.setup()
        self.plugin.mediaController.setup_display(
            self.mediaController.previewDisplay)
        self.mediaController.previewDisplay.hide()

        QtCore.QObject.connect(Receiver.get_receiver(),
            QtCore.SIGNAL(u'video_background_replaced'),
            self.videobackgroundReplaced)
        QtCore.QObject.connect(Receiver.get_receiver(),
            QtCore.SIGNAL(u'mediaitem_media_rebuild'), self.rebuild_players)
        QtCore.QObject.connect(Receiver.get_receiver(),
            QtCore.SIGNAL(u'config_screen_changed'), self.displaySetup)
        # Allow DnD from the desktop
        self.listView.activateDnD()

    def retranslateUi(self):
        self.onNewPrompt = translate('MediaPlugin.MediaItem', 'Select Media')
        #self.onNewFileMasks = unicode(translate('MediaPlugin.MediaItem',
        #    'Videos (%s);;Audio (%s);;%s (*)')) % (
        #    u' '.join(self.plugin.video_extensions_list),
        #    u' '.join(self.plugin.audio_extensions_list),
        # UiStrings().AllFiles)
        self.replaceAction.setText(UiStrings().ReplaceBG)
        self.replaceAction.setToolTip(UiStrings().ReplaceLiveBG)
        self.resetAction.setText(UiStrings().ResetBG)
        self.resetAction.setToolTip(UiStrings().ResetLiveBG)
        self.automatic = translate('MediaPlugin.MediaItem',
            'Automatic')
        self.displayTypeLabel.setText(
            translate('MediaPlugin.MediaItem', 'Use Player:'))

    def requiredIcons(self):
        MediaManagerItem.requiredIcons(self)
        self.hasFileIcon = True
        self.hasNewIcon = False
        self.hasEditIcon = False

    def addListViewToToolBar(self):
        MediaManagerItem.addListViewToToolBar(self)
        self.listView.addAction(self.replaceAction)

    def addEndHeaderBar(self):
        # Replace backgrounds do not work at present so remove functionality.
        self.replaceAction = self.toolbar.addToolbarAction(u'replaceAction',
            icon=u':/slides/slide_blank.png', triggers=self.onReplaceClick)
        self.resetAction = self.toolbar.addToolbarAction(u'resetAction',
            icon=u':/system/system_close.png', visible=False,
            triggers=self.onResetClick)
        self.mediaWidget = QtGui.QWidget(self)
        self.mediaWidget.setObjectName(u'mediaWidget')
        self.displayLayout = QtGui.QFormLayout(self.mediaWidget)
        self.displayLayout.setMargin(self.displayLayout.spacing())
        self.displayLayout.setObjectName(u'displayLayout')
        self.displayTypeLabel = QtGui.QLabel(self.mediaWidget)
        self.displayTypeLabel.setObjectName(u'displayTypeLabel')
        self.displayTypeComboBox = create_horizontal_adjusting_combo_box(
            self.mediaWidget, u'displayTypeComboBox')
        self.displayTypeLabel.setBuddy(self.displayTypeComboBox)
        self.displayLayout.addRow(self.displayTypeLabel,
            self.displayTypeComboBox)
        # Add the Media widget to the page layout
        self.pageLayout.addWidget(self.mediaWidget)
        QtCore.QObject.connect(self.displayTypeComboBox,
            QtCore.SIGNAL(u'currentIndexChanged (int)'),
            self.overridePlayerChanged)

    def overridePlayerChanged(self, index):
        player = get_media_players()[0]
        if index == 0:
            set_media_players(player)
        else:
            set_media_players(player, player[index-1])

    def onResetClick(self):
        """
        Called to reset the Live background with the media selected,
        """
        self.plugin.liveController.mediaController.video_reset(
            self.plugin.liveController)
        self.resetAction.setVisible(False)

    def videobackgroundReplaced(self):
        """
        Triggered by main display on change of serviceitem.
        """
        self.resetAction.setVisible(False)

    def onReplaceClick(self):
        """
        Called to replace Live background with the media selected.
        """
        # Todo fix me up
        if check_item_selected(self.listView,
            translate('MediaPlugin.MediaItem',
            'You must select a media file to replace the background with.')):
            item = self.listView.currentItem()
            filename = unicode(item.data(QtCore.Qt.UserRole).toString())
            if os.path.exists(filename):
                service_item = ServiceItem()
                service_item.title = unicode(self.displayTypeComboBox.currentText())
                service_item.shortname = service_item.title
                (path, name) = os.path.split(filename)
                service_item.add_from_command(path, name,
                    u':/media/image_clapperboard.png')
                if self.plugin.liveController.mediaController.video(
                    self.plugin.liveController, service_item, True, True):
                    self.resetAction.setVisible(True)
                else:
                    critical_error_message_box(UiStrings().LiveBGError,
                        translate('MediaPlugin.MediaItem',
                        'There was no display item to amend.'))
            else:
                critical_error_message_box(UiStrings().LiveBGError,
                    unicode(translate('MediaPlugin.MediaItem',
                    'There was a problem replacing your background, '
                    'the media file "%s" no longer exists.')) % filename)

    def generateSlideData(self, service_item, item=None, xmlVersion=False,
                          remote=False):
        if item is None:
            item = self.listView.currentItem()
            if item is None:
                return False
        filename = unicode(item.data(QtCore.Qt.UserRole).toString())
        if not os.path.exists(filename):
            if not remote:
                # File is no longer present
                critical_error_message_box(
                    translate('MediaPlugin.MediaItem', 'Missing Media File'),
                    unicode(translate('MediaPlugin.MediaItem',
                        'The file %s no longer exists.')) % filename)
            return False
        service_item.title = unicode(self.displayTypeComboBox.currentText())
        service_item.shortname = service_item.title
        (path, name) = os.path.split(filename)
        service_item.add_from_command(path, name,
            u':/media/image_clapperboard.png')
        # Start media and obtain the length
        if not self.plugin.mediaController.media_length(
            self.mediaController, service_item):
            return False
        service_item.add_capability(ItemCapabilities.CanAutoStartForLive)
        service_item.add_capability(ItemCapabilities.RequiresMedia)
        service_item.add_capability(ItemCapabilities.HasDetailedTitleDisplay)
        if Settings().value(self.settingsSection + u'/media auto start',
            QtCore.QVariant(QtCore.Qt.Unchecked)).toInt()[0]\
            == QtCore.Qt.Checked:
            service_item.will_auto_start = True
            # force a non-existent theme
        service_item.theme = -1
<<<<<<< HEAD
=======
        frame = CLAPPERBOARD
        (path, name) = os.path.split(filename)
        service_item.add_from_command(path, name, frame)
>>>>>>> bce246fa
        return True

    def initialise(self):
        self.listView.clear()
        self.listView.setIconSize(QtCore.QSize(44, 25))
        self.loadList(SettingsManager.load_list(self.settingsSection, u'media'))
        self.populateDisplayTypes()

    def rebuild_players(self):
        """
        Rebuild the tab in the media manager when changes are made in
        the settings
        """
        self.populateDisplayTypes()
        self.onNewFileMasks = unicode(translate('MediaPlugin.MediaItem',
            'Videos (%s);;Audio (%s);;%s (*)')) % (
            u' '.join(self.plugin.video_extensions_list),
            u' '.join(self.plugin.audio_extensions_list), UiStrings().AllFiles)

    def displaySetup(self):
        self.plugin.mediaController.setup_display(
            self.mediaController.previewDisplay)

    def populateDisplayTypes(self):
        """
        Load the combobox with the enabled media players,
        allowing user to select a specific player if settings allow
        """
        # block signals to avoid unnecessary overridePlayerChanged Signales
        # while combo box creation
        self.displayTypeComboBox.blockSignals(True)
        self.displayTypeComboBox.clear()
        usedPlayers, overridePlayer = get_media_players()
        mediaPlayers = self.plugin.mediaController.mediaPlayers
        currentIndex = 0
        for player in usedPlayers:
            # load the drop down selection
            self.displayTypeComboBox.addItem(mediaPlayers[player].original_name)
            if overridePlayer == player:
                currentIndex = len(self.displayTypeComboBox)
        if self.displayTypeComboBox.count() > 1:
            self.displayTypeComboBox.insertItem(0, self.automatic)
            self.displayTypeComboBox.setCurrentIndex(currentIndex)
        if overridePlayer:
            self.mediaWidget.show()
        else:
            self.mediaWidget.hide()
        self.displayTypeComboBox.blockSignals(False)

    def onDeleteClick(self):
        """
        Remove a media item from the list.
        """
        if check_item_selected(self.listView, translate('MediaPlugin.MediaItem',
            'You must select a media file to delete.')):
            row_list = [item.row() for item in self.listView.selectedIndexes()]
            row_list.sort(reverse=True)
            for row in row_list:
                self.listView.takeItem(row)
            SettingsManager.set_list(self.settingsSection,
                u'media', self.getFileList())

    def loadList(self, media):
        # Sort the themes by its filename considering language specific
        # characters. lower() is needed for windows!
        media.sort(cmp=locale.strcoll,
            key=lambda filename: os.path.split(unicode(filename))[1].lower())
        for track in media:
            track_info = QtCore.QFileInfo(track)
            if track_info.isFile():
                filename = os.path.split(unicode(track))[1]
                item_name = QtGui.QListWidgetItem(filename)
<<<<<<< HEAD
                if u'*.%s' % (filename.split(u'.')[-1].lower()) in \
                    self.plugin.mediaController.audio_extensions_list:
                    item_name.setIcon(AUDIOICON)
                else:
                    item_name.setIcon(CLAPPERICON)
=======
                item_name.setIcon(build_icon(VIDEO))
>>>>>>> bce246fa
                item_name.setData(QtCore.Qt.UserRole, QtCore.QVariant(track))
            else:
                filename = os.path.split(unicode(track))[1]
                item_name = QtGui.QListWidgetItem(filename)
                item_name.setIcon(build_icon(DVDICON))
                item_name.setData(QtCore.Qt.UserRole, QtCore.QVariant(track))
            item_name.setToolTip(track)
            self.listView.addItem(item_name)

    def getList(self, type=MediaType.Audio):
        media = SettingsManager.load_list(self.settingsSection, u'media')
        media.sort(cmp=locale.strcoll,
            key=lambda filename: os.path.split(unicode(filename))[1].lower())
        ext = []
        if type == MediaType.Audio:
            ext = self.plugin.audio_extensions_list
        else:
            ext = self.plugin.video_extensions_list
        ext = map(lambda x: x[1:], ext)
        media = filter(lambda x: os.path.splitext(x)[1] in ext, media)
        return media

    def search(self, string, showError):
        files = SettingsManager.load_list(self.settingsSection, u'media')
        results = []
        string = string.lower()
        for file in files:
            filename = os.path.split(unicode(file))[1]
            if filename.lower().find(string) > -1:
                results.append([file, filename])
        return results<|MERGE_RESOLUTION|>--- conflicted
+++ resolved
@@ -43,16 +43,11 @@
 
 log = logging.getLogger(__name__)
 
-<<<<<<< HEAD
-CLAPPERICON = build_icon(QtGui.QImage(u':/media/image_clapperboard.png'))
-AUDIOICON = build_icon(QtGui.QImage(u':/songs/song_search_all.png'))
-DVDICON = QtGui.QImage(u':/media/media_video.png')
-=======
 CLAPPERBOARD = u':/media/slidecontroller_multimedia.png'
 VIDEO = QtGui.QImage(u':/media/media_video.png')
 AUDIO = QtGui.QImage(u':/media/media_audio.png')
-DVD_ICON = QtGui.QImage(u':/media/media_video.png')
->>>>>>> bce246fa
+DVDICON = QtGui.QImage(u':/media/media_video.png')
+
 
 class MediaMediaItem(MediaManagerItem):
     """
@@ -184,11 +179,11 @@
             filename = unicode(item.data(QtCore.Qt.UserRole).toString())
             if os.path.exists(filename):
                 service_item = ServiceItem()
-                service_item.title = unicode(self.displayTypeComboBox.currentText())
+                service_item.title = \
+                    unicode(self.displayTypeComboBox.currentText())
                 service_item.shortname = service_item.title
                 (path, name) = os.path.split(filename)
-                service_item.add_from_command(path, name,
-                    u':/media/image_clapperboard.png')
+                service_item.add_from_command(path, name,CLAPPERBOARD)
                 if self.plugin.liveController.mediaController.video(
                     self.plugin.liveController, service_item, True, True):
                     self.resetAction.setVisible(True)
@@ -235,12 +230,9 @@
             service_item.will_auto_start = True
             # force a non-existent theme
         service_item.theme = -1
-<<<<<<< HEAD
-=======
         frame = CLAPPERBOARD
         (path, name) = os.path.split(filename)
         service_item.add_from_command(path, name, frame)
->>>>>>> bce246fa
         return True
 
     def initialise(self):
@@ -313,15 +305,11 @@
             if track_info.isFile():
                 filename = os.path.split(unicode(track))[1]
                 item_name = QtGui.QListWidgetItem(filename)
-<<<<<<< HEAD
                 if u'*.%s' % (filename.split(u'.')[-1].lower()) in \
                     self.plugin.mediaController.audio_extensions_list:
-                    item_name.setIcon(AUDIOICON)
+                    item_name.setIcon(AUDIO)
                 else:
-                    item_name.setIcon(CLAPPERICON)
-=======
-                item_name.setIcon(build_icon(VIDEO))
->>>>>>> bce246fa
+                    item_name.setIcon(VIDEO)
                 item_name.setData(QtCore.Qt.UserRole, QtCore.QVariant(track))
             else:
                 filename = os.path.split(unicode(track))[1]
