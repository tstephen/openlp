# -*- coding: utf-8 -*-
# vim: autoindent shiftwidth=4 expandtab textwidth=80 tabstop=4 softtabstop=4

###############################################################################
# OpenLP - Open Source Lyrics Projection                                      #
# --------------------------------------------------------------------------- #
# Copyright (c) 2008-2011 Raoul Snyman                                        #
# Portions copyright (c) 2008-2011 Tim Bentley, Jonathan Corwin, Michael      #
# Gorven, Scott Guerrieri, Matthias Hub, Meinert Jordan, Armin Köhler,        #
# Andreas Preikschat, Mattias Põldaru, Christian Richter, Philip Ridout,      #
# Maikel Stuivenberg, Martin Thompson, Jon Tibble, Frode Woldsund             #
# --------------------------------------------------------------------------- #
# This program is free software; you can redistribute it and/or modify it     #
# under the terms of the GNU General Public License as published by the Free  #
# Software Foundation; version 2 of the License.                              #
#                                                                             #
# This program is distributed in the hope that it will be useful, but WITHOUT #
# ANY WARRANTY; without even the implied warranty of MERCHANTABILITY or       #
# FITNESS FOR A PARTICULAR PURPOSE. See the GNU General Public License for    #
# more details.                                                               #
#                                                                             #
# You should have received a copy of the GNU General Public License along     #
# with this program; if not, write to the Free Software Foundation, Inc., 59  #
# Temple Place, Suite 330, Boston, MA 02111-1307 USA                          #
###############################################################################

import logging
import os

from PyQt4 import QtCore, QtGui

from openlp.core.lib import MediaManagerItem, build_icon, ItemCapabilities, \
    SettingsManager, translate, check_item_selected, Receiver
from openlp.core.lib.ui import UiStrings, critical_error_message_box
from PyQt4.phonon import Phonon

log = logging.getLogger(__name__)

class MediaMediaItem(MediaManagerItem):
    """
    This is the custom media manager item for Media Slides.
    """
    log.info(u'%s MediaMediaItem loaded', __name__)

    def __init__(self, parent, plugin, icon):
        self.IconPath = u'images/image'
        self.background = False
        self.PreviewFunction = QtGui.QPixmap(
            u':/media/media_video.png').toImage()
        MediaManagerItem.__init__(self, parent, self, icon)
        self.singleServiceItem = False
        self.hasSearch = True
        self.mediaObject = None
        QtCore.QObject.connect(Receiver.get_receiver(),
            QtCore.SIGNAL(u'video_background_replaced'),
            self.videobackgroundReplaced)

    def retranslateUi(self):
        self.onNewPrompt = translate('MediaPlugin.MediaItem', 'Select Media')
        self.onNewFileMasks = unicode(translate('MediaPlugin.MediaItem',
            'Videos (%s);;Audio (%s);;%s (*)')) % (
            u' '.join(self.parent.video_extensions_list),
            u' '.join(self.parent.audio_extensions_list), UiStrings().AllFiles)
        self.replaceAction.setText(UiStrings().ReplaceBG)
        self.replaceAction.setToolTip(UiStrings().ReplaceLiveBG)
        self.resetAction.setText(UiStrings().ResetBG)
        self.resetAction.setToolTip(UiStrings().ResetLiveBG)

    def requiredIcons(self):
        MediaManagerItem.requiredIcons(self)
        self.hasFileIcon = True
        self.hasNewIcon = False
        self.hasEditIcon = False

    def addListViewToToolBar(self):
        MediaManagerItem.addListViewToToolBar(self)
        self.listView.addAction(self.replaceAction)

    def addEndHeaderBar(self):
        # Replace backgrounds do not work at present so remove functionality.
        self.replaceAction = self.addToolbarButton(u'', u'',
            u':/slides/slide_blank.png', self.onReplaceClick, False)
        self.resetAction = self.addToolbarButton(u'', u'',
            u':/system/system_close.png', self.onResetClick, False)
        self.resetAction.setVisible(False)

    def onResetClick(self):
        """
        Called to reset the Live backgound with the media selected,
        """
        self.resetAction.setVisible(False)
        Receiver.send_message(u'media_reset',
            self.parent.liveController)

    def videobackgroundReplaced(self):
        """
        Triggered by main display on change of serviceitem
        """
        self.resetAction.setVisible(False)

    def onReplaceClick(self):
        """
        Called to replace Live backgound with the media selected.
        """
        if check_item_selected(self.listView,
            translate('MediaPlugin.MediaItem',
            'You must select a media file to replace the background with.')):
            item = self.listView.currentItem()
            filename = unicode(item.data(QtCore.Qt.UserRole).toString())
            if os.path.exists(filename):
                (path, name) = os.path.split(filename)
                Receiver.send_message(u'media_video',
                    [self.parent.liveController, filename, 0, True])
                self.resetAction.setVisible(True)
            else:
                critical_error_message_box(UiStrings().LiveBGError,
                    unicode(translate('MediaPlugin.MediaItem',
                    'There was a problem replacing your background, '
                    'the media file "%s" no longer exists.')) % filename)

    def generateSlideData(self, service_item, item=None, xmlVersion=False):
        if item is None:
            item = self.listView.currentItem()
            if item is None:
                return False
        filename = unicode(item.data(QtCore.Qt.UserRole).toString())
        if not os.path.exists(filename):
            # File is no longer present
            critical_error_message_box(
                translate('MediaPlugin.MediaItem', 'Missing Media File'),
                unicode(translate('MediaPlugin.MediaItem',
                'The file %s no longer exists.')) % filename)
            return False
        # File too big for processing
        if os.path.getsize(filename) <= 52428800: # 50MiB
#            self.mediaObject.play()
#            if not self.mediaStateWait(Phonon.Playing) \
#                or self.mediaObject.currentSource().type() \
#                == Phonon.MediaSource.Invalid:
#                # Due to string freeze, borrow a message from presentations
#                # This will be corrected in 1.9.6
#                self.mediaObject.stop()
#                critical_error_message_box(
#                    translate('PresentationPlugin.MediaItem',
#                    'Unsupported File'),
#                    unicode(translate('PresentationPlugin.MediaItem',
#                    'Unsupported File')))
#                #return False
#            self.mediaLength = self.mediaObject.totalTime() / 1000
#            self.mediaObject.stop()
#            service_item.media_length = self.mediaLength
            service_item.add_capability(
                ItemCapabilities.AllowsVariableStartTime)
        service_item.title = unicode(self.plugin.nameStrings[u'singular'])
        service_item.add_capability(ItemCapabilities.RequiresMedia)
        # force a non-existent theme
        service_item.theme = -1
        frame = u':/media/image_clapperboard.png'
        (path, name) = os.path.split(filename)
        service_item.add_from_command(path, name, frame)
        return True

    def initialise(self):
        self.listView.clear()
        self.listView.setIconSize(QtCore.QSize(88, 50))
        self.loadList(SettingsManager.load_list(self.settingsSection,
            self.settingsSection))

    def onDeleteClick(self):
        """
        Remove a media item from the list
        """
        if check_item_selected(self.listView, translate('MediaPlugin.MediaItem',
            'You must select a media file to delete.')):
            row_list = [item.row() for item in self.listView.selectedIndexes()]
            row_list.sort(reverse=True)
            for row in row_list:
                self.listView.takeItem(row)
            SettingsManager.set_list(self.settingsSection,
                self.settingsSection, self.getFileList())

    def loadList(self, list):
        for file in list:
            filename = os.path.split(unicode(file))[1]
            item_name = QtGui.QListWidgetItem(filename)
            img = QtGui.QPixmap(u':/media/media_video.png').toImage()
            item_name.setIcon(build_icon(img))
            item_name.setData(QtCore.Qt.UserRole, QtCore.QVariant(file))
<<<<<<< HEAD
            self.listView.addItem(item_name)
=======
            self.listView.addItem(item_name)

    def createPhonon(self):
        log.debug(u'CreatePhonon')
        if not self.mediaObject:
            self.mediaObject = Phonon.MediaObject(self)

    def search(self, string):
        list = SettingsManager.load_list(self.settingsSection,
            self.settingsSection)
        results = []
        string = string.lower()
        for file in list:
            filename = os.path.split(unicode(file))[1]
            if filename.lower().find(string) > -1:
                results.append([file, filename])
        return results
>>>>>>> b6a85d04
<|MERGE_RESOLUTION|>--- conflicted
+++ resolved
@@ -186,15 +186,7 @@
             img = QtGui.QPixmap(u':/media/media_video.png').toImage()
             item_name.setIcon(build_icon(img))
             item_name.setData(QtCore.Qt.UserRole, QtCore.QVariant(file))
-<<<<<<< HEAD
             self.listView.addItem(item_name)
-=======
-            self.listView.addItem(item_name)
-
-    def createPhonon(self):
-        log.debug(u'CreatePhonon')
-        if not self.mediaObject:
-            self.mediaObject = Phonon.MediaObject(self)
 
     def search(self, string):
         list = SettingsManager.load_list(self.settingsSection,
@@ -205,5 +197,4 @@
             filename = os.path.split(unicode(file))[1]
             if filename.lower().find(string) > -1:
                 results.append([file, filename])
-        return results
->>>>>>> b6a85d04
+        return results