# -*- coding: utf-8 -*-
# vim: autoindent shiftwidth=4 expandtab textwidth=80 tabstop=4 softtabstop=4

###############################################################################
# OpenLP - Open Source Lyrics Projection                                      #
# --------------------------------------------------------------------------- #
# Copyright (c) 2008-2012 Raoul Snyman                                        #
# Portions copyright (c) 2008-2012 Tim Bentley, Gerald Britton, Jonathan      #
# Corwin, Samuel Findlay, Michael Gorven, Scott Guerrieri, Matthias Hub,      #
# Meinert Jordan, Armin Köhler, Erik Lundin, Edwin Lunando, Brian T. Meyer.   #
# Joshua Miller, Stevan Pettit, Andreas Preikschat, Mattias Põldaru,          #
# Christian Richter, Philip Ridout, Simon Scudder, Jeffrey Smith,             #
# Maikel Stuivenberg, Martin Thompson, Jon Tibble, Dave Warnock,              #
# Frode Woldsund, Martin Zibricky, Patrick Zimmermann                         #
# --------------------------------------------------------------------------- #
# This program is free software; you can redistribute it and/or modify it     #
# under the terms of the GNU General Public License as published by the Free  #
# Software Foundation; version 2 of the License.                              #
#                                                                             #
# This program is distributed in the hope that it will be useful, but WITHOUT #
# ANY WARRANTY; without even the implied warranty of MERCHANTABILITY or       #
# FITNESS FOR A PARTICULAR PURPOSE. See the GNU General Public License for    #
# more details.                                                               #
#                                                                             #
# You should have received a copy of the GNU General Public License along     #
# with this program; if not, write to the Free Software Foundation, Inc., 59  #
# Temple Place, Suite 330, Boston, MA 02111-1307 USA                          #
###############################################################################

import logging

from PyQt4 import QtCore, QtGui

from openlp.core.lib import Receiver, translate
from openlp.core.lib.ui import critical_error_message_box, \
    find_and_set_in_combo_box
from openlp.plugins.custom.lib import CustomXMLBuilder, CustomXMLParser
from openlp.plugins.custom.lib.db import CustomSlide
from editcustomdialog import Ui_CustomEditDialog
from editcustomslideform import EditCustomSlideForm

log = logging.getLogger(__name__)

class EditCustomForm(QtGui.QDialog, Ui_CustomEditDialog):
    """
    Class documentation goes here.
    """
    log.info(u'Custom Editor loaded')
    def __init__(self, mediaitem, parent, manager):
        """
        Constructor
        """
        QtGui.QDialog.__init__(self, parent)
        self.manager = manager
        self.mediaitem = mediaitem
        self.setupUi(self)
        # Create other objects and forms.
        self.editSlideForm = EditCustomSlideForm(self)
        # Connecting signals and slots
        QtCore.QObject.connect(self.previewButton,
            QtCore.SIGNAL(u'clicked()'), self.onPreviewButtonClicked)
        QtCore.QObject.connect(self.addButton,
            QtCore.SIGNAL(u'clicked()'), self.onAddButtonClicked)
        QtCore.QObject.connect(self.editButton,
            QtCore.SIGNAL(u'clicked()'), self.onEditButtonClicked)
        QtCore.QObject.connect(self.editAllButton,
            QtCore.SIGNAL(u'clicked()'), self.onEditAllButtonClicked)
        QtCore.QObject.connect(Receiver.get_receiver(),
            QtCore.SIGNAL(u'theme_update_list'), self.loadThemes)
        QtCore.QObject.connect(self.slideListView,
            QtCore.SIGNAL(u'currentRowChanged(int)'), self.onCurrentRowChanged)
        QtCore.QObject.connect(self.slideListView,
            QtCore.SIGNAL(u'doubleClicked(QModelIndex)'),
            self.onEditButtonClicked)

    def loadThemes(self, themelist):
        self.themeComboBox.clear()
        self.themeComboBox.addItem(u'')
        self.themeComboBox.addItems(themelist)

    def loadCustom(self, id, preview=False):
        """
        Called when editing or creating a new custom.

        ``id``
            The cutom's id. If zero, then a new custom is created.

        ``preview``
            States whether the custom is edited while being previewed in the
            preview panel.
        """
        self.slideListView.clear()
        if id == 0:
            self.customSlide = CustomSlide()
            self.titleEdit.setText(u'')
            self.creditEdit.setText(u'')
            self.themeComboBox.setCurrentIndex(0)
        else:
            self.customSlide = self.manager.get_object(CustomSlide, id)
            self.titleEdit.setText(self.customSlide.title)
            self.creditEdit.setText(self.customSlide.credits)
            customXML = CustomXMLParser(self.customSlide.text)
            slideList = customXML.get_verses()
            for slide in slideList:
                self.slideListView.addItem(slide[1])
            theme = self.customSlide.theme_name
            find_and_set_in_combo_box(self.themeComboBox, theme)
        self.titleEdit.setFocus()
        # If not preview hide the preview button.
        self.previewButton.setVisible(preview)

    def reject(self):
        Receiver.send_message(u'custom_edit_clear')
        QtGui.QDialog.reject(self)

    def accept(self):
        log.debug(u'accept')
        if self.saveCustom():
            QtGui.QDialog.accept(self)

    def saveCustom(self):
        """
        Saves the custom.
        """
        if not self._validate():
            return False
        sxml = CustomXMLBuilder()
        sxml.new_document()
        sxml.add_lyrics_to_song()
<<<<<<< HEAD
        count = 1
        for i in range(self.slideListView.count()):
            sxml.add_verse_to_lyrics(u'custom', unicode(count),
                self.slideListView.item(i).text())
            count += 1
        self.customSlide.title = self.titleEdit.text()
=======
        for count in range(self.slideListView.count()):
            sxml.add_verse_to_lyrics(u'custom', unicode(count + 1),
                unicode(self.slideListView.item(count).text()))
        self.customSlide.title = unicode(self.titleEdit.text())
>>>>>>> ec314273
        self.customSlide.text = unicode(sxml.extract_xml(), u'utf-8')
        self.customSlide.credits = self.creditEdit.text()
        self.customSlide.theme_name = self.themeComboBox.currentText()
        success = self.manager.save_object(self.customSlide)
        self.mediaitem.autoSelectId = self.customSlide.id
        return success

    def onUpButtonClicked(self):
        selectedRow = self.slideListView.currentRow()
        if selectedRow != 0:
            qw = self.slideListView.takeItem(selectedRow)
            self.slideListView.insertItem(selectedRow - 1, qw)
            self.slideListView.setCurrentRow(selectedRow - 1)

    def onDownButtonClicked(self):
        selectedRow = self.slideListView.currentRow()
        # zero base arrays
        if selectedRow != self.slideListView.count() - 1:
            qw = self.slideListView.takeItem(selectedRow)
            self.slideListView.insertItem(selectedRow + 1, qw)
            self.slideListView.setCurrentRow(selectedRow + 1)

    def onAddButtonClicked(self):
        self.editSlideForm.setText(u'')
        if self.editSlideForm.exec_():
            self.slideListView.addItems(self.editSlideForm.getText())

    def onEditButtonClicked(self):
        self.editSlideForm.setText(self.slideListView.currentItem().text())
        if self.editSlideForm.exec_():
            self.updateSlideList(self.editSlideForm.getText())

    def onEditAllButtonClicked(self):
        """
        Edits all slides.
        """
        slide_text = u''
        for row in range(self.slideListView.count()):
            item = self.slideListView.item(row)
            slide_text += item.text()
            if row != self.slideListView.count() - 1:
                slide_text += u'\n[===]\n'
        self.editSlideForm.setText(slide_text)
        if self.editSlideForm.exec_():
            self.updateSlideList(self.editSlideForm.getText(), True)

    def onPreviewButtonClicked(self):
        """
        Save the custom item and preview it.
        """
        log.debug(u'onPreview')
        if self.saveCustom():
            Receiver.send_message(u'custom_preview')

    def updateSlideList(self, slides, edit_all=False):
        """
        Updates the slide list after editing slides.

        ``slides``
            A list of all slides which have been edited.

        ``edit_all``
            Indicates if all slides or only one slide has been edited.
        """
        if edit_all:
            self.slideListView.clear()
            self.slideListView.addItems(slides)
        else:
            old_slides = []
            old_row = self.slideListView.currentRow()
            # Create a list with all (old/unedited) slides.
            old_slides = [self.slideListView.item(row).text() for row in
                range(self.slideListView.count())]
            self.slideListView.clear()
            old_slides.pop(old_row)
            # Insert all slides to make the old_slides list complete.
            for slide in slides:
                old_slides.insert(old_row, slide)
            self.slideListView.addItems(old_slides)
        self.slideListView.repaint()

    def onDeleteButtonClicked(self):
        """
        Removes the current row from the list.
        """
        self.slideListView.takeItem(self.slideListView.currentRow())
        self.onCurrentRowChanged(self.slideListView.currentRow())

    def onCurrentRowChanged(self, row):
        """
        Called when the *slideListView*'s current row has been changed. This
        enables or disables buttons which require an slide to act on.

        ``row``
            The row (int). If there is no current row, the value is -1.
        """
        if row == -1:
            self.deleteButton.setEnabled(False)
            self.editButton.setEnabled(False)
            self.upButton.setEnabled(False)
            self.downButton.setEnabled(False)
        else:
            self.deleteButton.setEnabled(True)
            self.editButton.setEnabled(True)
            # Decide if the up/down buttons should be enabled or not.
            self.downButton.setEnabled(self.slideListView.count() - 1 != row)
            self.upButton.setEnabled(row != 0)

    def _validate(self):
        """
        Checks whether a custom is valid or not.
        """
        # We must have a title.
        if not self.titleEdit.displayText():
            self.titleEdit.setFocus()
            critical_error_message_box(
                message=translate('CustomPlugin.EditCustomForm',
                'You need to type in a title.'))
            return False
        # We must have at least one slide.
        if self.slideListView.count() == 0:
            critical_error_message_box(
                message=translate('CustomPlugin.EditCustomForm',
                'You need to add at least one slide'))
            return False
        return True<|MERGE_RESOLUTION|>--- conflicted
+++ resolved
@@ -127,19 +127,10 @@
         sxml = CustomXMLBuilder()
         sxml.new_document()
         sxml.add_lyrics_to_song()
-<<<<<<< HEAD
-        count = 1
-        for i in range(self.slideListView.count()):
-            sxml.add_verse_to_lyrics(u'custom', unicode(count),
-                self.slideListView.item(i).text())
-            count += 1
-        self.customSlide.title = self.titleEdit.text()
-=======
         for count in range(self.slideListView.count()):
             sxml.add_verse_to_lyrics(u'custom', unicode(count + 1),
-                unicode(self.slideListView.item(count).text()))
-        self.customSlide.title = unicode(self.titleEdit.text())
->>>>>>> ec314273
+                self.slideListView.item(count).text())
+        self.customSlide.title = self.titleEdit.text()
         self.customSlide.text = unicode(sxml.extract_xml(), u'utf-8')
         self.customSlide.credits = self.creditEdit.text()
         self.customSlide.theme_name = self.themeComboBox.currentText()
