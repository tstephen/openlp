# -*- coding: utf-8 -*-
# vim: autoindent shiftwidth=4 expandtab textwidth=80 tabstop=4 softtabstop=4

###############################################################################
# OpenLP - Open Source Lyrics Projection                                      #
# --------------------------------------------------------------------------- #
# Copyright (c) 2008-2012 Raoul Snyman                                        #
# Portions copyright (c) 2008-2012 Tim Bentley, Gerald Britton, Jonathan      #
# Corwin, Samuel Findlay, Michael Gorven, Scott Guerrieri, Matthias Hub,      #
# Meinert Jordan, Armin Köhler, Edwin Lunando, Joshua Miller, Stevan Pettit,  #
# Andreas Preikschat, Mattias Põldaru, Christian Richter, Philip Ridout,      #
# Simon Scudder, Jeffrey Smith, Maikel Stuivenberg, Martin Thompson, Jon      #
# Tibble, Dave Warnock, Frode Woldsund                                        #
# --------------------------------------------------------------------------- #
# This program is free software; you can redistribute it and/or modify it     #
# under the terms of the GNU General Public License as published by the Free  #
# Software Foundation; version 2 of the License.                              #
#                                                                             #
# This program is distributed in the hope that it will be useful, but WITHOUT #
# ANY WARRANTY; without even the implied warranty of MERCHANTABILITY or       #
# FITNESS FOR A PARTICULAR PURPOSE. See the GNU General Public License for    #
# more details.                                                               #
#                                                                             #
# You should have received a copy of the GNU General Public License along     #
# with this program; if not, write to the Free Software Foundation, Inc., 59  #
# Temple Place, Suite 330, Boston, MA 02111-1307 USA                          #
###############################################################################

from PyQt4 import QtCore, QtGui

import logging

<<<<<<< HEAD
from openlp.core.lib import build_icon, Plugin, Receiver, Settings, \
    StringContent, translate
=======
from openlp.core.lib import Plugin, StringContent, build_icon, translate, \
    Receiver, ImageSource
from openlp.core.lib.settings import Settings
>>>>>>> b1cfabc4
from openlp.plugins.images.lib import ImageMediaItem, ImageTab

log = logging.getLogger(__name__)

class ImagePlugin(Plugin):
    log.info(u'Image Plugin loaded')

    def __init__(self, plugin_helpers):
        Plugin.__init__(self, u'images', plugin_helpers, ImageMediaItem,
            ImageTab)
        self.weight = -7
        self.iconPath = u':/plugins/plugin_images.png'
        self.icon = build_icon(self.iconPath)
        QtCore.QObject.connect(Receiver.get_receiver(),
            QtCore.SIGNAL(u'image_updated'), self.image_updated)

    def about(self):
        about_text = translate('ImagePlugin', '<strong>Image Plugin</strong>'
            '<br />The image plugin provides displaying of images.<br />One '
            'of the distinguishing features of this plugin is the ability to '
            'group a number of images together in the service manager, making '
            'the displaying of multiple images easier. This plugin can also '
            'make use of OpenLP\'s "timed looping" feature to create a slide '
            'show that runs automatically. In addition to this, images from '
            'the plugin can be used to override the current theme\'s '
            'background, which renders text-based items like songs with the '
            'selected image as a background instead of the background '
            'provided by the theme.')
        return about_text

    def setPluginTextStrings(self):
        """
        Called to define all translatable texts of the plugin
        """
        ## Name PluginList ##
        self.textStrings[StringContent.Name] = {
            u'singular': translate('ImagePlugin', 'Image', 'name singular'),
            u'plural': translate('ImagePlugin', 'Images', 'name plural')
        }
        ## Name for MediaDockManager, SettingsManager ##
        self.textStrings[StringContent.VisibleName] = {
            u'title': translate('ImagePlugin', 'Images', 'container title')
        }
        # Middle Header Bar
        tooltips = {
            u'load': translate('ImagePlugin', 'Load a new image.'),
            u'import': u'',
            u'new': translate('ImagePlugin', 'Add a new image.'),
            u'edit': translate('ImagePlugin', 'Edit the selected image.'),
            u'delete': translate('ImagePlugin', 'Delete the selected image.'),
            u'preview': translate('ImagePlugin', 'Preview the selected image.'),
            u'live': translate('ImagePlugin', 'Send the selected image live.'),
            u'service': translate('ImagePlugin',
                'Add the selected image to the service.')
        }
        self.setPluginUiTextStrings(tooltips)

    def image_updated(self):
        """
        Triggered by saving and changing the image border.  Sets the images in
        image manager to require updates.  Actual update is triggered by the
        last part of saving the config.
        """
        background = QtGui.QColor(Settings().value(self.settingsSection
<<<<<<< HEAD
            + u'/background color', u'#000000'))
        self.liveController.imageManager.update_images(u'image', background)
=======
            + u'/background color', QtCore.QVariant(u'#000000')))
        self.liveController.imageManager.updateImagesBorder(
            ImageSource.ImagePlugin, background)
>>>>>>> b1cfabc4
<|MERGE_RESOLUTION|>--- conflicted
+++ resolved
@@ -30,14 +30,8 @@
 
 import logging
 
-<<<<<<< HEAD
-from openlp.core.lib import build_icon, Plugin, Receiver, Settings, \
-    StringContent, translate
-=======
 from openlp.core.lib import Plugin, StringContent, build_icon, translate, \
-    Receiver, ImageSource
-from openlp.core.lib.settings import Settings
->>>>>>> b1cfabc4
+    Receiver, ImageSource, Settings
 from openlp.plugins.images.lib import ImageMediaItem, ImageTab
 
 log = logging.getLogger(__name__)
@@ -102,11 +96,6 @@
         last part of saving the config.
         """
         background = QtGui.QColor(Settings().value(self.settingsSection
-<<<<<<< HEAD
             + u'/background color', u'#000000'))
-        self.liveController.imageManager.update_images(u'image', background)
-=======
-            + u'/background color', QtCore.QVariant(u'#000000')))
         self.liveController.imageManager.updateImagesBorder(
-            ImageSource.ImagePlugin, background)
->>>>>>> b1cfabc4
+            ImageSource.ImagePlugin, background)