# -*- coding: utf-8 -*-
# vim: autoindent shiftwidth=4 expandtab textwidth=80 tabstop=4 softtabstop=4

###############################################################################
# OpenLP - Open Source Lyrics Projection                                      #
# --------------------------------------------------------------------------- #
# Copyright (c) 2008-2011 Raoul Snyman                                        #
# Portions copyright (c) 2008-2011 Tim Bentley, Jonathan Corwin, Michael      #
# Gorven, Scott Guerrieri, Matthias Hub, Meinert Jordan, Armin Köhler,        #
# Andreas Preikschat, Mattias Põldaru, Christian Richter, Philip Ridout,      #
# Maikel Stuivenberg, Martin Thompson, Jon Tibble, Frode Woldsund             #
# --------------------------------------------------------------------------- #
# This program is free software; you can redistribute it and/or modify it     #
# under the terms of the GNU General Public License as published by the Free  #
# Software Foundation; version 2 of the License.                              #
#                                                                             #
# This program is distributed in the hope that it will be useful, but WITHOUT #
# ANY WARRANTY; without even the implied warranty of MERCHANTABILITY or       #
# FITNESS FOR A PARTICULAR PURPOSE. See the GNU General Public License for    #
# more details.                                                               #
#                                                                             #
# You should have received a copy of the GNU General Public License along     #
# with this program; if not, write to the Free Software Foundation, Inc., 59  #
# Temple Place, Suite 330, Boston, MA 02111-1307 USA                          #
###############################################################################

import logging
import os

from PyQt4 import QtCore, QtGui

from openlp.core.lib import MediaManagerItem, build_icon, ItemCapabilities, \
    SettingsManager, translate, check_item_selected, check_directory_exists, \
    Receiver
from openlp.core.lib.ui import UiStrings, critical_error_message_box
from openlp.core.utils import AppLocation, delete_file, get_images_filter

log = logging.getLogger(__name__)

class ImageMediaItem(MediaManagerItem):
    """
    This is the custom media manager item for images.
    """
    log.info(u'Image Media Item loaded')

    def __init__(self, parent, plugin, icon):
        self.IconPath = u'images/image'
        MediaManagerItem.__init__(self, parent, self, icon)
        self.quickPreviewAllowed = True
<<<<<<< HEAD
        self.listView.setSortingEnabled(True)
=======
        self.hasSearch = True
>>>>>>> 30a6d46c
        QtCore.QObject.connect(Receiver.get_receiver(),
            QtCore.SIGNAL(u'live_theme_changed'), self.liveThemeChanged)

    def retranslateUi(self):
        self.onNewPrompt = translate('ImagePlugin.MediaItem',
            'Select Image(s)')
        file_formats = get_images_filter()
        self.onNewFileMasks = u'%s;;%s (*.*) (*)' % (file_formats,
            UiStrings().AllFiles)
        self.replaceAction.setText(UiStrings().ReplaceBG)
        self.replaceAction.setToolTip(UiStrings().ReplaceLiveBG)
        self.resetAction.setText(UiStrings().ResetBG)
        self.resetAction.setToolTip(UiStrings().ResetLiveBG)

    def requiredIcons(self):
        MediaManagerItem.requiredIcons(self)
        self.hasFileIcon = True
        self.hasNewIcon = False
        self.hasEditIcon = False
        self.addToServiceItem = True

    def initialise(self):
        log.debug(u'initialise')
        self.listView.clear()
        self.listView.setIconSize(QtCore.QSize(88, 50))
        self.servicePath = os.path.join(
            AppLocation.get_section_data_path(self.settingsSection),
            u'thumbnails')
        check_directory_exists(self.servicePath)
        self.loadList(SettingsManager.load_list(
            self.settingsSection, self.settingsSection), True)

    def addListViewToToolBar(self):
        MediaManagerItem.addListViewToToolBar(self)
        self.listView.addAction(self.replaceAction)

    def addEndHeaderBar(self):
        self.replaceAction = self.addToolbarButton(u'', u'',
            u':/slides/slide_blank.png', self.onReplaceClick, False)
        self.resetAction = self.addToolbarButton(u'', u'',
            u':/system/system_close.png', self.onResetClick, False)
        self.resetAction.setVisible(False)

    def onDeleteClick(self):
        """
        Remove an image item from the list
        """
        if check_item_selected(self.listView, translate('ImagePlugin.MediaItem',
            'You must select an image to delete.')):
            row_list = [item.row() for item in self.listView.selectedIndexes()]
            row_list.sort(reverse=True)
            for row in row_list:
                text = self.listView.item(row)
                if text:
                    delete_file(os.path.join(self.servicePath,
                        unicode(text.text())))
                self.listView.takeItem(row)
            SettingsManager.set_list(self.settingsSection,
                self.settingsSection, self.getFileList())

    def loadList(self, list, initialLoad=False):
        if not initialLoad:
            self.parent.formparent.displayProgressBar(len(list))
        for imageFile in list:
            if not initialLoad:
                self.parent.formparent.incrementProgressBar()
            filename = os.path.split(unicode(imageFile))[1]
            thumb = os.path.join(self.servicePath, filename)
            if os.path.exists(thumb):
                if self.validate(imageFile, thumb):
                    icon = build_icon(thumb)
                else:
                    icon = build_icon(u':/general/general_delete.png')
            else:
                icon = self.iconFromFile(imageFile, thumb)
            item_name = QtGui.QListWidgetItem(filename)
            item_name.setIcon(icon)
            item_name.setData(QtCore.Qt.UserRole, QtCore.QVariant(imageFile))
            self.listView.addItem(item_name)
        if not initialLoad:
            self.parent.formparent.finishedProgressBar()

    def generateSlideData(self, service_item, item=None, xmlVersion=False):
        if item:
            items = [item]
        else:
            items = self.listView.selectedItems()
            if not items:
                return False
        service_item.title = unicode(self.plugin.nameStrings[u'plural'])
        service_item.add_capability(ItemCapabilities.AllowsMaintain)
        service_item.add_capability(ItemCapabilities.AllowsPreview)
        service_item.add_capability(ItemCapabilities.AllowsLoop)
        service_item.add_capability(ItemCapabilities.AllowsAdditions)
        # force a nonexistent theme
        service_item.theme = -1
        missing_items = []
        missing_items_filenames = []
        for bitem in items:
            filename = unicode(bitem.data(QtCore.Qt.UserRole).toString())
            if not os.path.exists(filename):
                missing_items.append(item)
                missing_items_filenames.append(filename)
        for item in missing_items:
            items.remove(item)
        # We cannot continue, as all images do not exist.
        if not items:
            critical_error_message_box(
                translate('ImagePlugin.MediaItem', 'Missing Image(s)'),
                unicode(translate('ImagePlugin.MediaItem',
                'The following image(s) no longer exist: %s')) %
                u'\n'.join(missing_items_filenames))
            return False
        # We have missing as well as existing images. We ask what to do.
        elif missing_items and QtGui.QMessageBox.question(self,
            translate('ImagePlugin.MediaItem', 'Missing Image(s)'),
            unicode(translate('ImagePlugin.MediaItem', 'The following '
            'image(s) no longer exist: %s\nDo you want to add the other '
            'images anyway?')) % u'\n'.join(missing_items_filenames),
            QtGui.QMessageBox.StandardButtons(QtGui.QMessageBox.No |
            QtGui.QMessageBox.Yes)) == QtGui.QMessageBox.No:
            return False
        # Continue with the existing images.
        for bitem in items:
            filename = unicode(bitem.data(QtCore.Qt.UserRole).toString())
            (path, name) = os.path.split(filename)
            service_item.add_from_image(filename, name)
        return True

    def onResetClick(self):
        """
        Called to reset the Live backgound with the image selected,
        """
        self.resetAction.setVisible(False)
        self.parent.liveController.display.resetImage()

    def liveThemeChanged(self):
        """
        Triggered by the change of theme in the slide controller
        """
        self.resetAction.setVisible(False)

    def onReplaceClick(self):
        """
        Called to replace Live backgound with the image selected.
        """
        if check_item_selected(self.listView,
            translate('ImagePlugin.MediaItem',
            'You must select an image to replace the background with.')):
            item = self.listView.selectedIndexes()[0]
            bitem = self.listView.item(item.row())
            filename = unicode(bitem.data(QtCore.Qt.UserRole).toString())
            if os.path.exists(filename):
                (path, name) = os.path.split(filename)
                self.parent.liveController.display.directImage(name, filename)
                self.resetAction.setVisible(True)
            else:
                critical_error_message_box(UiStrings().LiveBGError,
                    unicode(translate('ImagePlugin.MediaItem',
                    'There was a problem replacing your background, '
                    'the image file "%s" no longer exists.')) % filename)

    def search(self, string):
        list = SettingsManager.load_list(self.settingsSection,
            self.settingsSection)
        results = []
        string = string.lower()
        for file in list:
            filename = os.path.split(unicode(file))[1]
            if filename.lower().find(string) > -1:
                results.append([file, filename])
        return results<|MERGE_RESOLUTION|>--- conflicted
+++ resolved
@@ -47,11 +47,7 @@
         self.IconPath = u'images/image'
         MediaManagerItem.__init__(self, parent, self, icon)
         self.quickPreviewAllowed = True
-<<<<<<< HEAD
-        self.listView.setSortingEnabled(True)
-=======
         self.hasSearch = True
->>>>>>> 30a6d46c
         QtCore.QObject.connect(Receiver.get_receiver(),
             QtCore.SIGNAL(u'live_theme_changed'), self.liveThemeChanged)
 
