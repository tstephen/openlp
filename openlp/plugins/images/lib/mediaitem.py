--- conflicted
+++ resolved
@@ -31,14 +31,9 @@
 
 from openlp.core.lib import MediaManagerItem, BaseListWithDnD, build_icon, \
     ItemCapabilities, SettingsManager, translate, check_item_selected, \
-<<<<<<< HEAD
     check_directory_exists
 from openlp.core.ui import criticalErrorMessageBox
-from openlp.core.utils import AppLocation, get_images_filter
-=======
-    Receiver, check_directory_exists
 from openlp.core.utils import AppLocation, delete_file, get_images_filter
->>>>>>> 0461cf02
 
 log = logging.getLogger(__name__)
 
