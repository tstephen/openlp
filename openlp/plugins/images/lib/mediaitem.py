--- conflicted
+++ resolved
@@ -163,7 +163,7 @@
             triggers=self.onFileClick)
 
     def addStartHeaderBar(self):
-        self.addGroupAction = self.toolbar.addToolbarAction(u'addGroupAction',
+        self.addGroupAction = self.toolbar.add_toolbar_action(u'addGroupAction',
             icon=u':/images/image_new_group.png', triggers=self.onAddGroupClick)
 
     def addEndHeaderBar(self):
@@ -172,7 +172,7 @@
         self.resetAction = self.toolbar.add_toolbar_action(u'resetAction',
             icon=u':/system/system_close.png', visible=False, triggers=self.onResetClick)
 
-    def recursivelyDeleteGroup(self, image_group):
+    def recursively_delete_group(self, image_group):
         """
         Recursively deletes a group and all groups and images in it
         """
@@ -182,7 +182,7 @@
             self.manager.delete_object(ImageFilenames, image.id)
         image_groups = self.manager.get_all_objects(ImageGroups, ImageGroups.parent_id == image_group.id)
         for group in image_groups:
-            self.recursivelyDeleteGroup(group)
+            self.recursively_delete_group(group)
             self.manager.delete_object(ImageGroups, group.id)
 
     def onDeleteClick(self):
@@ -195,7 +195,6 @@
             'You must select an image or group to delete.')):
             item_list = self.listView.selectedItems()
             self.application.set_busy_cursor()
-<<<<<<< HEAD
             self.main_window.displayProgressBar(len(item_list))
             for row_item in item_list:
                 if row_item:
@@ -214,7 +213,7 @@
                             'Are you sure you want to remove "%s" and everything in it?') % item_data.group_name,
                             QtGui.QMessageBox.StandardButtons(QtGui.QMessageBox.Yes |
                             QtGui.QMessageBox.No)) == QtGui.QMessageBox.Yes:
-                            self.recursivelyDeleteGroup(item_data)
+                            self.recursively_delete_group(item_data)
                             self.manager.delete_object(ImageGroups, row_item.data(0, QtCore.Qt.UserRole).id)
                             if item_data.parent_id is 0:
                                 self.listView.takeTopLevelItem(self.listView.indexOfTopLevelItem(row_item))
@@ -222,17 +221,7 @@
                                 row_item.parent().removeChild(row_item)
                             self.fill_groups_combobox(self.choose_group_form.group_combobox)
                             self.fill_groups_combobox(self.add_group_form.parent_group_combobox)
-                self.main_window.incrementProgressBar()
-=======
-            self.main_window.displayProgressBar(len(row_list))
-            for row in row_list:
-                text = self.listView.item(row)
-                if text:
-                    delete_file(os.path.join(self.servicePath, text.text()))
-                self.listView.takeItem(row)
                 self.main_window.increment_progress_bar()
-            Settings.setValue(self.settingsSection + u'/images files', self.getFileList())
->>>>>>> 0ce64bf9
             self.main_window.finishedProgressBar()
             self.application.set_normal_cursor()
         self.listView.blockSignals(False)
@@ -309,7 +298,6 @@
                 if validate_thumb(imageFile.filename, thumb):
                     icon = build_icon(thumb)
                 else:
-<<<<<<< HEAD
                     icon = create_thumb(imageFile.filename, thumb)
             item_name = QtGui.QTreeWidgetItem(filename)
             item_name.setText(0, filename)
@@ -321,19 +309,8 @@
             else:
                 group_items[imageFile.group_id].addChild(item_name)
             if not initial_load:
-                self.main_window.incrementProgressBar()
+                self.main_window.increment_progress_bar()
         if not initial_load:
-=======
-                    icon = create_thumb(unicode(imageFile), thumb)
-            item_name = QtGui.QListWidgetItem(filename)
-            item_name.setIcon(icon)
-            item_name.setToolTip(imageFile)
-            item_name.setData(QtCore.Qt.UserRole, imageFile)
-            self.listView.addItem(item_name)
-            if not initialLoad:
-                self.main_window.increment_progress_bar()
-        if not initialLoad:
->>>>>>> 0ce64bf9
             self.main_window.finishedProgressBar()
         self.application.set_normal_cursor()
 
@@ -425,7 +402,7 @@
             imageFile.group_id = group_id
             imageFile.filename = unicode(filename)
             self.manager.save_object(imageFile)
-            self.main_window.incrementProgressBar()
+            self.main_window.increment_progress_bar()
         if reload_list:
             self.loadFullList(self.manager.get_all_objects(ImageFilenames, order_by_ref=ImageFilenames.filename))
 
