--- conflicted
+++ resolved
@@ -29,13 +29,8 @@
 
 from PyQt4 import QtCore, QtGui
 
-<<<<<<< HEAD
-from openlp.core.lib import Receiver, Settings, SettingsTab, translate
-=======
-from openlp.core.lib import SettingsTab, translate, Receiver
-from openlp.core.lib.settings import Settings
+from openlp.core.lib import SettingsTab, translate, Receiver, Settings
 from openlp.core.lib.ui import UiStrings
->>>>>>> 9d45c724
 
 class ImageTab(SettingsTab):
     """
