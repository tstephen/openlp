# -*- coding: utf-8 -*-
# vim: autoindent shiftwidth=4 expandtab textwidth=120 tabstop=4 softtabstop=4

###############################################################################
# OpenLP - Open Source Lyrics Projection                                      #
# --------------------------------------------------------------------------- #
# Copyright (c) 2008-2017 OpenLP Developers                                   #
# --------------------------------------------------------------------------- #
# This program is free software; you can redistribute it and/or modify it     #
# under the terms of the GNU General Public License as published by the Free  #
# Software Foundation; version 2 of the License.                              #
#                                                                             #
# This program is distributed in the hope that it will be useful, but WITHOUT #
# ANY WARRANTY; without even the implied warranty of MERCHANTABILITY or       #
# FITNESS FOR A PARTICULAR PURPOSE. See the GNU General Public License for    #
# more details.                                                               #
#                                                                             #
# You should have received a copy of the GNU General Public License along     #
# with this program; if not, write to the Free Software Foundation, Inc., 59  #
# Temple Place, Suite 330, Boston, MA 02111-1307 USA                          #
###############################################################################
import logging
import zipfile
import re
from xml.etree import ElementTree

from openlp.core.common import is_win
from openlp.core.common.applocation import AppLocation
from openlp.core.display.screens import ScreenList
from openlp.plugins.presentations.lib.presentationcontroller import PresentationController, PresentationDocument

if is_win():
    from ctypes import cdll
    from ctypes.wintypes import RECT

<<<<<<< HEAD
from openlp.core.common import AppLocation
from openlp.core.display.screens import ScreenList
from openlp.plugins.presentations.lib.presentationcontroller import PresentationController, PresentationDocument


=======
>>>>>>> f7e1dcbe
log = logging.getLogger(__name__)


class PptviewController(PresentationController):
    """
    Class to control interactions with PowerPoint Viewer Presentations. It creates the runtime Environment , Loads the
    and Closes the Presentation. As well as triggering the correct activities based on the users input
    """
    log.info('PPTViewController loaded')

    def __init__(self, plugin):
        """
        Initialise the class
        """
        log.debug('Initialising')
        self.process = None
        super(PptviewController, self).__init__(plugin, 'Powerpoint Viewer', PptviewDocument)
        self.supports = ['ppt', 'pps', 'pptx', 'ppsx', 'pptm']

    def check_available(self):
        """
        PPT Viewer is able to run on this machine.
        """
        log.debug('check_available')
        if not is_win():
            return False
        return self.check_installed()

    if is_win():
        def check_installed(self):
            """
            Check the viewer is installed.
            """
            log.debug('Check installed')
            try:
                self.start_process()
                return self.process.CheckInstalled()
            except WindowsError:
                return False

        def start_process(self):
            """
            Loads the PPTVIEWLIB library.
            """
            if self.process:
                return
            log.debug('start PPTView')
            dll_path = AppLocation.get_directory(AppLocation.AppDir) \
                / 'plugins' / 'presentations' / 'lib' / 'pptviewlib' / 'pptviewlib.dll'
            self.process = cdll.LoadLibrary(str(dll_path))
            if log.isEnabledFor(logging.DEBUG):
                self.process.SetDebug(1)

        def kill(self):
            """
            Called at system exit to clean up any running presentations
            """
            log.debug('Kill pptviewer')
            while self.docs:
                self.docs[0].close_presentation()


class PptviewDocument(PresentationDocument):
    """
    Class which holds information and controls a single presentation.
    """
    def __init__(self, controller, document_path):
        """
        Constructor, store information about the file and initialise.

        :param openlp.core.common.path.Path document_path: File path to the document to load
        :rtype: None
        """
        log.debug('Init Presentation PowerPoint')
        super().__init__(controller, document_path)
        self.presentation = None
        self.ppt_id = None
        self.blanked = False
        self.hidden = False

    def load_presentation(self):
        """
        Called when a presentation is added to the SlideController. It builds the environment, starts communication with
        the background PptView task started earlier.
        """
        log.debug('LoadPresentation')
        temp_path = self.get_temp_folder()
        size = ScreenList().current['size']
        rect = RECT(size.x(), size.y(), size.right(), size.bottom())
        preview_path = temp_path / 'slide'
        # Ensure that the paths are null terminated
        file_path_utf16 = str(self.file_path).encode('utf-16-le') + b'\0'
        preview_path_utf16 = str(preview_path).encode('utf-16-le') + b'\0'
        if not temp_path.is_dir():
            temp_path.mkdir(parents=True)
        self.ppt_id = self.controller.process.OpenPPT(file_path_utf16, None, rect, preview_path_utf16)
        if self.ppt_id >= 0:
            self.create_thumbnails()
            self.stop_presentation()
            return True
        else:
            return False

    def create_thumbnails(self):
        """
        PPTviewLib creates large BMP's, but we want small PNG's for consistency. Convert them here.
        """
        log.debug('create_thumbnails')
        if self.check_thumbnails():
            return
        log.debug('create_thumbnails proceeding')
        for idx in range(self.get_slide_count()):
            path = self.get_temp_folder() / 'slide{index:d}.bmp'.format(index=idx + 1)
            self.convert_thumbnail(path, idx + 1)

    def create_titles_and_notes(self):
        """
        Extracts the titles and notes from the zipped file
        and writes the list of titles (one per slide)
        to 'titles.txt'
        and the notes to 'slideNotes[x].txt'
        in the thumbnails directory
        """
        titles = None
        notes = None
        # let's make sure we have a valid zipped presentation
        if self.file_path.exists() and zipfile.is_zipfile(str(self.file_path)):
            namespaces = {"p": "http://schemas.openxmlformats.org/presentationml/2006/main",
                          "a": "http://schemas.openxmlformats.org/drawingml/2006/main"}
            # open the file
            with zipfile.ZipFile(str(self.file_path)) as zip_file:
                # find the presentation.xml to get the slide count
                with zip_file.open('ppt/presentation.xml') as pres:
                    tree = ElementTree.parse(pres)
                nodes = tree.getroot().findall(".//p:sldIdLst/p:sldId", namespaces=namespaces)
                # initialize the lists
                titles = ['' for i in range(len(nodes))]
                notes = ['' for i in range(len(nodes))]
                # loop thru the file list to find slides and notes
                for zip_info in zip_file.infolist():
                    node_type = ''
                    index = -1
                    list_to_add = None
                    # check if it is a slide
                    match = re.search(r'slides/slide(.+)\.xml', zip_info.filename)
                    if match:
                        index = int(match.group(1)) - 1
                        node_type = 'ctrTitle'
                        list_to_add = titles
                    # or a note
                    match = re.search(r'notesSlides/notesSlide(.+)\.xml', zip_info.filename)
                    if match:
                        index = int(match.group(1)) - 1
                        node_type = 'body'
                        list_to_add = notes
                    # if it is one of our files, index shouldn't be -1
                    if index >= 0:
                        with zip_file.open(zip_info) as zipped_file:
                            tree = ElementTree.parse(zipped_file)
                        text = ''
                        nodes = tree.getroot().findall(".//p:ph[@type='" + node_type + "']../../..//p:txBody//a:t",
                                                       namespaces=namespaces)
                        # if we found any content
                        if nodes and len(nodes) > 0:
                            for node in nodes:
                                if len(text) > 0:
                                    text += '\n'
                                text += node.text
                        # Let's remove the \n from the titles and
                        # just add one at the end
                        if node_type == 'ctrTitle':
                            text = text.replace('\n', ' ').replace('\x0b', ' ') + '\n'
                        list_to_add[index] = text
        # now let's write the files
        self.save_titles_and_notes(titles, notes)

    def close_presentation(self):
        """
        Close presentation and clean up objects. Triggered by new object being added to SlideController or OpenLP being
        shut down.
        """
        log.debug('ClosePresentation')
        if self.controller.process:
            self.controller.process.ClosePPT(self.ppt_id)
            self.ppt_id = -1
        self.controller.remove_doc(self)

    def is_loaded(self):
        """
        Returns true if a presentation is loaded.
        """
        if self.ppt_id < 0:
            return False
        if self.get_slide_count() < 0:
            return False
        return True

    def is_active(self):
        """
        Returns true if a presentation is currently active.
        """
        return self.is_loaded() and not self.hidden

    def blank_screen(self):
        """
        Blanks the screen.
        """
        self.controller.process.Blank(self.ppt_id)
        self.blanked = True

    def unblank_screen(self):
        """
        Unblanks (restores) the presentation.
        """
        self.controller.process.Unblank(self.ppt_id)
        self.blanked = False

    def is_blank(self):
        """
        Returns true if screen is blank.
        """
        log.debug('is blank OpenOffice')
        return self.blanked

    def stop_presentation(self):
        """
        Stops the current presentation and hides the output.
        """
        self.hidden = True
        self.controller.process.Stop(self.ppt_id)

    def start_presentation(self):
        """
        Starts a presentation from the beginning.
        """
        if self.hidden:
            self.hidden = False
            self.controller.process.Resume(self.ppt_id)
        else:
            self.controller.process.RestartShow(self.ppt_id)

    def get_slide_number(self):
        """
        Returns the current slide number.
        """
        return self.controller.process.GetCurrentSlide(self.ppt_id)

    def get_slide_count(self):
        """
        Returns total number of slides.
        """
        return self.controller.process.GetSlideCount(self.ppt_id)

    def goto_slide(self, slide_no):
        """
        Moves to a specific slide in the presentation.

        :param slide_no: The slide the text is required for, starting at 1
        """
        self.controller.process.GotoSlide(self.ppt_id, slide_no)

    def next_step(self):
        """
        Triggers the next effect of slide on the running presentation.
        """
        self.controller.process.NextStep(self.ppt_id)

    def previous_step(self):
        """
        Triggers the previous slide on the running presentation.
        """
        self.controller.process.PrevStep(self.ppt_id)<|MERGE_RESOLUTION|>--- conflicted
+++ resolved
@@ -33,14 +33,6 @@
     from ctypes import cdll
     from ctypes.wintypes import RECT
 
-<<<<<<< HEAD
-from openlp.core.common import AppLocation
-from openlp.core.display.screens import ScreenList
-from openlp.plugins.presentations.lib.presentationcontroller import PresentationController, PresentationDocument
-
-
-=======
->>>>>>> f7e1dcbe
 log = logging.getLogger(__name__)
 
 
