# -*- coding: utf-8 -*-
# vim: autoindent shiftwidth=4 expandtab textwidth=120 tabstop=4 softtabstop=4

###############################################################################
# OpenLP - Open Source Lyrics Projection                                      #
# --------------------------------------------------------------------------- #
# Copyright (c) 2008-2014 Raoul Snyman                                        #
# Portions copyright (c) 2008-2014 Tim Bentley, Gerald Britton, Jonathan      #
# Corwin, Samuel Findlay, Michael Gorven, Scott Guerrieri, Matthias Hub,      #
# Meinert Jordan, Armin Köhler, Erik Lundin, Edwin Lunando, Brian T. Meyer.   #
# Joshua Miller, Stevan Pettit, Andreas Preikschat, Mattias Põldaru,          #
# Christian Richter, Philip Ridout, Simon Scudder, Jeffrey Smith,             #
# Maikel Stuivenberg, Martin Thompson, Jon Tibble, Dave Warnock,              #
# Frode Woldsund, Martin Zibricky, Patrick Zimmermann                         #
# --------------------------------------------------------------------------- #
# This program is free software; you can redistribute it and/or modify it     #
# under the terms of the GNU General Public License as published by the Free  #
# Software Foundation; version 2 of the License.                              #
#                                                                             #
# This program is distributed in the hope that it will be useful, but WITHOUT #
# ANY WARRANTY; without even the implied warranty of MERCHANTABILITY or       #
# FITNESS FOR A PARTICULAR PURPOSE. See the GNU General Public License for    #
# more details.                                                               #
#                                                                             #
# You should have received a copy of the GNU General Public License along     #
# with this program; if not, write to the Free Software Foundation, Inc., 59  #
# Temple Place, Suite 330, Boston, MA 02111-1307 USA                          #
###############################################################################

import logging
import os

from PyQt4 import QtCore, QtGui

from openlp.core.common import Registry, Settings, UiStrings, translate
from openlp.core.lib import MediaManagerItem, ItemCapabilities, ServiceItemContext,\
    build_icon, check_item_selected, create_thumb, validate_thumb
from openlp.core.lib.ui import critical_error_message_box, create_horizontal_adjusting_combo_box
from openlp.core.utils import get_locale_key
from openlp.plugins.presentations.lib import MessageListener


log = logging.getLogger(__name__)


ERROR_IMAGE = QtGui.QImage(':/general/general_delete.png')


class PresentationMediaItem(MediaManagerItem):
    """
    This is the Presentation media manager item for Presentation Items. It can present files using Openoffice and
    Powerpoint
    """
    log.info('Presentations Media Item loaded')

    def __init__(self, parent, plugin, controllers):
        """
        Constructor. Setup defaults
        """
        self.icon_path = 'presentations/presentation'
        self.controllers = controllers
        super(PresentationMediaItem, self).__init__(parent, plugin)

    def retranslateUi(self):
        """
        The name of the plugin media displayed in UI
        """
        self.on_new_prompt = translate('PresentationPlugin.MediaItem', 'Select Presentation(s)')
        self.automatic = translate('PresentationPlugin.MediaItem', 'Automatic')
        self.display_type_label.setText(translate('PresentationPlugin.MediaItem', 'Present using:'))

    def setup_item(self):
        """
        Do some additional setup.
        """
        self.message_listener = MessageListener(self)
        self.has_search = True
        self.single_service_item = False
        Registry().register_function('mediaitem_presentation_rebuild', self.populate_display_types)
        Registry().register_function('mediaitem_suffixes', self.build_file_mask_string)
        # Allow DnD from the desktop
        self.list_view.activateDnD()

    def build_file_mask_string(self):
        """
        Build the list of file extensions to be used in the Open file dialog.
        """
        file_type_string = ''
        for controller in self.controllers:
            if self.controllers[controller].enabled():
                file_types = self.controllers[controller].supports + self.controllers[controller].also_supports
                for file_type in file_types:
                    if file_type not in file_type_string:
                        file_type_string += '*.%s ' % file_type
                        self.service_manager.supported_suffixes(file_type)
        self.on_new_file_masks = translate('PresentationPlugin.MediaItem', 'Presentations (%s)') % file_type_string

    def required_icons(self):
        """
        Set which icons the media manager tab should show.
        """
        MediaManagerItem.required_icons(self)
        self.has_file_icon = True
        self.has_new_icon = False
        self.has_edit_icon = False

    def add_end_header_bar(self):
        """
        Display custom media manager items for presentations.
        """
        self.presentation_widget = QtGui.QWidget(self)
        self.presentation_widget.setObjectName('presentation_widget')
        self.display_layout = QtGui.QFormLayout(self.presentation_widget)
        self.display_layout.setMargin(self.display_layout.spacing())
        self.display_layout.setObjectName('display_layout')
        self.display_type_label = QtGui.QLabel(self.presentation_widget)
        self.display_type_label.setObjectName('display_type_label')
        self.display_type_combo_box = create_horizontal_adjusting_combo_box(self.presentation_widget,
                                                                            'display_type_combo_box')
        self.display_type_label.setBuddy(self.display_type_combo_box)
        self.display_layout.addRow(self.display_type_label, self.display_type_combo_box)
        # Add the Presentation widget to the page layout.
        self.page_layout.addWidget(self.presentation_widget)

    def initialise(self):
        """
        Populate the media manager tab
        """
        self.list_view.setIconSize(QtCore.QSize(88, 50))
        files = Settings().value(self.settings_section + '/presentations files')
        self.load_list(files, initial_load=True)
        self.populate_display_types()

    def populate_display_types(self):
        """
        Load the combobox with the enabled presentation controllers, allowing user to select a specific app if settings
        allow.
        """
        self.display_type_combo_box.clear()
        for item in self.controllers:
            # For PDF reload backend, since it can have changed
            if self.controllers[item].name == 'Pdf':
                self.controllers[item].check_available()
            # load the drop down selection
            if self.controllers[item].enabled():
                self.display_type_combo_box.addItem(item)
        if self.display_type_combo_box.count() > 1:
            self.display_type_combo_box.insertItem(0, self.automatic)
            self.display_type_combo_box.setCurrentIndex(0)
        if Settings().value(self.settings_section + '/override app') == QtCore.Qt.Checked:
            self.presentation_widget.show()
        else:
            self.presentation_widget.hide()

    def load_list(self, files, target_group=None, initial_load=False):
        """
        Add presentations into the media manager. This is called both on initial load of the plugin to populate with
        existing files, and when the user adds new files via the media manager.
        """
        current_list = self.get_file_list()
        titles = [os.path.split(file)[1] for file in current_list]
        self.application.set_busy_cursor()
        if not initial_load:
            self.main_window.display_progress_bar(len(files))
        # Sort the presentations by its filename considering language specific characters.
        files.sort(key=lambda filename: get_locale_key(os.path.split(str(filename))[1]))
        for file in files:
            if not initial_load:
                self.main_window.increment_progress_bar()
            if current_list.count(file) > 0:
                continue
            filename = os.path.split(file)[1]
            if not os.path.exists(file):
                item_name = QtGui.QListWidgetItem(filename)
                item_name.setIcon(build_icon(ERROR_IMAGE))
                item_name.setData(QtCore.Qt.UserRole, file)
                item_name.setToolTip(file)
                self.list_view.addItem(item_name)
            else:
                if titles.count(filename) > 0:
                    if not initial_load:
                        critical_error_message_box(translate('PresentationPlugin.MediaItem', 'File Exists'),
                                                   translate('PresentationPlugin.MediaItem',
                                                             'A presentation with that filename already exists.'))
                    continue
                controller_name = self.find_controller_by_type(filename)
                if controller_name:
                    controller = self.controllers[controller_name]
                    doc = controller.add_document(file)
                    thumb = os.path.join(doc.get_thumbnail_folder(), 'icon.png')
                    preview = doc.get_thumbnail_path(1, True)
                    if not preview and not initial_load:
                        doc.load_presentation()
                        preview = doc.get_thumbnail_path(1, True)
                    doc.close_presentation()
                    if not (preview and os.path.exists(preview)):
                        icon = build_icon(':/general/general_delete.png')
                    else:
                        if validate_thumb(preview, thumb):
                            icon = build_icon(thumb)
                        else:
                            icon = create_thumb(preview, thumb)
                else:
                    if initial_load:
                        icon = build_icon(':/general/general_delete.png')
                    else:
                        critical_error_message_box(UiStrings().UnsupportedFile,
                                                   translate('PresentationPlugin.MediaItem',
                                                             'This type of presentation is not supported.'))
                        continue
                item_name = QtGui.QListWidgetItem(filename)
                item_name.setData(QtCore.Qt.UserRole, file)
                item_name.setIcon(icon)
                item_name.setToolTip(file)
                self.list_view.addItem(item_name)
        if not initial_load:
            self.main_window.finished_progress_bar()
        self.application.set_normal_cursor()

    def on_delete_click(self):
        """
        Remove a presentation item from the list.
        """
        if check_item_selected(self.list_view, UiStrings().SelectDelete):
            items = self.list_view.selectedIndexes()
            row_list = [item.row() for item in items]
            row_list.sort(reverse=True)
            self.application.set_busy_cursor()
            self.main_window.display_progress_bar(len(row_list))
            for item in items:
                filepath = str(item.data(QtCore.Qt.UserRole))
                for cidx in self.controllers:
                    doc = self.controllers[cidx].add_document(filepath)
                    doc.presentation_deleted()
                    doc.close_presentation()
                self.main_window.increment_progress_bar()
            self.main_window.finished_progress_bar()
            self.application.set_busy_cursor()
            for row in row_list:
                self.list_view.takeItem(row)
            Settings().setValue(self.settings_section + '/presentations files', self.get_file_list())

    def generate_slide_data(self, service_item, item=None, xml_version=False, remote=False,
                            context=ServiceItemContext.Service, presentation_file=None):
        """
        Generate the slide data. Needs to be implemented by the plugin.

        :param service_item: The service item to be built on
        :param item: The Song item to be used
        :param xml_version: The xml version (not used)
        :param remote: Triggered from remote
        :param context: Why is it being generated
        """
        if item:
            items = [item]
        else:
            items = self.list_view.selectedItems()
            if len(items) > 1:
                return False
<<<<<<< HEAD
        service_item.processor = self.display_type_combo_box.currentText()
        service_item.add_capability(ItemCapabilities.ProvidesOwnDisplay)
        service_item.add_capability(ItemCapabilities.HasThumbnails)
=======
        filename = presentation_file
        if filename is None:
            filename = items[0].data(QtCore.Qt.UserRole)
        file_type = os.path.splitext(filename)[1][1:]
>>>>>>> ff78a99f
        if not self.display_type_combo_box.currentText():
            return False
        if (file_type == 'pdf' or file_type == 'xps') and context != ServiceItemContext.Service:
            service_item.add_capability(ItemCapabilities.CanMaintain)
            service_item.add_capability(ItemCapabilities.CanPreview)
            service_item.add_capability(ItemCapabilities.CanLoop)
            service_item.add_capability(ItemCapabilities.CanAppend)
            # force a nonexistent theme
            service_item.theme = -1
            for bitem in items:
                filename = presentation_file
                if filename is None:
                    filename = bitem.data(QtCore.Qt.UserRole)
                (path, name) = os.path.split(filename)
                service_item.title = name
                if os.path.exists(filename):
                    processor = self.find_controller_by_type(filename)
                    if not processor:
                        return False
<<<<<<< HEAD
                controller = self.controllers[service_item.processor]
                doc = controller.add_document(filename)
                titles, notes = doc.get_titles_and_notes()
                if len(titles) > 0:
                    service_item.add_capability(ItemCapabilities.HasDisplayTitle)
                if len(notes) > 0:
                    service_item.add_capability(ItemCapabilities.HasNotes)
                if doc.get_thumbnail_path(1, True) is None:
                    doc.load_presentation()
                i = 1
                img = doc.get_thumbnail_path(i, True)
                if img:
                    while img:
                        title = name
                        if i <= len(titles):
                            title = titles[i-1] 
                        note = ''
                        if i <= len(notes):
                            note = notes[i-1]
                        service_item.add_from_command(path, name, img, title, note)
=======
                    controller = self.controllers[processor]
                    service_item.processor = None
                    doc = controller.add_document(filename)
                    if doc.get_thumbnail_path(1, True) is None or not os.path.isfile(
                            os.path.join(doc.get_temp_folder(), 'mainslide001.png')):
                        doc.load_presentation()
                    i = 1
                    image_file = 'mainslide%03d.png' % i
                    image = os.path.join(doc.get_temp_folder(), image_file)
                    while os.path.isfile(image):
                        service_item.add_from_image(image, name)
>>>>>>> ff78a99f
                        i += 1
                        image_file = 'mainslide%03d.png' % i
                        image = os.path.join(doc.get_temp_folder(), image_file)
                    doc.close_presentation()
                    return True
                else:
                    # File is no longer present
                    if not remote:
                        critical_error_message_box(translate('PresentationPlugin.MediaItem', 'Missing Presentation'),
                                                   translate('PresentationPlugin.MediaItem',
                                                             'The presentation %s no longer exists.') % filename)
                    return False
        else:
            service_item.processor = self.display_type_combo_box.currentText()
            service_item.add_capability(ItemCapabilities.ProvidesOwnDisplay)
            for bitem in items:
                filename = bitem.data(QtCore.Qt.UserRole)
                (path, name) = os.path.split(filename)
                service_item.title = name
                if os.path.exists(filename):
                    if service_item.processor == self.automatic:
                        service_item.processor = self.find_controller_by_type(filename)
                        if not service_item.processor:
                            return False
                    controller = self.controllers[service_item.processor]
                    doc = controller.add_document(filename)
                    if doc.get_thumbnail_path(1, True) is None:
                        doc.load_presentation()
                    i = 1
                    img = doc.get_thumbnail_path(i, True)
                    if img:
                        while img:
                            service_item.add_from_command(path, name, img)
                            i += 1
                            img = doc.get_thumbnail_path(i, True)
                        doc.close_presentation()
                        return True
                    else:
                        # File is no longer present
                        if not remote:
                            critical_error_message_box(translate('PresentationPlugin.MediaItem',
                                                                 'Missing Presentation'),
                                                       translate('PresentationPlugin.MediaItem',
                                                                 'The presentation %s is incomplete, please reload.')
                                                       % filename)
                        return False
                else:
                    # File is no longer present
                    if not remote:
                        critical_error_message_box(translate('PresentationPlugin.MediaItem', 'Missing Presentation'),
                                                   translate('PresentationPlugin.MediaItem',
                                                             'The presentation %s no longer exists.') % filename)
                    return False

    def find_controller_by_type(self, filename):
        """
        Determine the default application controller to use for the selected file type. This is used if "Automatic" is
        set as the preferred controller. Find the first (alphabetic) enabled controller which "supports" the extension.
        If none found, then look for a controller which "also supports" it instead.

        :param filename: The file name
        """
        file_type = os.path.splitext(filename)[1][1:]
        if not file_type:
            return None
        for controller in self.controllers:
            if self.controllers[controller].enabled():
                if file_type in self.controllers[controller].supports:
                    return controller
        for controller in self.controllers:
            if self.controllers[controller].enabled():
                if file_type in self.controllers[controller].also_supports:
                    return controller
        return None

    def search(self, string, show_error):
        """
        Search in files

        :param string: name to be found
        :param show_error: not used
        :return:
        """
        files = Settings().value(self.settings_section + '/presentations files')
        results = []
        string = string.lower()
        for file in files:
            filename = os.path.split(str(file))[1]
            if filename.lower().find(string) > -1:
                results.append([file, filename])
        return results<|MERGE_RESOLUTION|>--- conflicted
+++ resolved
@@ -257,16 +257,10 @@
             items = self.list_view.selectedItems()
             if len(items) > 1:
                 return False
-<<<<<<< HEAD
-        service_item.processor = self.display_type_combo_box.currentText()
-        service_item.add_capability(ItemCapabilities.ProvidesOwnDisplay)
-        service_item.add_capability(ItemCapabilities.HasThumbnails)
-=======
         filename = presentation_file
         if filename is None:
             filename = items[0].data(QtCore.Qt.UserRole)
         file_type = os.path.splitext(filename)[1][1:]
->>>>>>> ff78a99f
         if not self.display_type_combo_box.currentText():
             return False
         if (file_type == 'pdf' or file_type == 'xps') and context != ServiceItemContext.Service:
@@ -286,28 +280,6 @@
                     processor = self.find_controller_by_type(filename)
                     if not processor:
                         return False
-<<<<<<< HEAD
-                controller = self.controllers[service_item.processor]
-                doc = controller.add_document(filename)
-                titles, notes = doc.get_titles_and_notes()
-                if len(titles) > 0:
-                    service_item.add_capability(ItemCapabilities.HasDisplayTitle)
-                if len(notes) > 0:
-                    service_item.add_capability(ItemCapabilities.HasNotes)
-                if doc.get_thumbnail_path(1, True) is None:
-                    doc.load_presentation()
-                i = 1
-                img = doc.get_thumbnail_path(i, True)
-                if img:
-                    while img:
-                        title = name
-                        if i <= len(titles):
-                            title = titles[i-1] 
-                        note = ''
-                        if i <= len(notes):
-                            note = notes[i-1]
-                        service_item.add_from_command(path, name, img, title, note)
-=======
                     controller = self.controllers[processor]
                     service_item.processor = None
                     doc = controller.add_document(filename)
@@ -319,7 +291,6 @@
                     image = os.path.join(doc.get_temp_folder(), image_file)
                     while os.path.isfile(image):
                         service_item.add_from_image(image, name)
->>>>>>> ff78a99f
                         i += 1
                         image_file = 'mainslide%03d.png' % i
                         image = os.path.join(doc.get_temp_folder(), image_file)
