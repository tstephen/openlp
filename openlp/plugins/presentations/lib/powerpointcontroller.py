--- conflicted
+++ resolved
@@ -251,24 +251,14 @@
                         win32ui.GetForegroundWindow().GetDC().GetDeviceCaps(88)
                 except win32ui.error:
                     dpi = 96
-<<<<<<< HEAD
-            self.presentation.SlideShowSettings.Run()
-            self.presentation.SlideShowWindow.View.GotoSlide(1)
             renderer = self.controller.plugin.renderer
             rect = renderer.screens.current[u'size']
-            self.presentation.SlideShowWindow.Top = rect.y() * 72 / dpi
-            self.presentation.SlideShowWindow.Height = rect.height() * 72 / dpi
-            self.presentation.SlideShowWindow.Left = rect.x() * 72 / dpi
-            self.presentation.SlideShowWindow.Width = rect.width() * 72 / dpi
-=======
-            rendermanager = self.controller.plugin.renderManager
-            rect = rendermanager.screens.current[u'size']
             ppt_window = self.presentation.SlideShowSettings.Run()
             ppt_window.Top = rect.y() * 72 / dpi
             ppt_window.Height = rect.height() * 72 / dpi
             ppt_window.Left = rect.x() * 72 / dpi
             ppt_window.Width = rect.width() * 72 / dpi
->>>>>>> 64823a94
+
 
     def get_slide_number(self):
         """
