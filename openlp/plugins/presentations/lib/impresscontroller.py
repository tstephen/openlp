--- conflicted
+++ resolved
@@ -184,15 +184,9 @@
         docs = desktop.getComponents()
         cnt = 0
         if docs.hasElements():
-<<<<<<< HEAD
-            element_list = docs.createEnumeration()
-            while element_list.hasMoreElements():
-                doc = element_list.nextElement()
-=======
             list_elements = docs.createEnumeration()
             while list_elements.hasMoreElements():
                 doc = list_elements.nextElement()
->>>>>>> ff78a99f
                 if doc.getImplementationName() != 'com.sun.star.comp.framework.BackingComp':
                     cnt += 1
         if cnt > 0:
@@ -460,16 +454,10 @@
     def __get_text_from_page(self, slide_no, text_type=TextType.SlideText):
         """
         Return any text extracted from the presentation page.
-<<<<<<< HEAD
-        ``slide_no``
-            1 based slide index
-        ``text_type``
-            A TextType. Enumeration of the types of supported text 
-=======
 
         :param slide_no: The slide the notes are required for, starting at 1
         :param notes: A boolean. If set the method searches the notes of the slide.
->>>>>>> ff78a99f
+        :param text_type: A TextType. Enumeration of the types of supported text.
         """
         text = ''
         if TextType.Title <= text_type <= TextType.Notes:
