--- conflicted
+++ resolved
@@ -154,29 +154,21 @@
     CCLI = 3
     DreamBeam = 4
     EasySlides = 5
-<<<<<<< HEAD
-    EasyWorship = 6
-    FoilPresenter = 7
-    MediaShout = 8
-    OpenSong = 9
-    PowerSong = 10
-    ProPresenter = 11
-=======
     EasyWorshipDB = 6
     EasyWorshipService = 7
     FoilPresenter = 8
     MediaShout = 9
     OpenSong = 10
     PowerSong = 11
->>>>>>> d8329331
-    SongBeamer = 12
-    SongPro = 13
-    SongShowPlus = 14
-    SongsOfFellowship = 15
-    SundayPlus = 16
-    WordsOfWorship = 17
-    WorshipCenterPro = 18
-    ZionWorx = 19
+    ProPresenter = 12
+    SongBeamer = 13
+    SongPro = 14
+    SongShowPlus = 15
+    SongsOfFellowship = 16
+    SundayPlus = 17
+    WordsOfWorship = 18
+    WorshipCenterPro = 19
+    ZionWorx = 20
 
     # Set optional attribute defaults
     __defaults__ = {
