# -*- coding: utf-8 -*-
# vim: autoindent shiftwidth=4 expandtab textwidth=120 tabstop=4 softtabstop=4

###############################################################################
# OpenLP - Open Source Lyrics Projection                                      #
# --------------------------------------------------------------------------- #
# Copyright (c) 2008-2017 OpenLP Developers                                   #
# --------------------------------------------------------------------------- #
# This program is free software; you can redistribute it and/or modify it     #
# under the terms of the GNU General Public License as published by the Free  #
# Software Foundation; version 2 of the License.                              #
#                                                                             #
# This program is distributed in the hope that it will be useful, but WITHOUT #
# ANY WARRANTY; without even the implied warranty of MERCHANTABILITY or       #
# FITNESS FOR A PARTICULAR PURPOSE. See the GNU General Public License for    #
# more details.                                                               #
#                                                                             #
# You should have received a copy of the GNU General Public License along     #
# with this program; if not, write to the Free Software Foundation, Inc., 59  #
# Temple Place, Suite 330, Boston, MA 02111-1307 USA                          #
###############################################################################

import logging
import os
import shutil
from pathlib import Path

from PyQt5 import QtCore, QtWidgets
from sqlalchemy.sql import and_, or_

from openlp.core.common import Registry, AppLocation, Settings, check_directory_exists, UiStrings, translate
from openlp.core.lib import MediaManagerItem, ItemCapabilities, PluginStatus, ServiceItemContext, \
    check_item_selected, create_separated_list
from openlp.core.lib.ui import create_widget_action
from openlp.core.common.languagemanager import get_natural_key
from openlp.plugins.songs.forms.editsongform import EditSongForm
from openlp.plugins.songs.forms.songmaintenanceform import SongMaintenanceForm
from openlp.plugins.songs.forms.songimportform import SongImportForm
from openlp.plugins.songs.forms.songexportform import SongExportForm
from openlp.plugins.songs.lib import VerseType, clean_string, delete_song
from openlp.plugins.songs.lib.db import Author, AuthorType, Song, Book, MediaFile, SongBookEntry, Topic
from openlp.plugins.songs.lib.ui import SongStrings
from openlp.plugins.songs.lib.openlyricsxml import OpenLyrics, SongXML

log = logging.getLogger(__name__)


class SongSearch(object):
    """
    An enumeration for song search methods.
    """
    Entire = 1
    Titles = 2
    Lyrics = 3
    Authors = 4
    Topics = 5
    Books = 6
    Themes = 7
    Copyright = 8
    CCLInumber = 9


class SongMediaItem(MediaManagerItem):
    """
    This is the custom media manager item for Songs.
    """
    songs_go_live = QtCore.pyqtSignal(list)
    songs_add_to_service = QtCore.pyqtSignal(list)
    log.info('Song Media Item loaded')

    def __init__(self, parent, plugin):
        self.icon_path = 'songs/song'
        super(SongMediaItem, self).__init__(parent, plugin)

    def setup_item(self):
        """
        Do some additional setup.
        """
        self.songs_go_live.connect(self.go_live_remote)
        self.songs_add_to_service.connect(self.add_to_service_remote)
        self.single_service_item = False
        # Holds information about whether the edit is remotely triggered and which Song is required.
        self.remote_song = -1
        self.edit_item = None
        self.quick_preview_allowed = True
        self.has_search = True

    def _update_background_audio(self, song, item):
        song.media_files = []
        for i, bga in enumerate(item.background_audio):
            dest_file = os.path.join(
                str(AppLocation.get_section_data_path(self.plugin.name)), 'audio', str(song.id), os.path.split(bga)[1])
            check_directory_exists(Path(os.path.split(dest_file)[0]))
            shutil.copyfile(os.path.join(str(AppLocation.get_section_data_path('servicemanager')), bga), dest_file)
            song.media_files.append(MediaFile.populate(weight=i, file_name=dest_file))
        self.plugin.manager.save_object(song, True)

    def add_end_header_bar(self):
        self.toolbar.addSeparator()
        # Song Maintenance Button
        self.maintenance_action = self.toolbar.add_toolbar_action('maintenance_action',
                                                                  icon=':/songs/song_maintenance.png',
                                                                  triggers=self.on_song_maintenance_click)
        self.add_search_to_toolbar()
        # Signals and slots
        Registry().register_function('songs_load_list', self.on_song_list_load)
        Registry().register_function('songs_preview', self.on_preview_click)
        self.search_text_edit.cleared.connect(self.on_clear_text_button_click)
        self.search_text_edit.searchTypeChanged.connect(self.on_search_text_button_clicked)

    def add_custom_context_actions(self):
        create_widget_action(self.list_view, separator=True)
        create_widget_action(
            self.list_view, text=translate('OpenLP.MediaManagerItem', '&Clone'), icon=':/general/general_clone.png',
            triggers=self.on_clone_click)

    def on_focus(self):
        self.search_text_edit.setFocus()
        self.search_text_edit.selectAll()

    def config_update(self):
        """
        Is triggered when the songs config is updated
        """
        log.debug('config_updated')
        self.is_search_as_you_type_enabled = Settings().value('advanced/search as type')
        self.update_service_on_edit = Settings().value(self.settings_section + '/update service on edit')
        self.add_song_from_service = Settings().value(self.settings_section + '/add song from service')
        self.display_songbook = Settings().value(self.settings_section + '/display songbook')
        self.display_written_by_text = Settings().value(self.settings_section + '/display written by')
        self.display_copyright_symbol = Settings().value(self.settings_section + '/display copyright symbol')

    def retranslateUi(self):
        self.search_text_label.setText('{text}:'.format(text=UiStrings().Search))
        self.search_text_button.setText(UiStrings().Search)
        self.maintenance_action.setText(SongStrings.SongMaintenance)
        self.maintenance_action.setToolTip(translate('SongsPlugin.MediaItem',
                                                     'Maintain the lists of authors, topics and books.'))

    def initialise(self):
        """
        Initialise variables when they cannot be initialised in the constructor.
        """
        self.song_maintenance_form = SongMaintenanceForm(self.plugin.manager, self)
        self.edit_song_form = EditSongForm(self, self.main_window, self.plugin.manager)
        self.open_lyrics = OpenLyrics(self.plugin.manager)
        self.search_text_edit.set_search_types([
            (SongSearch.Entire, ':/songs/song_search_all.png',
                translate('SongsPlugin.MediaItem', 'Entire Song'),
                translate('SongsPlugin.MediaItem', 'Search Entire Song...')),
            (SongSearch.Titles, ':/songs/song_search_title.png',
                translate('SongsPlugin.MediaItem', 'Titles'),
                translate('SongsPlugin.MediaItem', 'Search Titles...')),
            (SongSearch.Lyrics, ':/songs/song_search_lyrics.png',
                translate('SongsPlugin.MediaItem', 'Lyrics'),
                translate('SongsPlugin.MediaItem', 'Search Lyrics...')),
            (SongSearch.Authors, ':/songs/song_search_author.png', SongStrings.Authors,
                translate('SongsPlugin.MediaItem', 'Search Authors...')),
            (SongSearch.Topics, ':/songs/song_search_topic.png', SongStrings.Topics,
                translate('SongsPlugin.MediaItem', 'Search Topics...')),
            (SongSearch.Books, ':/songs/song_book_edit.png', SongStrings.SongBooks,
                translate('SongsPlugin.MediaItem', 'Search Songbooks...')),
            (SongSearch.Themes, ':/slides/slide_theme.png', UiStrings().Themes, UiStrings().SearchThemes),
            (SongSearch.Copyright, ':/songs/song_search_copy.png',
                translate('SongsPlugin.MediaItem', 'Copyright'),
                translate('SongsPlugin.MediaItem', 'Search Copyright...')),
            (SongSearch.CCLInumber, ':/songs/song_search_ccli.png',
                translate('SongsPlugin.MediaItem', 'CCLI number'),
                translate('SongsPlugin.MediaItem', 'Search CCLI number...'))
        ])
        self.config_update()

    def on_search_text_button_clicked(self):
        # Reload the list considering the new search type.
        search_keywords = str(self.search_text_edit.displayText())
        search_type = self.search_text_edit.current_search_type()
        if search_type == SongSearch.Entire:
            log.debug('Entire Song Search')
            search_results = self.search_entire(search_keywords)
            self.display_results_song(search_results)
        elif search_type == SongSearch.Titles:
            log.debug('Titles Search')
            search_string = '%{text}%'.format(text=clean_string(search_keywords))
            search_results = self.plugin.manager.get_all_objects(Song, Song.search_title.like(search_string))
            self.display_results_song(search_results)
        elif search_type == SongSearch.Lyrics:
            log.debug('Lyrics Search')
            search_string = '%{text}%'.format(text=clean_string(search_keywords))
            search_results = self.plugin.manager.get_all_objects(Song, Song.search_lyrics.like(search_string))
            self.display_results_song(search_results)
        elif search_type == SongSearch.Authors:
            log.debug('Authors Search')
            search_string = '%{text}%'.format(text=search_keywords)
            search_results = self.plugin.manager.get_all_objects(
                Author, Author.display_name.like(search_string))
            self.display_results_author(search_results)
        elif search_type == SongSearch.Topics:
            log.debug('Topics Search')
            search_string = '%{text}%'.format(text=search_keywords)
            search_results = self.plugin.manager.get_all_objects(
                Topic, Topic.name.like(search_string))
            self.display_results_topic(search_results)
        elif search_type == SongSearch.Books:
            log.debug('Songbook Search')
            search_keywords = search_keywords.rpartition(' ')
            search_book = '{text}%'.format(text=search_keywords[0])
            search_entry = '{text}%'.format(text=search_keywords[2])
            search_results = (self.plugin.manager.session.query(SongBookEntry.entry, Book.name, Song.title, Song.id)
                              .join(Song)
                              .join(Book)
                              .filter(Book.name.like(search_book), SongBookEntry.entry.like(search_entry),
                                      Song.temporary.is_(False)).all())
            self.display_results_book(search_results)
        elif search_type == SongSearch.Themes:
            log.debug('Theme Search')
            search_string = '%{text}%'.format(text=search_keywords)
            search_results = self.plugin.manager.get_all_objects(
                Song, Song.theme_name.like(search_string))
            self.display_results_themes(search_results)
        elif search_type == SongSearch.Copyright:
            log.debug('Copyright Search')
            search_string = '%{text}%'.format(text=search_keywords)
            search_results = self.plugin.manager.get_all_objects(
                Song, and_(Song.copyright.like(search_string), Song.copyright != ''))
            self.display_results_song(search_results)
        elif search_type == SongSearch.CCLInumber:
            log.debug('CCLI number Search')
            search_string = '%{text}%'.format(text=search_keywords)
            search_results = self.plugin.manager.get_all_objects(
                Song, and_(Song.ccli_number.like(search_string), Song.ccli_number != ''))
            self.display_results_cclinumber(search_results)

    def search_entire(self, search_keywords):
        search_string = '%{text}%'.format(text=clean_string(search_keywords))
        return self.plugin.manager.session.query(Song) \
            .join(SongBookEntry, isouter=True) \
            .join(Book, isouter=True) \
            .filter(or_(Book.name.like(search_string), SongBookEntry.entry.like(search_string),
                        # hint: search_title contains alternate title
                        Song.search_title.like(search_string), Song.search_lyrics.like(search_string),
                        Song.comments.like(search_string))) \
            .all()

    def on_song_list_load(self):
        """
        Handle the exit from the edit dialog and trigger remote updates of songs
        """
        log.debug('on_song_list_load - start')
        # Called to redisplay the song list screen edit from a search or from the exit of the Song edit dialog. If
        # remote editing is active Trigger it and clean up so it will not update again. Push edits to the service
        # manager to update items
        if self.edit_item and self.update_service_on_edit and not self.remote_triggered:
            item = self.build_service_item(self.edit_item)
            self.service_manager.replace_service_item(item)
        self.on_search_text_button_clicked()
        log.debug('on_song_list_load - finished')

    def display_results_song(self, search_results):
        """
        Display the song search results in the media manager list

        :param search_results: A list of db Song objects
        :return: None
        """
        def get_song_key(song):
            """Get the key to sort by"""
            return song.sort_key

        log.debug('display results Song')
        self.save_auto_select_id()
        self.list_view.clear()
        search_results.sort(key=get_song_key)
        for song in search_results:
            # Do not display temporary songs
            if song.temporary:
                continue
            author_list = [author.display_name for author in song.authors]
            text = create_separated_list(author_list) if author_list else song.title
            song_detail = '{title} ({author})'.format(title=song.title, author=text)
            song_name = QtWidgets.QListWidgetItem(song_detail)
            song_name.setData(QtCore.Qt.UserRole, song.id)
            self.list_view.addItem(song_name)
            # Auto-select the item if name has been set
            if song.id == self.auto_select_id:
                self.list_view.setCurrentItem(song_name)
        self.auto_select_id = -1

    def display_results_author(self, search_results):
        """
        Display the song search results in the media manager list, grouped by author

        :param search_results: A list of db Author objects
        :return: None
        """
        def get_author_key(author):
            """Get the key to sort by"""
            return get_natural_key(author.display_name)

        def get_song_key(song):
            """Get the key to sort by"""
            return song.sort_key

        log.debug('display results Author')
        self.list_view.clear()
        search_results.sort(key=get_author_key)
        for author in search_results:
            author.songs.sort(key=get_song_key)
            for song in author.songs:
                # Do not display temporary songs
                if song.temporary:
                    continue
                song_detail = '{author} ({title})'.format(author=author.display_name, title=song.title)
                song_name = QtWidgets.QListWidgetItem(song_detail)
                song_name.setData(QtCore.Qt.UserRole, song.id)
                self.list_view.addItem(song_name)

    def display_results_book(self, search_results):
        """
        Display the song search results in the media manager list, grouped by book and entry

        :param search_results: A tuple containing (songbook entry, book name, song title, song id)
        :return: None
        """
        def get_songbook_key(result):
            """Get the key to sort by"""
            return (get_natural_key(result[1]), get_natural_key(result[0]), get_natural_key(result[2]))

        log.debug('display results Book')
        self.list_view.clear()
        search_results.sort(key=get_songbook_key)
        for result in search_results:
            song_detail = '{result1} #{result0}: {result2}'.format(result1=result[1], result0=result[0],
                                                                   result2=result[2])
            song_name = QtWidgets.QListWidgetItem(song_detail)
            song_name.setData(QtCore.Qt.UserRole, result[3])
            self.list_view.addItem(song_name)

    def display_results_topic(self, search_results):
        """
        Display the song search results in the media manager list, grouped by topic

        :param search_results: A list of db Topic objects
        :return: None
        """
        def get_topic_key(topic):
            """Get the key to sort by"""
            return get_natural_key(topic.name)

        def get_song_key(song):
            """Get the key to sort by"""
            return song.sort_key

        log.debug('display results Topic')
        self.list_view.clear()
        search_results.sort(key=get_topic_key)
        for topic in search_results:
            topic.songs.sort(key=get_song_key)
            for song in topic.songs:
                # Do not display temporary songs
                if song.temporary:
                    continue
                song_detail = '{topic} ({title})'.format(topic=topic.name, title=song.title)
                song_name = QtWidgets.QListWidgetItem(song_detail)
                song_name.setData(QtCore.Qt.UserRole, song.id)
                self.list_view.addItem(song_name)

    def display_results_themes(self, search_results):
        """
        Display the song search results in the media manager list, sorted by theme

        :param search_results: A list of db Song objects
        :return: None
        """
        def get_theme_key(song):
            """Get the key to sort by"""
            return (get_natural_key(song.theme_name), song.sort_key)

        log.debug('display results Themes')
        self.list_view.clear()
        search_results.sort(key=get_theme_key)
        for song in search_results:
            # Do not display temporary songs
            if song.temporary:
                continue
            song_detail = '{theme} ({song})'.format(theme=song.theme_name, song=song.title)
            song_name = QtWidgets.QListWidgetItem(song_detail)
            song_name.setData(QtCore.Qt.UserRole, song.id)
            self.list_view.addItem(song_name)

    def display_results_cclinumber(self, search_results):
        """
        Display the song search results in the media manager list, sorted by CCLI number

        :param search_results: A list of db Song objects
        :return: None
        """
        def get_cclinumber_key(song):
            """Get the key to sort by"""
            return (get_natural_key(song.ccli_number), song.sort_key)

        log.debug('display results CCLI number')
        self.list_view.clear()
        search_results.sort(key=get_cclinumber_key)
        for song in search_results:
            # Do not display temporary songs
            if song.temporary:
                continue
            song_detail = '{ccli} ({song})'.format(ccli=song.ccli_number, song=song.title)
            song_name = QtWidgets.QListWidgetItem(song_detail)
            song_name.setData(QtCore.Qt.UserRole, song.id)
            self.list_view.addItem(song_name)

    def on_clear_text_button_click(self):
        """
        Clear the search text.
        """
        self.search_text_edit.clear()
        self.on_search_text_button_clicked()

    def on_search_text_edit_changed(self, text):
        """
        If search as type enabled invoke the search on each key press. If the Lyrics are being searched do not start
        till 7 characters have been entered.
        """
        if self.is_search_as_you_type_enabled:
            search_length = 1
            if self.search_text_edit.current_search_type() == SongSearch.Entire:
                search_length = 4
            elif self.search_text_edit.current_search_type() == SongSearch.Lyrics:
                search_length = 3
            if len(text) > search_length:
                self.on_search_text_button_clicked()
            elif not text:
                self.on_clear_text_button_click()

    def on_import_click(self):
        if not hasattr(self, 'import_wizard'):
            self.import_wizard = SongImportForm(self, self.plugin)
        self.import_wizard.exec()
        # Run song load as list may have been cancelled but some songs loaded
        Registry().execute('songs_load_list')

    def on_export_click(self):
        if not hasattr(self, 'export_wizard'):
            self.export_wizard = SongExportForm(self, self.plugin)
        self.export_wizard.exec()

    def on_new_click(self):
        log.debug('on_new_click')
        self.edit_song_form.new_song()
        self.edit_song_form.exec()
        self.on_clear_text_button_click()
        self.on_selection_change()
        self.auto_select_id = -1

    def on_song_maintenance_click(self):
        self.song_maintenance_form.exec()

    def on_remote_edit(self, song_id, preview=False):
        """
        Called by ServiceManager or SlideController by event passing the Song Id in the payload along with an indicator
        to say which type of display is required.
        """
        log.debug('on_remote_edit for song {song}'.format(song=song_id))
        song_id = int(song_id)
        valid = self.plugin.manager.get_object(Song, song_id)
        if valid:
            self.edit_song_form.load_song(song_id, preview)
            if self.edit_song_form.exec() == QtWidgets.QDialog.Accepted:
                self.auto_select_id = -1
                self.on_song_list_load()
                self.remote_song = song_id
                self.remote_triggered = True
                item = self.build_service_item(remote=True)
                self.remote_song = -1
                self.remote_triggered = None
                if item:
                    if preview:
                        # A song can only be edited if it comes from plugin, so we set it again for the new item.
                        item.from_plugin = True
                    return item
        return None

    def on_edit_click(self):
        """
        Edit a song
        """
        log.debug('on_edit_click')
        if check_item_selected(self.list_view, UiStrings().SelectEdit):
            self.edit_item = self.list_view.currentItem()
            item_id = self.edit_item.data(QtCore.Qt.UserRole)
            self.edit_song_form.load_song(item_id, False)
            self.edit_song_form.exec()
            self.auto_select_id = -1
            self.on_song_list_load()
        self.edit_item = None

    def on_delete_click(self):
        """
        Remove a song from the list and database
        """
        if check_item_selected(self.list_view, UiStrings().SelectDelete):
            items = self.list_view.selectedIndexes()
            if QtWidgets.QMessageBox.question(
                    self, UiStrings().ConfirmDelete,
                    translate('SongsPlugin.MediaItem',
                              'Are you sure you want to delete the "{items:d}" '
                              'selected song(s)?').format(items=len(items)),
                    defaultButton=QtWidgets.QMessageBox.Yes) == QtWidgets.QMessageBox.No:
                return
            self.application.set_busy_cursor()
            self.main_window.display_progress_bar(len(items))
            for item in items:
                item_id = item.data(QtCore.Qt.UserRole)
                delete_song(item_id, self.plugin)
                self.main_window.increment_progress_bar()
            self.main_window.finished_progress_bar()
            self.application.set_normal_cursor()
            self.on_search_text_button_clicked()

    def on_clone_click(self):
        """
        Clone a Song
        """
        log.debug('on_clone_click')
        if check_item_selected(self.list_view, UiStrings().SelectEdit):
            self.edit_item = self.list_view.currentItem()
            item_id = self.edit_item.data(QtCore.Qt.UserRole)
            old_song = self.plugin.manager.get_object(Song, item_id)
            song_xml = self.open_lyrics.song_to_xml(old_song)
            new_song = self.open_lyrics.xml_to_song(song_xml)
            new_song.title = '{title} <{text}>'.format(title=new_song.title,
                                                       text=translate('SongsPlugin.MediaItem',
                                                                      'copy', 'For song cloning'))
            # Copy audio files from the old to the new song
            if len(old_song.media_files) > 0:
                save_path = os.path.join(
                    str(AppLocation.get_section_data_path(self.plugin.name)), 'audio', str(new_song.id))
                check_directory_exists(Path(save_path))
                for media_file in old_song.media_files:
                    new_media_file_name = os.path.join(save_path, os.path.basename(media_file.file_name))
                    shutil.copyfile(media_file.file_name, new_media_file_name)
                    new_media_file = MediaFile()
                    new_media_file.file_name = new_media_file_name
                    new_media_file.type = media_file.type
                    new_media_file.weight = media_file.weight
                    new_song.media_files.append(new_media_file)
            self.plugin.manager.save_object(new_song)
        self.on_song_list_load()

    def generate_slide_data(self, service_item, item=None, xml_version=False, remote=False,
                            context=ServiceItemContext.Service):
        """
        Generate the slide data. Needs to be implemented by the plugin.

        :param service_item: The service item to be built on
        :param item: The Song item to be used
        :param xml_version: The xml version (not used)
        :param remote: Triggered from remote
        :param context: Why is it being generated
        """
        log.debug('generate_slide_data: {service}, {item}, {remote}'.format(service=service_item, item=item,
                                                                            remote=self.remote_song))
        item_id = self._get_id_of_item_to_generate(item, self.remote_song)
        service_item.add_capability(ItemCapabilities.CanEdit)
        service_item.add_capability(ItemCapabilities.CanPreview)
        service_item.add_capability(ItemCapabilities.CanLoop)
        service_item.add_capability(ItemCapabilities.OnLoadUpdate)
        service_item.add_capability(ItemCapabilities.AddIfNewItem)
        service_item.add_capability(ItemCapabilities.CanSoftBreak)
        song = self.plugin.manager.get_object(Song, item_id)
        service_item.theme = song.theme_name
        service_item.edit_id = item_id
        verse_list = SongXML().get_verses(song.lyrics)
        # no verse list or only 1 space (in error)
        verse_tags_translated = False
        if VerseType.from_translated_string(str(verse_list[0][0]['type'])) is not None:
            verse_tags_translated = True
        if not song.verse_order.strip():
            for verse in verse_list:
                # We cannot use from_loose_input() here, because database is supposed to contain English lowercase
                # single char tags.
                verse_tag = verse[0]['type']
                verse_index = None
                if len(verse_tag) > 1:
                    verse_index = VerseType.from_translated_string(verse_tag)
                    if verse_index is None:
                        verse_index = VerseType.from_string(verse_tag, None)
                if verse_index is None:
                    verse_index = VerseType.from_tag(verse_tag)
                verse_tag = VerseType.translated_tags[verse_index].upper()
                verse_def = '{tag}{label}'.format(tag=verse_tag, label=verse[0]['label'])
                force_verse = verse[1].split('[--}{--]\n', 2)
                for split_verse in force_verse:
                    service_item.add_from_text(split_verse, verse_def)
        else:
            # Loop through the verse list and expand the song accordingly.
            for order in song.verse_order.lower().split():
                if not order:
                    break
                for verse in verse_list:
                    if verse[0]['type'][0].lower() == \
                            order[0] and (verse[0]['label'].lower() == order[1:] or not order[1:]):
                        if verse_tags_translated:
                            verse_index = VerseType.from_translated_tag(verse[0]['type'])
                        else:
                            verse_index = VerseType.from_tag(verse[0]['type'])
                        verse_tag = VerseType.translated_tags[verse_index]
<<<<<<< HEAD
                        verse_def = '{tag}{text}'.format(tag=verse_tag, text=verse[0]['label'])
                        force_verse = verse[1].split('[--}{--]\n', 2)
                        for split_verse in force_verse:
                            service_item.add_from_text(split_verse, verse_def)
=======
                        verse_def = '{tag}{label}'.format(tag=verse_tag, label=verse[0]['label'])
                        service_item.add_from_text(verse[1], verse_def)
>>>>>>> cd158b63
        service_item.title = song.title
        author_list = self.generate_footer(service_item, song)
        service_item.data_string = {'title': song.search_title, 'authors': ', '.join(author_list)}
        service_item.xml_version = self.open_lyrics.song_to_xml(song)
        # Add the audio file to the service item.
        if song.media_files:
            service_item.add_capability(ItemCapabilities.HasBackgroundAudio)
            service_item.background_audio = [m.file_name for m in song.media_files]
        return True

    def generate_footer(self, item, song):
        """
        Generates the song footer based on a song and adds details to a service item.

        :param item: The service item to be amended
        :param song: The song to be used to generate the footer
        :return: List of all authors (only required for initial song generation)
        """
        authors_words = []
        authors_music = []
        authors_words_music = []
        authors_translation = []
        authors_none = []
        for author_song in song.authors_songs:
            if author_song.author_type == AuthorType.Words:
                authors_words.append(author_song.author.display_name)
            elif author_song.author_type == AuthorType.Music:
                authors_music.append(author_song.author.display_name)
            elif author_song.author_type == AuthorType.WordsAndMusic:
                authors_words_music.append(author_song.author.display_name)
            elif author_song.author_type == AuthorType.Translation:
                authors_translation.append(author_song.author.display_name)
            else:
                authors_none.append(author_song.author.display_name)
        authors_all = authors_words_music + authors_words + authors_music + authors_translation + authors_none
        item.audit = [
            song.title, authors_all, song.copyright, str(song.ccli_number)
        ]
        item.raw_footer = []
        item.raw_footer.append(song.title)
        if authors_none:
            # If the setting for showing "Written by:" is enabled, show it before unspecified authors.
            if Settings().value('songs/display written by'):
                item.raw_footer.append("{text}: {authors}".format(text=translate('OpenLP.Ui', 'Written by'),
                                                                  authors=create_separated_list(authors_none)))
            else:
                item.raw_footer.append("{authors}".format(authors=create_separated_list(authors_none)))
        if authors_words_music:
            item.raw_footer.append("{text}: {authors}".format(text=AuthorType.Types[AuthorType.WordsAndMusic],
                                                              authors=create_separated_list(authors_words_music)))
        if authors_words:
            item.raw_footer.append("{text}: {authors}".format(text=AuthorType.Types[AuthorType.Words],
                                                              authors=create_separated_list(authors_words)))
        if authors_music:
            item.raw_footer.append("{text}: {authors}".format(text=AuthorType.Types[AuthorType.Music],
                                                              authors=create_separated_list(authors_music)))
        if authors_translation:
            item.raw_footer.append("{text}: {authors}".format(text=AuthorType.Types[AuthorType.Translation],
                                                              authors=create_separated_list(authors_translation)))
        if song.copyright:
            if self.display_copyright_symbol:
                item.raw_footer.append("{symbol} {song}".format(symbol=SongStrings.CopyrightSymbol,
                                                                song=song.copyright))
            else:
                item.raw_footer.append(song.copyright)
        if self.display_songbook and song.songbook_entries:
            songbooks = [str(songbook_entry) for songbook_entry in song.songbook_entries]
            item.raw_footer.append(", ".join(songbooks))
        if Settings().value('core/ccli number'):
            item.raw_footer.append(translate('SongsPlugin.MediaItem',
                                             'CCLI License: ') + Settings().value('core/ccli number'))
        return authors_all

    def service_load(self, item):
        """
        Triggered by a song being loaded by the service manager.
        """
        log.debug('service_load')
        if self.plugin.status != PluginStatus.Active or not item.data_string:
            return
        search_results = self.plugin.manager.get_all_objects(
            Song, Song.search_title == item.data_string['title'], Song.search_title.asc())
        edit_id = 0
        add_song = True
        if search_results:
            for song in search_results:
                if self._authors_match(song, item.data_string['authors']):
                    add_song = False
                    edit_id = song.id
                    break
                # If there's any backing tracks, copy them over.
                if item.background_audio:
                    self._update_background_audio(song, item)
        if add_song and self.add_song_from_service:
            song = self.open_lyrics.xml_to_song(item.xml_version)
            # If there's any backing tracks, copy them over.
            if item.background_audio:
                self._update_background_audio(song, item)
            edit_id = song.id
            self.on_search_text_button_clicked()
        elif add_song and not self.add_song_from_service:
            # Make sure we temporary import formatting tags.
            song = self.open_lyrics.xml_to_song(item.xml_version, True)
            # If there's any backing tracks, copy them over.
            if item.background_audio:
                self._update_background_audio(song, item)
            edit_id = song.id
        # Update service with correct song id and return it to caller.
        item.edit_id = edit_id
        self.generate_footer(item, song)
        return item

    def _authors_match(self, song, authors):
        """
        Checks whether authors from a song in the database match the authors of the song to be imported.

        :param song: A list of authors from the song in the database
        :param authors: A string with authors from the song to be imported
        :return: True when Authors do match, else False.
        """
        author_list = authors.split(', ')
        for author in song.authors:
            if author.display_name in author_list:
                author_list.remove(author.display_name)
            else:
                return False
        # List must be empty at the end
        return not author_list

    def search(self, string, show_error):
        """
        Search for some songs
        :param string: The string to show
        :param show_error: Is this an error?
        """
        search_results = self.search_entire(string)
        return [[song.id, song.title, song.alternate_title] for song in search_results]<|MERGE_RESOLUTION|>--- conflicted
+++ resolved
@@ -606,15 +606,10 @@
                         else:
                             verse_index = VerseType.from_tag(verse[0]['type'])
                         verse_tag = VerseType.translated_tags[verse_index]
-<<<<<<< HEAD
-                        verse_def = '{tag}{text}'.format(tag=verse_tag, text=verse[0]['label'])
+                        verse_def = '{tag}{label}'.format(tag=verse_tag, label=verse[0]['label'])
                         force_verse = verse[1].split('[--}{--]\n', 2)
                         for split_verse in force_verse:
                             service_item.add_from_text(split_verse, verse_def)
-=======
-                        verse_def = '{tag}{label}'.format(tag=verse_tag, label=verse[0]['label'])
-                        service_item.add_from_text(verse[1], verse_def)
->>>>>>> cd158b63
         service_item.title = song.title
         author_list = self.generate_footer(service_item, song)
         service_item.data_string = {'title': song.search_title, 'authors': ', '.join(author_list)}
