--- conflicted
+++ resolved
@@ -19,24 +19,17 @@
 # with this program; if not, write to the Free Software Foundation, Inc., 59  #
 # Temple Place, Suite 330, Boston, MA 02111-1307 USA                          #
 ###############################################################################
-
 import logging
 import os
 
 from PyQt5 import QtCore, QtWidgets
 from sqlalchemy.sql import and_, or_
 
-<<<<<<< HEAD
 from openlp.core.common.applocation import AppLocation
 from openlp.core.common.i18n import UiStrings, translate, get_natural_key
-from openlp.core.common.path import Path, create_paths
+from openlp.core.common.path import copyfile, create_paths
 from openlp.core.common.registry import Registry
 from openlp.core.common.settings import Settings
-=======
-from openlp.core.common import Registry, AppLocation, Settings, check_directory_exists, UiStrings, translate
-from openlp.core.common.languagemanager import get_natural_key
-from openlp.core.common.path import copyfile
->>>>>>> df39497c
 from openlp.core.lib import MediaManagerItem, ItemCapabilities, PluginStatus, ServiceItemContext, \
     check_item_selected, create_separated_list
 from openlp.core.lib.ui import create_widget_action
@@ -95,19 +88,11 @@
     def _update_background_audio(self, song, item):
         song.media_files = []
         for i, bga in enumerate(item.background_audio):
-<<<<<<< HEAD
-            dest_file = os.path.join(
-                str(AppLocation.get_section_data_path(self.plugin.name)), 'audio', str(song.id), os.path.split(bga)[1])
-            create_paths(Path(os.path.split(dest_file)[0]))
-            shutil.copyfile(os.path.join(str(AppLocation.get_section_data_path('servicemanager')), bga), dest_file)
-            song.media_files.append(MediaFile.populate(weight=i, file_name=dest_file))
-=======
             dest_path =\
                 AppLocation.get_section_data_path(self.plugin.name) / 'audio' / str(song.id) / os.path.split(bga)[1]
-            check_directory_exists(dest_path.parent)
+            create_paths(dest_path.parent)
             copyfile(AppLocation.get_section_data_path('servicemanager') / bga, dest_path)
             song.media_files.append(MediaFile.populate(weight=i, file_path=dest_path))
->>>>>>> df39497c
         self.plugin.manager.save_object(song, True)
 
     def add_end_header_bar(self):
@@ -549,14 +534,8 @@
                                                                       'copy', 'For song cloning'))
             # Copy audio files from the old to the new song
             if len(old_song.media_files) > 0:
-<<<<<<< HEAD
-                save_path = os.path.join(
-                    str(AppLocation.get_section_data_path(self.plugin.name)), 'audio', str(new_song.id))
-                create_paths(Path(save_path))
-=======
                 save_path = AppLocation.get_section_data_path(self.plugin.name) / 'audio' / str(new_song.id)
-                check_directory_exists(save_path)
->>>>>>> df39497c
+                create_paths(save_path)
                 for media_file in old_song.media_files:
                     new_media_file_path = save_path / media_file.file_path.name
                     copyfile(media_file.file_path, new_media_file_path)
