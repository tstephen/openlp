--- conflicted
+++ resolved
@@ -38,12 +38,7 @@
     translate, check_item_selected, PluginStatus, create_separated_list, \
     check_directory_exists, Settings
 from openlp.core.lib.ui import UiStrings, create_widget_action
-<<<<<<< HEAD
-from openlp.core.utils import AppLocation
-=======
-from openlp.core.lib.settings import Settings
 from openlp.core.utils import AppLocation, locale_direct_compare
->>>>>>> 81b18c30
 from openlp.plugins.songs.forms import EditSongForm, SongMaintenanceForm, \
     SongImportForm, SongExportForm
 from openlp.plugins.songs.lib import OpenLyrics, SongXML, VerseType, \
