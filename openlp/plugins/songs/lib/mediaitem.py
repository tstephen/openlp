--- conflicted
+++ resolved
@@ -21,22 +21,11 @@
 ###############################################################################
 import logging
 import os
-<<<<<<< HEAD
-import shutil
 import mako
-=======
->>>>>>> 652b94e1
 
 from PyQt5 import QtCore, QtWidgets
 from sqlalchemy.sql import and_, or_
 
-<<<<<<< HEAD
-from openlp.core.common import Registry, AppLocation, Settings, check_directory_exists, UiStrings, translate
-from openlp.core.lib import MediaManagerItem, ItemCapabilities, PluginStatus, ServiceItemContext, \
-    check_item_selected, create_separated_list
-from openlp.core.lib.ui import create_widget_action, critical_error_message_box
-from openlp.core.common.languagemanager import get_natural_key
-=======
 from openlp.core.state import State
 from openlp.core.common.applocation import AppLocation
 from openlp.core.common.i18n import UiStrings, translate, get_natural_key
@@ -48,8 +37,7 @@
 from openlp.core.lib.mediamanageritem import MediaManagerItem
 from openlp.core.lib.plugin import PluginStatus
 from openlp.core.lib.serviceitem import ItemCapabilities
-from openlp.core.lib.ui import create_widget_action
->>>>>>> 652b94e1
+from openlp.core.lib.ui import create_widget_action, critical_error_message_box
 from openlp.plugins.songs.forms.editsongform import EditSongForm
 from openlp.plugins.songs.forms.songexportform import SongExportForm
 from openlp.plugins.songs.forms.songimportform import SongImportForm
@@ -707,7 +695,6 @@
         if song.songbook_entries:
             item.raw_footer.append(", ".join(songbooks))
         if Settings().value('core/ccli number'):
-<<<<<<< HEAD
             item.raw_footer.append(translate('SongsPlugin.MediaItem', 'CCLI License: ') +
                                    Settings().value('core/ccli number'))
 
@@ -743,27 +730,6 @@
             critical_error_message_box(message=translate('SongsPlugin.MediaItem',
                                                          'Failed to render Song footer html.\nSee log for details'))
 
-=======
-            item.raw_footer.append(translate('SongsPlugin.MediaItem',
-                                             'CCLI License: ') + Settings().value('core/ccli number'))
-        item.metadata.append('<em>{label}:</em> {title}'.format(label=translate('SongsPlugin.MediaItem', 'Title'),
-                                                                title=song.title))
-        if song.alternate_title:
-            item.metadata.append('<em>{label}:</em> {title}'.
-                                 format(label=translate('SongsPlugin.MediaItem', 'Alt Title'),
-                                        title=song.alternate_title))
-        if song.songbook_entries:
-            for songbook_entry in song.songbook_entries:
-                item.metadata.append('<em>{label}:</em> {book}/{num}/{pub}'.
-                                     format(label=translate('SongsPlugin.MediaItem', 'Songbook'),
-                                            book=songbook_entry.songbook.name,
-                                            num=songbook_entry.entry,
-                                            pub=songbook_entry.songbook.publisher))
-        if song.topics:
-            for topics in song.topics:
-                item.metadata.append('<em>{label}:</em> {topic}'.
-                                     format(label=translate('SongsPlugin.MediaItem', 'Topic'), topic=topics.name))
->>>>>>> 652b94e1
         return authors_all
 
     def service_load(self, item):
