# -*- coding: utf-8 -*-
# vim: autoindent shiftwidth=4 expandtab textwidth=120 tabstop=4 softtabstop=4

###############################################################################
# OpenLP - Open Source Lyrics Projection                                      #
# --------------------------------------------------------------------------- #
# Copyright (c) 2008-2017 OpenLP Developers                                   #
# --------------------------------------------------------------------------- #
# This program is free software; you can redistribute it and/or modify it     #
# under the terms of the GNU General Public License as published by the Free  #
# Software Foundation; version 2 of the License.                              #
#                                                                             #
# This program is distributed in the hope that it will be useful, but WITHOUT #
# ANY WARRANTY; without even the implied warranty of MERCHANTABILITY or       #
# FITNESS FOR A PARTICULAR PURPOSE. See the GNU General Public License for    #
# more details.                                                               #
#                                                                             #
# You should have received a copy of the GNU General Public License along     #
# with this program; if not, write to the Free Software Foundation, Inc., 59  #
# Temple Place, Suite 330, Boston, MA 02111-1307 USA                          #
###############################################################################
"""
The :mod:`openlyricsexport` module provides the functionality for exporting songs from the database to the OpenLyrics
format.
"""
import logging

from lxml import etree

<<<<<<< HEAD
from openlp.core.common import clean_filename
from openlp.core.common.i18n import translate
from openlp.core.common.path import Path, create_paths
from openlp.core.common.registry import RegistryProperties
=======
from openlp.core.common import RegistryProperties, check_directory_exists, translate, clean_filename
>>>>>>> df39497c
from openlp.plugins.songs.lib.openlyricsxml import OpenLyrics

log = logging.getLogger(__name__)


class OpenLyricsExport(RegistryProperties):
    """
    This provides the Openlyrics export.
    """
    def __init__(self, parent, songs, save_path):
        """
        Initialise the export.

        :param openlp.core.common.path.Path save_path: The directory to save the exported songs in
        :rtype: None
        """
        log.debug('initialise OpenLyricsExport')
        self.parent = parent
        self.manager = parent.plugin.manager
        self.songs = songs
        self.save_path = save_path
<<<<<<< HEAD
        create_paths(Path(self.save_path))
=======
        check_directory_exists(self.save_path)
>>>>>>> df39497c

    def do_export(self):
        """
        Export the songs.
        """
        log.debug('started OpenLyricsExport')
        open_lyrics = OpenLyrics(self.manager)
        self.parent.progress_bar.setMaximum(len(self.songs))
        for song in self.songs:
            self.application.process_events()
            if self.parent.stop_export_flag:
                return False
            self.parent.increment_progress_bar(
                translate('SongsPlugin.OpenLyricsExport', 'Exporting "{title}"...').format(title=song.title))
            xml = open_lyrics.song_to_xml(song)
            tree = etree.ElementTree(etree.fromstring(xml.encode()))
            filename = '{title} ({author})'.format(title=song.title,
                                                   author=', '.join([author.display_name for author in song.authors]))
            filename = clean_filename(filename)
            # Ensure the filename isn't too long for some filesystems
            path_length = len(str(self.save_path))
            filename_with_ext = '{name}.xml'.format(name=filename[0:250 - path_length])
            # Make sure we're not overwriting an existing file
            conflicts = 0
            while (self.save_path / filename_with_ext).exists():
                conflicts += 1
                filename_with_ext = '{name}-{extra}.xml'.format(name=filename[0:247 - path_length], extra=conflicts)
            # Pass a file object, because lxml does not cope with some special
            # characters in the path (see lp:757673 and lp:744337).
            with (self.save_path / filename_with_ext).open('wb') as out_file:
                tree.write(out_file, encoding='utf-8', xml_declaration=True, pretty_print=True)
        return True<|MERGE_RESOLUTION|>--- conflicted
+++ resolved
@@ -27,14 +27,10 @@
 
 from lxml import etree
 
-<<<<<<< HEAD
 from openlp.core.common import clean_filename
 from openlp.core.common.i18n import translate
-from openlp.core.common.path import Path, create_paths
+from openlp.core.common.path import create_paths
 from openlp.core.common.registry import RegistryProperties
-=======
-from openlp.core.common import RegistryProperties, check_directory_exists, translate, clean_filename
->>>>>>> df39497c
 from openlp.plugins.songs.lib.openlyricsxml import OpenLyrics
 
 log = logging.getLogger(__name__)
@@ -56,11 +52,7 @@
         self.manager = parent.plugin.manager
         self.songs = songs
         self.save_path = save_path
-<<<<<<< HEAD
-        create_paths(Path(self.save_path))
-=======
-        check_directory_exists(self.save_path)
->>>>>>> df39497c
+        create_paths(self.save_path)
 
     def do_export(self):
         """
