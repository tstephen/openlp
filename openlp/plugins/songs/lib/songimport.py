# -*- coding: utf-8 -*-
# vim: autoindent shiftwidth=4 expandtab textwidth=80 tabstop=4 softtabstop=4

###############################################################################
# OpenLP - Open Source Lyrics Projection                                      #
# --------------------------------------------------------------------------- #
# Copyright (c) 2008-2010 Raoul Snyman                                        #
# Portions copyright (c) 2008-2010 Tim Bentley, Jonathan Corwin, Michael      #
# Gorven, Scott Guerrieri, Christian Richter, Maikel Stuivenberg, Martin      #
# Thompson, Jon Tibble, Carsten Tinggaard                                     #
# --------------------------------------------------------------------------- #
# This program is free software; you can redistribute it and/or modify it     #
# under the terms of the GNU General Public License as published by the Free  #
# Software Foundation; version 2 of the License.                              #
#                                                                             #
# This program is distributed in the hope that it will be useful, but WITHOUT #
# ANY WARRANTY; without even the implied warranty of MERCHANTABILITY or       #
# FITNESS FOR A PARTICULAR PURPOSE. See the GNU General Public License for    #
# more details.                                                               #
#                                                                             #
# You should have received a copy of the GNU General Public License along     #
# with this program; if not, write to the Free Software Foundation, Inc., 59  #
# Temple Place, Suite 330, Boston, MA 02111-1307 USA                          #
###############################################################################

import re

from openlp.core.lib import translate
from openlp.plugins.songs.lib import SongXMLBuilder, VerseType
from openlp.plugins.songs.lib.db import Song, Author, Topic, Book

class SongImport(object):
    """
    Helper class for import a song from a third party source into OpenLP

    This class just takes the raw strings, and will work out for itself
    whether the authors etc already exist and add them or refer to them
    as necessary
    """

    def __init__(self, song_manager):
        """
        Initialise and create defaults for properties

        song_manager is an instance of a SongManager, through which all
        database access is performed
        """
        self.manager = song_manager
        self.title = u''
        self.song_number = u''
        self.alternate_title = u''
        self.copyright = u''
        self.comment = u''
        self.theme_name = u''
        self.ccli_number = u''
        self.authors = []
        self.topics = []
        self.song_book_name = u''
        self.song_book_pub = u''
        self.verse_order_list = []
        self.verses = []
        self.versecount = 0
        self.choruscount = 0
        self.copyright_string = unicode(translate(
            'SongsPlugin.SongImport', 'copyright'))
        self.copyright_symbol = unicode(translate(
            'SongsPlugin.SongImport', '\xa9'))

    @staticmethod
    def process_songs_text(manager, text):
        songs = []
        songtexts = SongImport.tidy_text(text).split(u'\f')
        song = SongImport(manager)
        for songtext in songtexts:
            if songtext.strip():
                song.process_song_text(songtext.strip())
                if song.check_complete():
                    songs.append(song)
                    song = SongImport(manager)
        if song.check_complete():
            songs.append(song)
        return songs

    @staticmethod
    def tidy_text(text):
        """
        Get rid of some dodgy unicode and formatting characters we're not
        interested in. Some can be converted to ascii.
        """
        text = text.replace(u'\u2018', u'\'')
        text = text.replace(u'\u2019', u'\'')
        text = text.replace(u'\u201c', u'"')
        text = text.replace(u'\u201d', u'"')
        text = text.replace(u'\u2026', u'...')
        text = text.replace(u'\u2013', u'-')
        text = text.replace(u'\u2014', u'-')
        # Remove surplus blank lines, spaces, trailing/leading spaces
        text = re.sub(r'[ \t\v]+', u' ', text)
        text = re.sub(r' ?(\r\n?|\n) ?', u'\n', text)
        text = re.sub(r' ?(\n{5}|\f)+ ?', u'\f', text)
        return text

    def process_song_text(self, text):
        versetexts = text.split(u'\n\n')
        for versetext in versetexts:
            if versetext.strip() != u'':
                self.process_verse_text(versetext.strip())

    def process_verse_text(self, text):
        lines = text.split(u'\n')
        if text.lower().find(self.copyright_string) >= 0 \
            or text.lower().find(self.copyright_symbol) >= 0:
            copyright_found = False
            for line in lines:
                if (copyright_found or
                    line.lower().find(self.copyright_string) >= 0 or
                    line.lower().find(self.copyright_symbol) >= 0):
                    copyright_found = True
                    self.add_copyright(line)
                else:
                    self.parse_author(line)
            return
        if len(lines) == 1:
            self.parse_author(lines[0])
            return
        if not self.get_title():
            self.set_title(lines[0])
        self.add_verse(text)

    def get_title(self):
        """
        Return the title
        """
        return self.title

    def get_copyright(self):
        """
        Return the copyright
        """
        return self.copyright

    def get_song_number(self):
        """
        Return the song number
        """
        return self.song_number

    def set_title(self, title):
        """
        Set the title
        """
        self.title = title

    def set_alternate_title(self, title):
        """
        Set the alternate title
        """
        self.alternate_title = title

    def set_song_number(self, song_number):
        """
        Set the song number
        """
        self.song_number = song_number

    def set_song_book(self, song_book, publisher):
        """
        Set the song book name and publisher
        """
        self.song_book_name = song_book
        self.song_book_pub = publisher

    def add_copyright(self, copyright):
        """
        Build the copyright field
        """
        if self.copyright.find(copyright) >= 0:
            return
        if self.copyright != u'':
            self.copyright += ' '
        self.copyright += copyright

    def parse_author(self, text):
        """
        Add the author. OpenLP stores them individually so split by 'and', '&'
        and comma.
        However need to check for "Mr and Mrs Smith" and turn it to
        "Mr Smith" and "Mrs Smith".
        """
        for author in text.split(u','):
            authors = author.split(u'&')
            for i in range(len(authors)):
                author2 = authors[i].strip()
                if author2.find(u' ') == -1 and i < len(authors) - 1:
                    author2 = author2 + u' ' \
                        + authors[i + 1].strip().split(u' ')[-1]
                if author2.endswith(u'.'):
                    author2 = author2[:-1]
                if author2:
                    self.add_author(author2)

    def add_author(self, author):
        """
        Add an author to the list
        """
        if author in self.authors:
            return
        self.authors.append(author)

    def add_verse(self, verse, versetag=None):
        """
        Add a verse. This is the whole verse, lines split by \n
        Verse tag can be V1/C1/B etc, or 'V' and 'C' (will count the verses/
        choruses itself) or None, where it will assume verse
        It will also attempt to detect duplicates. In this case it will just
        add to the verse order
        """
        for (oldversetag, oldverse) in self.verses:
            if oldverse.strip() == verse.strip():
                self.verse_order_list.append(oldversetag)
                return
        if versetag == u'V' or not versetag:
            self.versecount += 1
            versetag = u'V' + unicode(self.versecount)
        if versetag.startswith(u'C'):
            self.choruscount += 1
        if versetag == u'C':
            versetag += unicode(self.choruscount)
        self.verses.append([versetag, verse.rstrip()])
        self.verse_order_list.append(versetag)
        if versetag.startswith(u'V') and self.contains_verse(u'C1'):
            self.verse_order_list.append(u'C1')

    def repeat_verse(self):
        """
        Repeat the previous verse in the verse order
        """
        self.verse_order_list.append(self.verse_order_list[-1])

    def contains_verse(self, versetag):
        return versetag in self.verse_order_list

    def check_complete(self):
        """
        Check the mandatory fields are entered (i.e. title and a verse)
        Author not checked here, if no author then "Author unknown" is
        automatically added
        """
        if self.title == u'' or len(self.verses) == 0:
            return False
        else:
            return True

    def remove_punctuation(self, text):
        """
        Extracts alphanumeric words for searchable fields
        """
        return re.sub(r'\W+', u' ', text)

    def finish(self):
        """
        All fields have been set to this song. Write it away
        """
        if len(self.authors) == 0:
            self.authors.append(u'Author unknown')
        self.commit_song()

    def commit_song(self):
        """
        Write the song and it's fields to disk
        """
        song = Song()
        song.title = self.title
        song.search_title = self.remove_punctuation(self.title) \
            + '@' + self.alternate_title
        song.song_number = self.song_number
        song.search_lyrics = u''
        sxml = SongXMLBuilder()
        for (versetag, versetext) in self.verses:
            if versetag[0] == u'C':
                versetype = VerseType.to_string(VerseType.Chorus)
            elif versetag[0] == u'V':
                versetype = VerseType.to_string(VerseType.Verse)
            elif versetag[0] == u'B':
                versetype = VerseType.to_string(VerseType.Bridge)
            elif versetag[0] == u'I':
                versetype = VerseType.to_string(VerseType.Intro)
            elif versetag[0] == u'P':
                versetype = VerseType.to_string(VerseType.PreChorus)
            elif versetag[0] == u'E':
                versetype = VerseType.to_string(VerseType.Ending)
            else:
                versetype = VerseType.to_string(VerseType.Other)
            sxml.add_verse_to_lyrics(versetype, versetag[1:], versetext)
            song.search_lyrics += u' ' + self.remove_punctuation(versetext)
        song.lyrics = unicode(sxml.extract_xml(), u'utf-8')
        song.verse_order = u' '.join(self.verse_order_list)
        song.copyright = self.copyright
        song.comment = self.comment
        song.theme_name = self.theme_name
        song.ccli_number = self.ccli_number
        for authortext in self.authors:
<<<<<<< HEAD
            author = self.manager.get_object_filtered(Author, Author.display_name == authortext)
=======
            author = self.manager.get_object_filtered(Author,
                Author.display_name == authortext)
>>>>>>> ac24c7dc
            if author is None:
                author = Author()
                author.display_name = authortext
                author.last_name = authortext.split(u' ')[-1]
                author.first_name = u' '.join(authortext.split(u' ')[:-1])
                self.manager.save_object(author)
            song.authors.append(author)
        if self.song_book_name:
<<<<<<< HEAD
            song_book = self.manager.get_object_filtered(Book, Book.name == self.song_book_name)
=======
            song_book = self.manager.get_object_filtered(Book,
                Book.name == self.song_book_name)
>>>>>>> ac24c7dc
            if song_book is None:
                song_book = Book()
                song_book.name = self.song_book_name
                song_book.publisher = self.song_book_pub
                self.manager.save_object(song_book)
            song.song_book_id = song_book.id
        for topictext in self.topics:
<<<<<<< HEAD
            topic = self.manager.get_object_filtered(Topic.name == topictext)
=======
            topic = self.manager.get_object_filtered(Topic,
                Topic.name == topictext)
>>>>>>> ac24c7dc
            if topic is None:
                topic = Topic()
                topic.name = topictext
                self.manager.save_object(topic)
            song.topics.append(topictext)
        self.manager.save_object(song)

    def print_song(self):
        """
        For debugging
        """
        print u'========================================'   \
            + u'========================================'
        print u'TITLE: ' + self.title
        print u'ALT TITLE: ' + self.alternate_title
        for (versetag, versetext) in self.verses:
            print u'VERSE ' + versetag + u': ' + versetext
        print u'ORDER: ' + u' '.join(self.verse_order_list)
        for author in self.authors:
            print u'AUTHOR: ' + author
        if self.copyright:
            print u'COPYRIGHT: ' + self.copyright
        if self.song_book_name:
            print u'BOOK: ' + self.song_book_name
        if self.song_book_pub:
            print u'BOOK PUBLISHER: ' + self.song_book_pub
        if self.song_number:
            print u'NUMBER: ' + self.song_number
        for topictext in self.topics:
            print u'TOPIC: ' + topictext
        if self.comment:
            print u'COMMENT: ' + self.comment
        if self.theme_name:
            print u'THEME: ' + self.theme_name
        if self.ccli_number:
            print u'CCLI: ' + self.ccli_number<|MERGE_RESOLUTION|>--- conflicted
+++ resolved
@@ -300,12 +300,8 @@
         song.theme_name = self.theme_name
         song.ccli_number = self.ccli_number
         for authortext in self.authors:
-<<<<<<< HEAD
-            author = self.manager.get_object_filtered(Author, Author.display_name == authortext)
-=======
             author = self.manager.get_object_filtered(Author,
                 Author.display_name == authortext)
->>>>>>> ac24c7dc
             if author is None:
                 author = Author()
                 author.display_name = authortext
@@ -314,12 +310,8 @@
                 self.manager.save_object(author)
             song.authors.append(author)
         if self.song_book_name:
-<<<<<<< HEAD
-            song_book = self.manager.get_object_filtered(Book, Book.name == self.song_book_name)
-=======
             song_book = self.manager.get_object_filtered(Book,
                 Book.name == self.song_book_name)
->>>>>>> ac24c7dc
             if song_book is None:
                 song_book = Book()
                 song_book.name = self.song_book_name
@@ -327,12 +319,7 @@
                 self.manager.save_object(song_book)
             song.song_book_id = song_book.id
         for topictext in self.topics:
-<<<<<<< HEAD
             topic = self.manager.get_object_filtered(Topic.name == topictext)
-=======
-            topic = self.manager.get_object_filtered(Topic,
-                Topic.name == topictext)
->>>>>>> ac24c7dc
             if topic is None:
                 topic = Topic()
                 topic.name = topictext
