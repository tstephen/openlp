--- conflicted
+++ resolved
@@ -55,7 +55,6 @@
         self.set_defaults()
         QtCore.QObject.connect(Receiver.get_receiver(),
             QtCore.SIGNAL(u'songs_stop_import'), self.stop_import)
-<<<<<<< HEAD
         self.setDefaults()
     
     def setDefaults(self):
@@ -63,10 +62,6 @@
         Create defaults for properties - call this before each song
         if importing many songs at once to ensure a clean beginning
         """
-=======
-
-    def set_defaults(self):
->>>>>>> 991d8f1c
         self.title = u''
         self.song_number = u''
         self.alternate_title = u''
