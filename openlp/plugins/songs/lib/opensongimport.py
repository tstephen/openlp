--- conflicted
+++ resolved
@@ -29,11 +29,9 @@
 from zipfile import ZipFile
 from lxml import objectify
 from lxml.etree import Error, LxmlError
-<<<<<<< HEAD
 import re
-=======
->>>>>>> 826e3668
-
+
+from openlp.core.lib import translate
 from openlp.plugins.songs.lib.songimport import SongImport
 
 log = logging.getLogger(__name__)
@@ -87,7 +85,6 @@
 
     C
         Chorus
-<<<<<<< HEAD
 
     B
         Bridge
@@ -101,21 +98,6 @@
         . A7        Bm
         1 Some____ Words
 
-=======
-
-    B
-        Bridge
-
-    All verses are imported and tagged appropriately.
-
-    Guitar chords can be provided "above" the lyrics (the line is preceeded by
-    a period "."), and one or more "_" can be used to signify long-drawn-out
-    words. Chords and "_" are removed by this importer. For example::
-
-        . A7        Bm
-        1 Some____ Words
-
->>>>>>> 826e3668
     The <presentation> tag is used to populate the OpenLP verse display order
     field. The Author and Copyright tags are also imported to the appropriate
     places.
@@ -132,7 +114,6 @@
 
     def do_import(self):
         """
-<<<<<<< HEAD
         Import either each of the files in self.filenames - each element of
         which can be either a single opensong file, or a zipfile containing
         multiple opensong files. If `self.commit` is set False, the
@@ -151,100 +132,49 @@
         self.import_wizard.importProgressBar.setMaximum(numfiles)
         for filename in self.filenames:
             if self.stop_import_flag:
-                break
-            ext = os.path.splitext(filename)[1]
-            if ext.lower() == u'.zip':
-                log.info(u'Zipfile found %s', filename)
-                z = ZipFile(filename, u'r')
-                for song in z.infolist():
-                    if self.stop_import_flag:
-=======
-        Import either a single opensong file, or a zipfile containing multiple
-        opensong files. If `self.commit` is set False, the import will not be
-        committed to the database (useful for test scripts).
-        """
-        success = True
-        self.import_wizard.importProgressBar.setMaximum(len(self.filenames))
-        for filename in self.filenames:
-            if self.stop_import_flag:
                 success = False
                 break
             ext = os.path.splitext(filename)[1]
             if ext.lower() == u'.zip':
                 log.debug(u'Zipfile found %s', filename)
                 z = ZipFile(filename, u'r')
-                self.import_wizard.importProgressBar.setMaximum(
-                    self.import_wizard.importProgressBar.maximum() +
-                    len(z.infolist()))
                 for song in z.infolist():
                     if self.stop_import_flag:
                         success = False
->>>>>>> 826e3668
                         break
                     parts = os.path.split(song.filename)
                     if parts[-1] == u'':
                         #No final part => directory
                         continue
-<<<<<<< HEAD
                     log.info(u'Zip importing %s', parts[-1])
-                    self.import_wizard.incrementProgressBar(u'Importing %s...' \
-                        % parts[-1])
-=======
                     self.import_wizard.incrementProgressBar(
                         unicode(translate('SongsPlugin.ImportWizardForm',
                             'Importing %s...')) % parts[-1])
->>>>>>> 826e3668
                     songfile = z.open(song)
                     self.do_import_file(songfile)
                     if self.commit:
                         self.finish()
-<<<<<<< HEAD
-                if self.stop_import_flag:
-                    break
-            else:
-                log.info('Direct import %s', filename)
-                self.import_wizard.incrementProgressBar(u'Importing %s...' \
-                    % os.path.split(filename)[-1])
-=======
-                    self.set_defaults()
                 if self.stop_import_flag:
                     success = False
                     break
-            else:
+            else: # not a zipfile
                 log.info('Direct import %s', filename)
                 self.import_wizard.incrementProgressBar(
                     unicode(translate('SongsPlugin.ImportWizardForm',
                         'Importing %s...')) % os.path.split(filename)[-1])
->>>>>>> 826e3668
                 file = open(filename)
                 self.do_import_file(file)
                 if self.commit:
                     self.finish()
-<<<<<<< HEAD
-        if self.commit:
-            self.finish()
-
-=======
-                self.set_defaults()
-        if not self.commit:
-            self.finish()
+
         return success
->>>>>>> 826e3668
 
     def do_import_file(self, file):
         """
         Process the OpenSong file - pass in a file-like object,
         not a filename
         """
-<<<<<<< HEAD
-        # self.setDefaults()
-        # Setup blank storage to append to
-        verse_order_list = []
-        topics = []
-        verselist = []
-=======
-        self.authors = []
->>>>>>> 826e3668
+        self.set_defaults()
         try:
             tree = objectify.parse(file)
         except Error, LxmlError:
@@ -267,18 +197,10 @@
                     setattr(self, fn_or_string, ustring)
                 else:
                     fn_or_string(ustring)
-<<<<<<< HEAD
-        if u'theme' in fields and unicode(root.theme) not in topics:
-            topics.append(unicode(root.theme))
-        if u'alttheme' in fields and unicode(root.alttheme) not in topics:
-            topics.append(unicode(root.alttheme))
-        lyrics = unicode(root.lyrics)
-=======
         if u'theme' in fields and unicode(root.theme) not in self.topics:
             self.topics.append(unicode(root.theme))
         if u'alttheme' in fields and unicode(root.alttheme) not in self.topics:
             self.topics.append(unicode(root.alttheme))
->>>>>>> 826e3668
         # data storage while importing
         verses = {}
         # keep track of a "default" verse order, in case none is specified
@@ -288,6 +210,7 @@
         # erm, versetype!
         versetype = u'V'
         versenum = None
+        lyrics = unicode(root.lyrics)
         for thisline in lyrics.split(u'\n'):
             # remove comments
             semicolon = thisline.find(u';')
@@ -355,11 +278,7 @@
             for num in versenums:
                 versetag = u'%s%s' % (our_verse_type, num)
                 lines = u'\n'.join(verses[versetype][num])
-<<<<<<< HEAD
-                verselist.append([versetag, lines])
-=======
                 self.verses.append([versetag, lines])
->>>>>>> 826e3668
                 # Keep track of what we have for error checking later
                 versetags[versetag] = 1
         # now figure out the presentation order
@@ -373,11 +292,7 @@
             if len(our_verse_order) > 0:
                 order = our_verse_order
             else:
-<<<<<<< HEAD
                 log.warn(u'No verse order available (either explicit or inferred) for %s, skipping.', self.title)
-=======
-                log.warn(u'No verse order available for %s, skipping.', self.title)
->>>>>>> 826e3668
         for tag in order:
             if tag[0].isdigit():
                 tag = u'V' + tag # Assume it's a verse if it has no prefix
@@ -386,15 +301,4 @@
             if not versetags.has_key(tag):
                 log.info(u'Got order %s but not in versetags, dropping this item from presentation order', tag)
             else:
-<<<<<<< HEAD
-                verse_order_list.append(tag)
-        # now copy the data
-        self.topics = topics
-        self.verse_order_list = verse_order_list
-        self.verses = verselist
-
-        # xxx sort out where to call setdefaults
-        # xxx need to make calls to insert to database here
-=======
-                self.verse_order_list.append(tag)
->>>>>>> 826e3668
+                self.verse_order_list.append(tag)