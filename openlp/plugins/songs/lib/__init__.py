# -*- coding: utf-8 -*-
# vim: autoindent shiftwidth=4 expandtab textwidth=120 tabstop=4 softtabstop=4

###############################################################################
# OpenLP - Open Source Lyrics Projection                                      #
# --------------------------------------------------------------------------- #
# Copyright (c) 2008-2016 OpenLP Developers                                   #
# --------------------------------------------------------------------------- #
# This program is free software; you can redistribute it and/or modify it     #
# under the terms of the GNU General Public License as published by the Free  #
# Software Foundation; version 2 of the License.                              #
#                                                                             #
# This program is distributed in the hope that it will be useful, but WITHOUT #
# ANY WARRANTY; without even the implied warranty of MERCHANTABILITY or       #
# FITNESS FOR A PARTICULAR PURPOSE. See the GNU General Public License for    #
# more details.                                                               #
#                                                                             #
# You should have received a copy of the GNU General Public License along     #
# with this program; if not, write to the Free Software Foundation, Inc., 59  #
# Temple Place, Suite 330, Boston, MA 02111-1307 USA                          #
###############################################################################
"""
The :mod:`~openlp.plugins.songs.lib` module contains a number of library functions and classes used in the Songs plugin.
"""

import logging
import os
import re

from PyQt5 import QtWidgets

<<<<<<< HEAD
from openlp.core.common import AppLocation, Settings
=======
from openlp.core.common import AppLocation, CONTROL_CHARS
>>>>>>> d6903665
from openlp.core.lib import translate
from openlp.plugins.songs.lib.db import MediaFile, Song
from .db import Author
from .ui import SongStrings

log = logging.getLogger(__name__)

WHITESPACE = re.compile(r'[\W_]+', re.UNICODE)
APOSTROPHE = re.compile('[\'`’ʻ′]', re.UNICODE)
# PATTERN will look for the next occurence of one of these symbols:
#   \controlword - optionally preceded by \*, optionally followed by a number
#   \'## - where ## is a pair of hex digits, representing a single character
#   \# - where # is a single non-alpha character, representing a special symbol
#   { or } - marking the beginning/end of a group
#   a run of characters without any \ { } or end-of-line
PATTERN = re.compile(
    r"(\\\*)?\\([a-z]{1,32})(-?\d{1,10})?[ ]?|\\'([0-9a-f]{2})|\\([^a-z*])|([{}])|[\r\n]+|([^\\{}\r\n]+)", re.I)
# RTF control words which specify a "destination" to be ignored.
DESTINATIONS = frozenset((
    'aftncn', 'aftnsep', 'aftnsepc', 'annotation', 'atnauthor', 'atndate', 'atnicn', 'atnid', 'atnparent', 'atnref',
    'atntime', 'atrfend', 'atrfstart', 'author', 'background', 'bkmkend', 'bkmkstart', 'blipuid', 'buptim', 'category',
    'colorschememapping', 'colortbl', 'comment', 'company', 'creatim', 'datafield', 'datastore', 'defchp', 'defpap',
    'do', 'doccomm', 'docvar', 'dptxbxtext', 'ebcend', 'ebcstart', 'factoidname', 'falt', 'fchars', 'ffdeftext',
    'ffentrymcr', 'ffexitmcr', 'ffformat', 'ffhelptext', 'ffl', 'ffname', 'ffstattext', 'file', 'filetbl', 'fldinst',
    'fldtype', 'fname', 'fontemb', 'fontfile', 'footer', 'footerf', 'footerl', 'footerr', 'footnote', 'formfield',
    'ftncn', 'ftnsep', 'ftnsepc', 'g', 'generator', 'gridtbl', 'header', 'headerf', 'headerl', 'headerr', 'hl', 'hlfr',
    'hlinkbase', 'hlloc', 'hlsrc', 'hsv', 'htmltag', 'info', 'keycode', 'keywords', 'latentstyles', 'lchars',
    'levelnumbers', 'leveltext', 'lfolevel', 'linkval', 'list', 'listlevel', 'listname', 'listoverride',
    'listoverridetable', 'listpicture', 'liststylename', 'listtable', 'listtext', 'lsdlockedexcept', 'macc', 'maccPr',
    'mailmerge', 'maln', 'malnScr', 'manager', 'margPr', 'mbar', 'mbarPr', 'mbaseJc', 'mbegChr', 'mborderBox',
    'mborderBoxPr', 'mbox', 'mboxPr', 'mchr', 'mcount', 'mctrlPr', 'md', 'mdeg', 'mdegHide', 'mden', 'mdiff', 'mdPr',
    'me', 'mendChr', 'meqArr', 'meqArrPr', 'mf', 'mfName', 'mfPr', 'mfunc', 'mfuncPr', 'mgroupChr', 'mgroupChrPr',
    'mgrow', 'mhideBot', 'mhideLeft', 'mhideRight', 'mhideTop', 'mhtmltag', 'mlim', 'mlimloc', 'mlimlow', 'mlimlowPr',
    'mlimupp', 'mlimuppPr', 'mm', 'mmaddfieldname', 'mmath', 'mmathPict', 'mmathPr', 'mmaxdist', 'mmc', 'mmcJc',
    'mmconnectstr', 'mmconnectstrdata', 'mmcPr', 'mmcs', 'mmdatasource', 'mmheadersource', 'mmmailsubject', 'mmodso',
    'mmodsofilter', 'mmodsofldmpdata', 'mmodsomappedname', 'mmodsoname', 'mmodsorecipdata', 'mmodsosort', 'mmodsosrc',
    'mmodsotable', 'mmodsoudl', 'mmodsoudldata', 'mmodsouniquetag', 'mmPr', 'mmquery', 'mmr', 'mnary', 'mnaryPr',
    'mnoBreak', 'mnum', 'mobjDist', 'moMath', 'moMathPara', 'moMathParaPr', 'mopEmu', 'mphant', 'mphantPr', 'mplcHide',
    'mpos', 'mr', 'mrad', 'mradPr', 'mrPr', 'msepChr', 'mshow', 'mshp', 'msPre', 'msPrePr', 'msSub', 'msSubPr',
    'msSubSup', 'msSubSupPr', 'msSup', 'msSupPr', 'mstrikeBLTR', 'mstrikeH', 'mstrikeTLBR', 'mstrikeV', 'msub',
    'msubHide', 'msup', 'msupHide', 'mtransp', 'mtype', 'mvertJc', 'mvfmf', 'mvfml', 'mvtof', 'mvtol', 'mzeroAsc',
    'mzFrodesc', 'mzeroWid', 'nesttableprops', 'nextfile', 'nonesttables', 'objalias', 'objclass', 'objdata', 'object',
    'objname', 'objsect', 'objtime', 'oldcprops', 'oldpprops', 'oldsprops', 'oldtprops', 'oleclsid', 'operator',
    'panose', 'password', 'passwordhash', 'pgp', 'pgptbl', 'picprop', 'pict', 'pn', 'pnseclvl', 'pntext', 'pntxta',
    'pntxtb', 'printim', 'private', 'propname', 'protend', 'protstart', 'protusertbl', 'pxe', 'result', 'revtbl',
    'revtim', 'rsidtbl', 'rxe', 'shp', 'shpgrp', 'shpinst', 'shppict', 'shprslt', 'shptxt', 'sn', 'sp', 'staticval',
    'stylesheet', 'subject', 'sv', 'svb', 'tc', 'template', 'themedata', 'title', 'txe', 'ud', 'upr', 'userprops',
    'wgrffmtfilter', 'windowcaption', 'writereservation', 'writereservhash', 'xe', 'xform', 'xmlattrname',
    'xmlattrvalue', 'xmlclose', 'xmlname', 'xmlnstbl', 'xmlopen'
))
# Translation of some special characters.
SPECIAL_CHARS = {
    '\n': '\n',
    '\r': '\n',
    '~': '\u00A0',
    '-': '\u00AD',
    '_': '\u2011',
    'par': '\n',
    'sect': '\n\n',
    # Required page and column break.
    # Would be good if we could split verse into subverses here.
    'page': '\n\n',
    'column': '\n\n',
    # Soft breaks.
    'softpage': '[---]',
    'softcol': '[---]',
    'line': '\n',
    'tab': '\t',
    'emdash': '\u2014',
    'endash': '\u2013',
    'emspace': '\u2003',
    'enspace': '\u2002',
    'qmspace': '\u2005',
    'bullet': '\u2022',
    'lquote': '\u2018',
    'rquote': '\u2019',
    'ldblquote': '\u201C',
    'rdblquote': '\u201D',
    'ltrmark': '\u200E',
    'rtlmark': '\u200F',
    'zwj': '\u200D',
    'zwnj': '\u200C'
}
CHARSET_MAPPING = {
    '0': 'cp1252',
    '128': 'cp932',
    '129': 'cp949',
    '134': 'cp936',
    '161': 'cp1253',
    '162': 'cp1254',
    '163': 'cp1258',
    '177': 'cp1255',
    '178': 'cp1256',
    '186': 'cp1257',
    '204': 'cp1251',
    '222': 'cp874',
    '238': 'cp1250'
}


class VerseType(object):
    """
    VerseType provides an enumeration for the tags that may be associated with verses in songs.
    """
    Verse = 0
    Chorus = 1
    Bridge = 2
    PreChorus = 3
    Intro = 4
    Ending = 5
    Other = 6

    names = ['Verse', 'Chorus', 'Bridge', 'Pre-Chorus', 'Intro', 'Ending', 'Other']
    tags = [name[0].lower() for name in names]

    translated_names = [
        translate('SongsPlugin.VerseType', 'Verse'),
        translate('SongsPlugin.VerseType', 'Chorus'),
        translate('SongsPlugin.VerseType', 'Bridge'),
        translate('SongsPlugin.VerseType', 'Pre-Chorus'),
        translate('SongsPlugin.VerseType', 'Intro'),
        translate('SongsPlugin.VerseType', 'Ending'),
        translate('SongsPlugin.VerseType', 'Other')]

    translated_tags = [name[0].lower() for name in translated_names]

    @staticmethod
    def translated_tag(verse_tag, default=Other):
        """
        Return the translated UPPERCASE tag for a given tag, used to show translated verse tags in UI

        :param verse_tag: The string to return a VerseType for
        :param default: Default return value if no matching tag is found
        :return: A translated UPPERCASE tag
        """
        verse_tag = verse_tag[0].lower()
        for num, tag in enumerate(VerseType.tags):
            if verse_tag == tag:
                return VerseType.translated_tags[num].upper()
        if len(VerseType.names) > default:
            return VerseType.translated_tags[default].upper()
        else:
            return VerseType.translated_tags[VerseType.Other].upper()

    @staticmethod
    def translated_name(verse_tag, default=Other):
        """
        Return the translated name for a given tag

        :param verse_tag: The string to return a VerseType for
        :param default: Default return value if no matching tag is found
        :return: Translated name for the given tag
        """
        verse_tag = verse_tag[0].lower()
        for num, tag in enumerate(VerseType.tags):
            if verse_tag == tag:
                return VerseType.translated_names[num]
        if len(VerseType.names) > default:
            return VerseType.translated_names[default]
        else:
            return VerseType.translated_names[VerseType.Other]

    @staticmethod
    def from_tag(verse_tag, default=Other):
        """
        Return the VerseType for a given tag

        :param verse_tag: The string to return a VerseType for
        :param default: Default return value if no matching tag is found (a valid VerseType or None)
        :return: A VerseType of the tag
        """
        verse_tag = verse_tag[0].lower()
        for num, tag in enumerate(VerseType.tags):
            if verse_tag == tag:
                return num
        if default in range(0, len(VerseType.names)) or default is None:
            return default
        else:
            return VerseType.Other

    @staticmethod
    def from_translated_tag(verse_tag, default=Other):
        """
        Return the VerseType for a given tag

        :param verse_tag: The string to return a VerseType for
        :param default: Default return value if no matching tag is found
        :return: The VerseType of a translated tag
        """
        verse_tag = verse_tag[0].lower()
        for num, tag in enumerate(VerseType.translated_tags):
            if verse_tag == tag:
                return num
        if default in range(0, len(VerseType.names)) or default is None:
            return default
        else:
            return VerseType.Other

    @staticmethod
    def from_string(verse_name, default=Other):
        """
        Return the VerseType for a given string

        :param verse_name: The string to return a VerseType for
        :param default: Default return value if no matching tag is found
        :return: The VerseType determined from the string
        """
        verse_name = verse_name.lower()
        for num, name in enumerate(VerseType.names):
            if verse_name == name.lower():
                return num
        return default

    @staticmethod
    def from_translated_string(verse_name):
        """
        Return the VerseType for a given string

        :param verse_name: The string to return a VerseType for
        :return: A VerseType
        """
        verse_name = verse_name.lower()
        for num, translation in enumerate(VerseType.translated_names):
            if verse_name == translation.lower():
                return num
        return None

    @staticmethod
    def from_loose_input(verse_name, default=Other):
        """
        Return the VerseType for a given string

        :param verse_name: The string to return a VerseType for
        :param default: Default return value if no matching tag is found
        :return: A VerseType
        """
        if len(verse_name) > 1:
            verse_index = VerseType.from_translated_string(verse_name)
            if verse_index is None:
                verse_index = VerseType.from_string(verse_name, default)
        elif len(verse_name) == 1:
            verse_index = VerseType.from_translated_tag(verse_name, None)
            if verse_index is None:
                verse_index = VerseType.from_tag(verse_name, default)
        else:
            return default
        return verse_index


def retrieve_windows_encoding(recommendation=None):
    """
    Determines which encoding to use on an information source. The process uses both automated detection, which is
    passed to this method as a recommendation, and user confirmation to return an encoding.

    :param recommendation: A recommended encoding discovered programmatically for the user to confirm.
    :return: A list of recommended encodings, or None
    """
    # map chardet result to compatible windows standard code page
    codepage_mapping = {'IBM866': 'cp866', 'TIS-620': 'cp874', 'SHIFT_JIS': 'cp932', 'GB2312': 'cp936',
                        'HZ-GB-2312': 'cp936', 'EUC-KR': 'cp949', 'Big5': 'cp950', 'ISO-8859-2': 'cp1250',
                        'windows-1250': 'cp1250', 'windows-1251': 'cp1251', 'windows-1252': 'cp1252',
                        'ISO-8859-7': 'cp1253', 'windows-1253': 'cp1253', 'ISO-8859-8': 'cp1255',
                        'windows-1255': 'cp1255'}
    if recommendation in codepage_mapping:
        recommendation = codepage_mapping[recommendation]

    # Show dialog for encoding selection
    encodings = [
        ('cp1256', translate('SongsPlugin', 'Arabic (CP-1256)')),
        ('cp1257', translate('SongsPlugin', 'Baltic (CP-1257)')),
        ('cp1250', translate('SongsPlugin', 'Central European (CP-1250)')),
        ('cp1251', translate('SongsPlugin', 'Cyrillic (CP-1251)')),
        ('cp1253', translate('SongsPlugin', 'Greek (CP-1253)')),
        ('cp1255', translate('SongsPlugin', 'Hebrew (CP-1255)')),
        ('cp932', translate('SongsPlugin', 'Japanese (CP-932)')),
        ('cp949', translate('SongsPlugin', 'Korean (CP-949)')),
        ('cp936', translate('SongsPlugin', 'Simplified Chinese (CP-936)')),
        ('cp874', translate('SongsPlugin', 'Thai (CP-874)')),
        ('cp950', translate('SongsPlugin', 'Traditional Chinese (CP-950)')),
        ('cp1254', translate('SongsPlugin', 'Turkish (CP-1254)')),
        ('cp1258', translate('SongsPlugin', 'Vietnam (CP-1258)')),
        ('cp1252', translate('SongsPlugin', 'Western European (CP-1252)'))
    ]
    recommended_index = -1
    if recommendation:
        for index in range(len(encodings)):
            if recommendation == encodings[index][0]:
                recommended_index = index
                break
    if recommended_index > -1:
        choice = QtWidgets.QInputDialog.getItem(
            None,
            translate('SongsPlugin', 'Character Encoding'),
            translate('SongsPlugin', 'The codepage setting is responsible\n'
                                     'for the correct character representation.\n'
                                     'Usually you are fine with the preselected choice.'),
            [pair[1] for pair in encodings], recommended_index, False)
    else:
        choice = QtWidgets.QInputDialog.getItem(
            None,
            translate('SongsPlugin', 'Character Encoding'),
            translate('SongsPlugin', 'Please choose the character encoding.\n'
                                     'The encoding is responsible for the correct character representation.'),
            [pair[1] for pair in encodings], 0, False)
    if not choice[1]:
        return None
    return next(filter(lambda item: item[1] == choice[0], encodings))[0]


def clean_string(string):
    """
    Strips punctuation from the passed string to assist searching.

    :param string: The string to clean
    :return: A clean string
    """
    return WHITESPACE.sub(' ', APOSTROPHE.sub('', string)).lower()


def clean_title(title):
    """
    Cleans the song title by removing Unicode control chars groups C0 & C1, as well as any trailing spaces.

    :param title: The song title to clean
    :return: A clean title
    """
    return CONTROL_CHARS.sub('', title).rstrip()


def clean_song(manager, song):
    """
    Cleans the search title, rebuilds the search lyrics, adds a default author if the song does not have one and other
    clean ups. This should always called when a new song is added or changed.

    :param manager: The song database manager object.
    :param song: The song object.
    """
    from .openlyricsxml import SongXML

    if song.title:
        song.title = clean_title(song.title)
    else:
        song.title = ''
    if song.alternate_title:
        song.alternate_title = clean_title(song.alternate_title)
    else:
        song.alternate_title = ''
    song.search_title = clean_string(song.title) + '@' + clean_string(song.alternate_title)
    if isinstance(song.lyrics, bytes):
        song.lyrics = str(song.lyrics, encoding='utf8')
    verses = SongXML().get_verses(song.lyrics)
    song.search_lyrics = ' '.join([clean_string(verse[1]) for verse in verses])
    # The song does not have any author, add one.
    if not song.authors_songs:
        name = SongStrings.AuthorUnknown
        author = manager.get_object_filtered(Author, Author.display_name == name)
        if author is None:
            author = Author.populate(display_name=name, last_name='', first_name='')
        song.add_author(author)
    if song.copyright:
        song.copyright = CONTROL_CHARS.sub('', song.copyright).strip()


def get_encoding(font, font_table, default_encoding, failed=False):
    """
    Finds an encoding to use. Asks user, if necessary.

    :param font: The number of currently active font.
    :param font_table: Dictionary of fonts and respective encodings.
    :param default_encoding: The default encoding to use when font_table is empty or no font is used.
    :param failed: A boolean indicating whether the previous encoding didn't work.
    """
    encoding = None
    if font in font_table:
        encoding = font_table[font]
    if not encoding and default_encoding:
        encoding = default_encoding
    if not encoding or failed:
        encoding = retrieve_windows_encoding()
        default_encoding = encoding
    font_table[font] = encoding
    return encoding, default_encoding


def strip_rtf(text, default_encoding=None):
    """
    This function strips RTF control structures and returns an unicode string.

    Thanks to Markus Jarderot (MizardX) for this code, used by permission. http://stackoverflow.com/questions/188545

    :param text: RTF-encoded text, a string.
    :param default_encoding: Default encoding to use when no encoding is specified.
    :return: A tuple ``(text, encoding)`` where ``text`` is the clean text and ``encoding`` is the detected encoding
    """
    # Current font is the font tag we last met.
    font = ''
    # Character encoding is defined inside fonttable.
    # font_table could contain eg '0': u'cp1252'
    font_table = {'': ''}
    # Stack of things to keep track of when entering/leaving groups.
    stack = []
    # Whether this group (and all inside it) are "ignorable".
    ignorable = False
    # Number of ASCII characters to skip after an unicode character.
    ucskip = 1
    # Number of ASCII characters left to skip.
    curskip = 0
    # Output buffer.
    out = []
    # Encoded buffer.
    ebytes = bytearray()
    for match in PATTERN.finditer(text):
        iinu, word, arg, hex, char, brace, tchar = match.groups()
        # \x (non-alpha character)
        if char:
            if char in '\\{}':
                tchar = char
            else:
                word = char
        # Flush encoded buffer to output buffer
        if ebytes and not hex and not tchar:
            failed = False
            while True:
                try:
                    encoding, default_encoding = get_encoding(font, font_table, default_encoding, failed=failed)
                    if not encoding:
                        return None
                    dbytes = ebytes.decode(encoding)
                    # Code 5C is a peculiar case with Windows Codepage 932
                    if encoding == 'cp932' and '\\' in dbytes:
                        dbytes = dbytes.replace('\\', '\u00A5')
                    out.append(dbytes)
                    ebytes.clear()
                except UnicodeDecodeError:
                    failed = True
                else:
                    break
        # {}
        if brace:
            curskip = 0
            if brace == '{':
                # Push state
                stack.append((ucskip, ignorable, font))
            elif brace == '}' and len(stack) > 0:
                # Pop state
                ucskip, ignorable, font = stack.pop()
        # \command
        elif word:
            curskip = 0
            if word in DESTINATIONS:
                ignorable = True
            elif word in SPECIAL_CHARS:
                if not ignorable:
                    out.append(SPECIAL_CHARS[word])
            elif word == 'uc':
                ucskip = int(arg)
            elif word == 'u':
                c = int(arg)
                if c < 0:
                    c += 0x10000
                if not ignorable:
                    out.append(chr(c))
                curskip = ucskip
            elif word == 'fonttbl':
                ignorable = True
            elif word == 'f':
                font = arg
            elif word == 'ansicpg':
                font_table[font] = 'cp' + arg
            elif word == 'fcharset' and font not in font_table and arg in CHARSET_MAPPING:
                font_table[font] = CHARSET_MAPPING[arg]
            elif word == 'fldrslt':
                pass
            # \* 'Ignore if not understood' marker
            elif iinu:
                ignorable = True
        # \'xx
        elif hex:
            if curskip > 0:
                curskip -= 1
            elif not ignorable:
                ebytes.append(int(hex, 16))
        elif tchar:
            if curskip > 0:
                curskip -= 1
            elif not ignorable:
                ebytes += tchar.encode()
    text = ''.join(out)
    return text, default_encoding


def delete_song(song_id, song_plugin):
    """
    Deletes a song from the database. Media files associated to the song are removed prior to the deletion of the song.

    :param song_id: The ID of the song to delete.
    :param song_plugin: The song plugin instance.
    """
    save_path = ''
    media_files = song_plugin.manager.get_all_objects(MediaFile, MediaFile.song_id == song_id)
    for media_file in media_files:
        try:
            os.remove(media_file.file_name)
        except OSError:
            log.exception('Could not remove file: {name}'.format(name=media_file.file_name))
    try:
        save_path = os.path.join(AppLocation.get_section_data_path(song_plugin.name), 'audio', str(song_id))
        if os.path.exists(save_path):
            os.rmdir(save_path)
    except OSError:
<<<<<<< HEAD
        log.exception('Could not remove directory: %s', save_path)
    song_plugin.manager.delete_object(Song, song_id)


def transpose_lyrics(lyrics, transepose_value):
    """
    Transepose lyrics

    :param lyrcs: The lyrics to be transposed
    :param transepose_value: The value to transpose the lyrics with
    :return: The transposed lyrics
    """
    # Split text by verse delimiter - both normal and optional
    verse_list = re.split('(---\[.+?:.+?\]---|\[---\])', lyrics)
    transposed_lyrics = ''
    notation = Settings().value('songs/chord notation')
    for verse in verse_list:
        if verse.startswith('---[') or verse == '[---]':
            transposed_lyrics += verse
        else:
            transposed_lyrics += transpose_verse(verse, transepose_value, notation)
    return transposed_lyrics


def transpose_verse(verse_text, transepose_value, notation):
    """
    Transepose lyrics

    :param lyrcs: The lyrics to be transposed
    :param transepose_value: The value to transpose the lyrics with
    :return: The transposed lyrics
    """
    if '[' not in verse_text:
        return verse_text
    # Split the lyrics based on chord tags
    lyric_list = re.split('(\[|\]|/)', verse_text)
    transposed_lyrics = ''
    in_tag = False
    for word in lyric_list:
        if not in_tag:
            transposed_lyrics += word
            if word == '[':
                in_tag = True
        else:
            if word == ']':
                in_tag = False
                transposed_lyrics += word
            elif word == '/':
                transposed_lyrics += word
            else:
                # This MUST be a chord
                transposed_lyrics += transpose_chord(word, transepose_value, notation)
    # If still inside a chord tag something is wrong!
    if in_tag:
        return verse_text
    else:
        return transposed_lyrics

def transpose_chord(chord, transpose_value, notation):
    """
    Transpose chord according to the notation used.
    NOTE: This function has a javascript equivalent in chords.js - make sure to update both!

    :param chord: The chord to transpose.
    :param transpose_value: The value the chord should be transposed.
    :param notation: The notation to use when transposing.
    :return: The transposed chord.
    """
    # See https://en.wikipedia.org/wiki/Musical_note#12-tone_chromatic_scale
    notes_sharp_notation = {}
    notes_flat_notation = {}
    notes_sharp_notation['german'] = ['C','C#','D','D#','E','F','F#','G','G#','A','A#','H']
    notes_flat_notation['german'] = ['C','Db','D','Eb','Fb','F','Gb','G','Ab','A','B','H']
    notes_sharp_notation['english'] = ['C','C#','D','D#','E','F','F#','G','G#','A','A#','B']
    notes_flat_notation['english'] = ['C','Db','D','Eb','Fb','F','Gb','G','Ab','A','Bb','B']
    notes_sharp_notation['neo-latin'] = ['Do','Do#','Re','Re#','Mi','Fa','Fa#','Sol','Sol#','La','La#','Si']
    notes_flat_notation['neo-latin'] = ['Do','Reb','Re','Mib','Fab','Fa','Solb','Sol','Lab','La','Sib','Si']
    chord_split = chord.replace('♭', 'b').split('/[\/\(\)]/')
    transposed_chord = ''
    last_chord = ''
    notes_sharp = notes_sharp_notation[notation]
    notes_flat = notes_flat_notation[notation]
    notes_preferred = ['b','#','#','#','#','#','#','#','#','#','#','#']
    for i in range(0, len(chord_split)):
        if i > 0:
            transposed_chord += '/'
        currentchord = chord_split[i]
        if currentchord[0] == '(':
            transposed_chord += '('
            if len(currentchord) > 1:
                currentchord = currentchord[1:]
            else:
                currentchord = ""
        if len(currentchord) > 0:
            if len(currentchord) > 1:
                if '#b'.find(currentchord[1]) == -1:
                    note = currentchord[0:1]
                    rest = currentchord[1:]
                else:
                    note = currentchord[0:2]
                    rest = currentchord[2:]
            else:
                note = currentchord
                rest = ''
            notenumber = notes_flat.index(note) if note not in notes_sharp else notes_sharp.index(note)
            notenumber += transpose_value
            while notenumber > 11:
                notenumber -= 12
            while notenumber < 0:
                notenumber += 12
            if i == 0:
                current_chord = notes_sharp[notenumber] if notes_preferred[notenumber] == '#' else notes_flat[notenumber]
                last_chord = current_chord
            else:
                current_chord = notes_flat[notenumber] if last_chord not in notes_sharp else notes_sharp[notenumber]
            if not (note not in notes_flat and note not in notes_sharp):
                transposed_chord += current_chord + rest
            else:
                transposed_chord += note + rest
    return transposed_chord
=======
        log.exception('Could not remove directory: {path}'.format(path=save_path))
    song_plugin.manager.delete_object(Song, song_id)
>>>>>>> d6903665
<|MERGE_RESOLUTION|>--- conflicted
+++ resolved
@@ -29,11 +29,7 @@
 
 from PyQt5 import QtWidgets
 
-<<<<<<< HEAD
-from openlp.core.common import AppLocation, Settings
-=======
-from openlp.core.common import AppLocation, CONTROL_CHARS
->>>>>>> d6903665
+from openlp.core.common import AppLocation, CONTROL_CHARS, Settings
 from openlp.core.lib import translate
 from openlp.plugins.songs.lib.db import MediaFile, Song
 from .db import Author
@@ -544,8 +540,7 @@
         if os.path.exists(save_path):
             os.rmdir(save_path)
     except OSError:
-<<<<<<< HEAD
-        log.exception('Could not remove directory: %s', save_path)
+        log.exception('Could not remove directory: {path}'.format(path=save_path))
     song_plugin.manager.delete_object(Song, song_id)
 
 
@@ -664,8 +659,4 @@
                 transposed_chord += current_chord + rest
             else:
                 transposed_chord += note + rest
-    return transposed_chord
-=======
-        log.exception('Could not remove directory: {path}'.format(path=save_path))
-    song_plugin.manager.delete_object(Song, song_id)
->>>>>>> d6903665
+    return transposed_chord