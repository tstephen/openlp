--- conflicted
+++ resolved
@@ -221,14 +221,10 @@
                 author = Author.populate(first_name=first_name, last_name=last_name, display_name=author_name)
             db_song.add_author(author)
         self.db_manager.save_object(db_song)
-<<<<<<< HEAD
         return db_song
 
     def stop(self):
         """
         Stop the search.
         """
-        self.run_search = False
-=======
-        return db_song
->>>>>>> 04e11718
+        self.run_search = False