# -*- coding: utf-8 -*-
# vim: autoindent shiftwidth=4 expandtab textwidth=80 tabstop=4 softtabstop=4

###############################################################################
# OpenLP - Open Source Lyrics Projection                                      #
# --------------------------------------------------------------------------- #
# Copyright (c) 2008-2010 Raoul Snyman                                        #
# Portions copyright (c) 2008-2010 Tim Bentley, Jonathan Corwin, Michael      #
# Gorven, Scott Guerrieri, Christian Richter, Maikel Stuivenberg, Martin      #
# Thompson, Jon Tibble, Carsten Tinggaard                                     #
# --------------------------------------------------------------------------- #
# This program is free software; you can redistribute it and/or modify it     #
# under the terms of the GNU General Public License as published by the Free  #
# Software Foundation; version 2 of the License.                              #
#                                                                             #
# This program is distributed in the hope that it will be useful, but WITHOUT #
# ANY WARRANTY; without even the implied warranty of MERCHANTABILITY or       #
# FITNESS FOR A PARTICULAR PURPOSE. See the GNU General Public License for    #
# more details.                                                               #
#                                                                             #
# You should have received a copy of the GNU General Public License along     #
# with this program; if not, write to the Free Software Foundation, Inc., 59  #
# Temple Place, Suite 330, Boston, MA 02111-1307 USA                          #
###############################################################################

import logging

from PyQt4 import QtCore, QtGui

from openlp.core.lib import Plugin, build_icon, PluginStatus, Receiver, \
    translate
from openlp.core.lib.db import Manager
from openlp.plugins.songs.lib import SongMediaItem, SongsTab
from openlp.plugins.songs.lib.db import init_schema, Song

try:
    from openlp.plugins.songs.lib import SofImport, OooImport
    OOo_available = True
except ImportError:
    OOo_available = False

from openlp.plugins.songs.lib import OpenSongImport

log = logging.getLogger(__name__)

class SongsPlugin(Plugin):
    """
    This is the number 1 plugin, if importance were placed on any
    plugins. This plugin enables the user to create, edit and display
    songs. Songs are divided into verses, and the verse order can be
    specified. Authors, topics and song books can be assigned to songs
    as well.
    """
    log.info(u'Song Plugin loaded')

    def __init__(self, plugin_helpers):
        """
        Create and set up the Songs plugin.
        """
        Plugin.__init__(self, u'Songs', u'1.9.2', plugin_helpers)
        self.weight = -10
        self.manager = Manager(u'songs', init_schema)
        self.icon_path = u':/plugins/plugin_songs.png'
        self.icon = build_icon(self.icon_path)
        self.status = PluginStatus.Active

    def getSettingsTab(self):
        return SongsTab(self.name)

    def initialise(self):
        log.info(u'Songs Initialising')
        Plugin.initialise(self)
        self.mediaItem.displayResultsSong(
            self.manager.get_all_objects(Song, Song.title))

    def getMediaManagerItem(self):
        """
        Create the MediaManagerItem object, which is displaed in the
        Media Manager.
        """
        return SongMediaItem(self, self.icon, self.name)

    def addImportMenuItem(self, import_menu):
        """
        Give the Songs plugin the opportunity to add items to the
        **Import** menu.

        ``import_menu``
            The actual **Import** menu item, so that your actions can
            use it as their parent.
        """
        # Main song import menu item - will eventually be the only one
        self.SongImportItem = QtGui.QAction(import_menu)
        self.SongImportItem.setObjectName(u'SongImportItem')
        self.SongImportItem.setText(translate(
            'SongsPlugin', '&Song'))
        self.SongImportItem.setToolTip(translate('SongsPlugin',
            'Import songs using the import wizard.'))
        import_menu.addAction(self.SongImportItem)
        # Signals and slots
        QtCore.QObject.connect(self.SongImportItem,
            QtCore.SIGNAL(u'triggered()'), self.onSongImportItemClicked)
        if OOo_available:
            # Songs of Fellowship import menu item - will be removed and the
            # functionality will be contained within the import wizard
            self.ImportSofItem = QtGui.QAction(import_menu)
            self.ImportSofItem.setObjectName(u'ImportSofItem')
            self.ImportSofItem.setText(
                translate('SongsPlugin',
                    'Songs of Fellowship (temp menu item)'))
            self.ImportSofItem.setToolTip(
                translate('SongsPlugin',
                    'Import songs from the VOLS1_2.RTF, sof3words' \
                    + '.rtf and sof4words.rtf supplied with the music books'))
            self.ImportSofItem.setStatusTip(
                translate('SongsPlugin',
                    'Import songs from the VOLS1_2.RTF, sof3words' \
                    + '.rtf and sof4words.rtf supplied with the music books'))
            import_menu.addAction(self.ImportSofItem)
            # OpenOffice.org import menu item - will be removed and the
            # functionality will be contained within the import wizard
            self.ImportOooItem = QtGui.QAction(import_menu)
            self.ImportOooItem.setObjectName(u'ImportOooItem')
            self.ImportOooItem.setText(
                translate('SongsPlugin',
                    'Generic Document/Presentation Import '
                    '(temp menu item)'))
            self.ImportOooItem.setToolTip(
                translate('SongsPlugin',
                    'Import songs from '
                    'Word/Writer/Powerpoint/Impress'))
            self.ImportOooItem.setStatusTip(
                translate('SongsPlugin',
                    'Import songs from '
                    'Word/Writer/Powerpoint/Impress'))
            import_menu.addAction(self.ImportOooItem)
            # Signals and slots
            QtCore.QObject.connect(self.ImportSofItem,
                QtCore.SIGNAL(u'triggered()'), self.onImportSofItemClick)
            QtCore.QObject.connect(self.ImportOooItem,
                QtCore.SIGNAL(u'triggered()'), self.onImportOooItemClick)
        # OpenSong import menu item - will be removed and the
        # functionality will be contained within the import wizard
        self.ImportOpenSongItem = QtGui.QAction(import_menu)
        self.ImportOpenSongItem.setObjectName(u'ImportOpenSongItem')
        self.ImportOpenSongItem.setText(
            translate('SongsPlugin',
                'OpenSong (temp menu item)'))
        self.ImportOpenSongItem.setToolTip(
            translate('SongsPlugin',
                'Import songs from OpenSong files' +
                '(either raw text or ZIPfiles)'))
        self.ImportOpenSongItem.setStatusTip(
            translate('SongsPlugin',
                'Import songs from OpenSong files' +
                '(either raw text or ZIPfiles)'))
        import_menu.addAction(self.ImportOpenSongItem)
        QtCore.QObject.connect(self.ImportOpenSongItem,
                QtCore.SIGNAL(u'triggered()'), self.onImportOpenSongItemClick)


    def addExportMenuItem(self, export_menu):
        """
        Give the Songs plugin the opportunity to add items to the
        **Export** menu.

        ``export_menu``
            The actual **Export** menu item, so that your actions can
            use it as their parent.
        """
        # No menu items for now.
        pass

    def onSongImportItemClicked(self):
        if self.mediaItem:
            self.mediaItem.onImportClick()

    def onImportSofItemClick(self):
        filenames = QtGui.QFileDialog.getOpenFileNames(
            None, translate('SongsPlugin',
                'Open Songs of Fellowship file'),
            u'', u'Songs of Fellowship file (*.rtf *.RTF)')
        try:
            for filename in filenames:
                sofimport = SofImport(self.manager)
                sofimport.import_sof(unicode(filename))
        except:
            log.exception('Could not import SoF file')
            QtGui.QMessageBox.critical(None,
                translate('SongsPlugin',
                    'Import Error'),
                translate('SongsPlugin',
                    'Error importing Songs of '
                    'Fellowship file.\nOpenOffice.org must be installed'
                    ' and you must be using an unedited copy of the RTF'
                    ' included with the Songs of Fellowship Music Editions'),
                QtGui.QMessageBox.StandardButtons(QtGui.QMessageBox.Ok),
                QtGui.QMessageBox.Ok)
        Receiver.send_message(u'songs_load_list')

    def onImportOpenSongItemClick(self):
        filenames = QtGui.QFileDialog.getOpenFileNames(
            None, translate('SongsPlugin',
                'Open OpenSong file'),
            u'', u'All files (*.*)')
        try:
            for filename in filenames:
                importer = OpenSongImport(self.manager)
                importer.do_import(unicode(filename))
        except:
            log.exception('Could not import OpenSong file')
            QtGui.QMessageBox.critical(None,
                translate('SongsPlugin',
                    'Import Error'),
                translate('SongsPlugin',
                    'Error importing OpenSong file'),
                QtGui.QMessageBox.StandardButtons(QtGui.QMessageBox.Ok),
                QtGui.QMessageBox.Ok)
        Receiver.send_message(u'songs_load_list')

    def onImportOooItemClick(self):
        filenames = QtGui.QFileDialog.getOpenFileNames(
            None, translate('SongsPlugin',
            'Open documents or presentations'),
            '', u'All Files(*.*)')
        oooimport = OooImport(self.manager)
        oooimport.import_docs(filenames)
        Receiver.send_message(u'songs_load_list')

    def about(self):
        about_text = translate('SongsPlugin',
            '<strong>Song Plugin</strong><br />'
            'This plugin allows songs to be managed and displayed.')
        return about_text

<<<<<<< HEAD
    def canDeleteTheme(self, theme_name):
        if not self.manager.get_all_objects_filtered(Song,
            Song.theme_name == theme_name):
=======
    def usesTheme(self, theme):
        """
        Called to find out if the song plugin is currently using a theme.

        Returns True if the theme is being used, otherwise returns False.
        """
        if self.manager.get_all_objects_filtered(Song,
            Song.theme_name == theme):
>>>>>>> 1e9022c1
            return True
        return False

    def renameTheme(self, oldTheme, newTheme):
        """
        Renames a theme the song plugin is using making the plugin use the new
        name.

        ``oldTheme``
            The name of the theme the plugin should stop using.

        ``newTheme``
            The new name the plugin should now use.
        """
        songsUsingTheme = self.manager.get_all_objects_filtered(Song,
            Song.theme_name == oldTheme)
        for song in songsUsingTheme:
            song.theme_name = newTheme
            self.custommanager.save_object(song)<|MERGE_RESOLUTION|>--- conflicted
+++ resolved
@@ -233,11 +233,10 @@
             'This plugin allows songs to be managed and displayed.')
         return about_text
 
-<<<<<<< HEAD
     def canDeleteTheme(self, theme_name):
         if not self.manager.get_all_objects_filtered(Song,
             Song.theme_name == theme_name):
-=======
+
     def usesTheme(self, theme):
         """
         Called to find out if the song plugin is currently using a theme.
@@ -246,7 +245,6 @@
         """
         if self.manager.get_all_objects_filtered(Song,
             Song.theme_name == theme):
->>>>>>> 1e9022c1
             return True
         return False
 
