# -*- coding: utf-8 -*-
# vim: autoindent shiftwidth=4 expandtab textwidth=80 tabstop=4 softtabstop=4

###############################################################################
# OpenLP - Open Source Lyrics Projection                                      #
# --------------------------------------------------------------------------- #
# Copyright (c) 2008-2011 Raoul Snyman                                        #
# Portions copyright (c) 2008-2011 Tim Bentley, Jonathan Corwin, Michael      #
# Gorven, Scott Guerrieri, Meinert Jordan, Andreas Preikschat, Christian      #
# Richter, Philip Ridout, Maikel Stuivenberg, Martin Thompson, Jon Tibble,    #
# Carsten Tinggaard, Frode Woldsund                                           #
# --------------------------------------------------------------------------- #
# This program is free software; you can redistribute it and/or modify it     #
# under the terms of the GNU General Public License as published by the Free  #
# Software Foundation; version 2 of the License.                              #
#                                                                             #
# This program is distributed in the hope that it will be useful, but WITHOUT #
# ANY WARRANTY; without even the implied warranty of MERCHANTABILITY or       #
# FITNESS FOR A PARTICULAR PURPOSE. See the GNU General Public License for    #
# more details.                                                               #
#                                                                             #
# You should have received a copy of the GNU General Public License along     #
# with this program; if not, write to the Free Software Foundation, Inc., 59  #
# Temple Place, Suite 330, Boston, MA 02111-1307 USA                          #
###############################################################################
"""
The song import functions for OpenLP.
"""
import logging
import os

from PyQt4 import QtCore, QtGui

from openlp.core.lib import Receiver, SettingsManager, translate
from openlp.core.lib.ui import UiStrings, critical_error_message_box
from openlp.core.ui.wizard import OpenLPWizard, WizardStrings
from openlp.plugins.songs.lib.importer import SongFormat

log = logging.getLogger(__name__)

class SongImportForm(OpenLPWizard):
    """
    This is the Song Import Wizard, which allows easy importing of Songs
    into OpenLP from other formats like OpenLyrics, OpenSong and CCLI.
    """
    log.info(u'SongImportForm loaded')

    def __init__(self, parent, plugin):
        """
        Instantiate the wizard, and run any extra setup we need to.

        ``parent``
            The QWidget-derived parent of the wizard.

        ``plugin``
            The songs plugin.
        """
        OpenLPWizard.__init__(self, parent, plugin, u'songImportWizard',
            u':/wizards/wizard_importsong.bmp')

    def setupUi(self, image):
        """
        Set up the song wizard UI.
        """
        OpenLPWizard.setupUi(self, image)
        self.formatStack.setCurrentIndex(0)
        QtCore.QObject.connect(self.formatComboBox,
            QtCore.SIGNAL(u'currentIndexChanged(int)'),
            self.formatStack.setCurrentIndex)

    def customInit(self):
        """
        Song wizard specific initialisation.
        """
        if not SongFormat.get_availability(SongFormat.OpenLP1):
            self.openLP1DisabledWidget.setVisible(True)
            self.openLP1ImportWidget.setVisible(False)
        if not SongFormat.get_availability(SongFormat.SongsOfFellowship):
            self.songsOfFellowshipDisabledWidget.setVisible(True)
            self.songsOfFellowshipImportWidget.setVisible(False)
        if not SongFormat.get_availability(SongFormat.Generic):
            self.genericDisabledWidget.setVisible(True)
            self.genericImportWidget.setVisible(False)

    def customSignals(self):
        """
        Song wizard specific signals.
        """
        QtCore.QObject.connect(self.openLP2BrowseButton,
            QtCore.SIGNAL(u'clicked()'),
            self.onOpenLP2BrowseButtonClicked)
        QtCore.QObject.connect(self.openLP1BrowseButton,
            QtCore.SIGNAL(u'clicked()'),
            self.onOpenLP1BrowseButtonClicked)
        QtCore.QObject.connect(self.openLyricsAddButton,
            QtCore.SIGNAL(u'clicked()'),
            self.onOpenLyricsAddButtonClicked)
        QtCore.QObject.connect(self.openLyricsRemoveButton,
            QtCore.SIGNAL(u'clicked()'),
            self.onOpenLyricsRemoveButtonClicked)
        QtCore.QObject.connect(self.openSongAddButton,
            QtCore.SIGNAL(u'clicked()'),
            self.onOpenSongAddButtonClicked)
        QtCore.QObject.connect(self.openSongRemoveButton,
            QtCore.SIGNAL(u'clicked()'),
            self.onOpenSongRemoveButtonClicked)
        QtCore.QObject.connect(self.wordsOfWorshipAddButton,
            QtCore.SIGNAL(u'clicked()'),
            self.onWordsOfWorshipAddButtonClicked)
        QtCore.QObject.connect(self.wordsOfWorshipRemoveButton,
            QtCore.SIGNAL(u'clicked()'),
            self.onWordsOfWorshipRemoveButtonClicked)
        QtCore.QObject.connect(self.ccliAddButton,
            QtCore.SIGNAL(u'clicked()'),
            self.onCCLIAddButtonClicked)
        QtCore.QObject.connect(self.ccliRemoveButton,
            QtCore.SIGNAL(u'clicked()'),
            self.onCCLIRemoveButtonClicked)
        QtCore.QObject.connect(self.songsOfFellowshipAddButton,
            QtCore.SIGNAL(u'clicked()'),
            self.onSongsOfFellowshipAddButtonClicked)
        QtCore.QObject.connect(self.songsOfFellowshipRemoveButton,
            QtCore.SIGNAL(u'clicked()'),
            self.onSongsOfFellowshipRemoveButtonClicked)
        QtCore.QObject.connect(self.genericAddButton,
            QtCore.SIGNAL(u'clicked()'),
            self.onGenericAddButtonClicked)
        QtCore.QObject.connect(self.genericRemoveButton,
            QtCore.SIGNAL(u'clicked()'),
            self.onGenericRemoveButtonClicked)
        QtCore.QObject.connect(self.easiSlidesBrowseButton,
            QtCore.SIGNAL(u'clicked()'),
            self.onEasiSlidesBrowseButtonClicked)
        QtCore.QObject.connect(self.ewBrowseButton,
            QtCore.SIGNAL(u'clicked()'),
            self.onEWBrowseButtonClicked)
        QtCore.QObject.connect(self.songBeamerAddButton,
            QtCore.SIGNAL(u'clicked()'),
            self.onSongBeamerAddButtonClicked)
        QtCore.QObject.connect(self.songBeamerRemoveButton,
            QtCore.SIGNAL(u'clicked()'),
            self.onSongBeamerRemoveButtonClicked)
        QtCore.QObject.connect(self.songShowPlusAddButton,
            QtCore.SIGNAL(u'clicked()'),
            self.onSongShowPlusAddButtonClicked)
        QtCore.QObject.connect(self.songShowPlusRemoveButton,
            QtCore.SIGNAL(u'clicked()'),
            self.onSongShowPlusRemoveButtonClicked)
        QtCore.QObject.connect(self.foilPresenterAddButton,
            QtCore.SIGNAL(u'clicked()'),
            self.onFoilPresenterAddButtonClicked)
        QtCore.QObject.connect(self.foilPresenterRemoveButton,
            QtCore.SIGNAL(u'clicked()'),
            self.onFoilPresenterRemoveButtonClicked)

    def addCustomPages(self):
        """
        Add song wizard specific pages.
        """
        # Source Page
        self.sourcePage = QtGui.QWizardPage()
        self.sourcePage.setObjectName(u'SourcePage')
        self.sourceLayout = QtGui.QVBoxLayout(self.sourcePage)
        self.sourceLayout.setObjectName(u'SourceLayout')
        self.formatLayout = QtGui.QFormLayout()
        self.formatLayout.setObjectName(u'FormatLayout')
        self.formatLabel = QtGui.QLabel(self.sourcePage)
        self.formatLabel.setObjectName(u'FormatLabel')
        self.formatComboBox = QtGui.QComboBox(self.sourcePage)
        self.formatComboBox.setObjectName(u'FormatComboBox')
        self.formatLayout.addRow(self.formatLabel, self.formatComboBox)
        self.formatSpacer = QtGui.QSpacerItem(10, 0, QtGui.QSizePolicy.Fixed,
            QtGui.QSizePolicy.Minimum)
        self.formatLayout.setItem(1, QtGui.QFormLayout.LabelRole,
            self.formatSpacer)
        self.sourceLayout.addLayout(self.formatLayout)
        self.stackSpacer = QtGui.QSpacerItem(10, 0, QtGui.QSizePolicy.Fixed,
            QtGui.QSizePolicy.Expanding)
        self.formatStack = QtGui.QStackedLayout()
        self.formatStack.setObjectName(u'FormatStack')
        # OpenLP 2.0
        self.addFileSelectItem(u'openLP2', single_select=True)
        # openlp.org 1.x
        self.addFileSelectItem(u'openLP1', None, True, True)
        # OpenLyrics
        self.addFileSelectItem(u'openLyrics', u'OpenLyrics', True)
        # Open Song
        self.addFileSelectItem(u'openSong', u'OpenSong')
        # Words of Worship
        self.addFileSelectItem(u'wordsOfWorship')
        # CCLI File import
        self.addFileSelectItem(u'ccli')
        # Songs of Fellowship
        self.addFileSelectItem(u'songsOfFellowship', None, True)
        # Generic Document/Presentation import
        self.addFileSelectItem(u'generic', None, True)
        # EasySlides
        self.addFileSelectItem(u'easiSlides', single_select=True)
        # EasyWorship
        self.addFileSelectItem(u'ew', single_select=True)
        # Words of Worship
        self.addFileSelectItem(u'songBeamer')
        # Song Show Plus
        self.addFileSelectItem(u'songShowPlus')
        # Foilpresenter
        self.addFileSelectItem(u'foilPresenter')
#        Commented out for future use.
#        self.addFileSelectItem(u'csv', u'CSV', single_select=True)
        self.sourceLayout.addLayout(self.formatStack)
        self.addPage(self.sourcePage)

    def retranslateUi(self):
        """
        Song wizard localisation.
        """
        self.setWindowTitle(
            translate('SongsPlugin.ImportWizardForm', 'Song Import Wizard'))
        self.titleLabel.setText(WizardStrings.HeaderStyle %
            translate('OpenLP.Ui', 'Welcome to the Song Import Wizard'))
        self.informationLabel.setText(
            translate('SongsPlugin.ImportWizardForm',
                'This wizard will help you to import songs from a variety of '
                'formats. Click the next button below to start the process by '
                'selecting a format to import from.'))
        self.sourcePage.setTitle(WizardStrings.ImportSelect)
        self.sourcePage.setSubTitle(WizardStrings.ImportSelectLong)
        self.formatLabel.setText(WizardStrings.FormatLabel)
        self.formatComboBox.setItemText(SongFormat.OpenLP2, UiStrings.OLPV2)
        self.formatComboBox.setItemText(SongFormat.OpenLP1, UiStrings.OLPV1)
        self.formatComboBox.setItemText(
            SongFormat.OpenLyrics, WizardStrings.OL)
        self.formatComboBox.setItemText(SongFormat.OpenSong, WizardStrings.OS)
        self.formatComboBox.setItemText(
            SongFormat.WordsOfWorship, WizardStrings.WoW)
        self.formatComboBox.setItemText(SongFormat.CCLI, WizardStrings.CCLI)
        self.formatComboBox.setItemText(
            SongFormat.SongsOfFellowship, WizardStrings.SoF)
        self.formatComboBox.setItemText(SongFormat.Generic,
            translate('SongsPlugin.ImportWizardForm',
            'Generic Document/Presentation'))
<<<<<<< HEAD
        self.formatComboBox.setItemText(8,
            translate('SongsPlugin.ImportWizardForm', 'EasiSlides'))
        self.formatComboBox.setItemText(9,
            translate('SongsPlugin.ImportWizardForm', 'EasyWorship'))
        self.formatComboBox.setItemText(10,
            translate('SongsPlugin.ImportWizardForm', 'SongBeamer'))
        self.formatComboBox.setItemText(11,
            translate('SongsPlugin.ImportWizardForm', 'SongShow Plus'))
        self.formatComboBox.setItemText(12,
            translate('SongsPlugin.ImportWizardForm', 'Foilpresenter'))
#        self.formatComboBox.setItemText(11,
#            translate('SongsPlugin.ImportWizardForm', 'CSV'))
=======
        self.formatComboBox.setItemText(
            SongFormat.EasiSlides, WizardStrings.ES)
        self.formatComboBox.setItemText(
            SongFormat.EasyWorship, WizardStrings.EW)
        self.formatComboBox.setItemText(
            SongFormat.SongBeamer, WizardStrings.SB)
        self.formatComboBox.setItemText(
            SongFormat.SongShowPlus, WizardStrings.SSP)
#        self.formatComboBox.setItemText(SongFormat.CSV, WizardStrings.CSV)
>>>>>>> 53e5477e
        self.openLP2FilenameLabel.setText(
            translate('SongsPlugin.ImportWizardForm', 'Filename:'))
        self.openLP2BrowseButton.setText(UiStrings.Browse)
        self.openLP1FilenameLabel.setText(
            translate('SongsPlugin.ImportWizardForm', 'Filename:'))
        self.openLP1BrowseButton.setText(UiStrings.Browse)
        self.openLP1DisabledLabel.setText(WizardStrings.NoSqlite)
        self.openLyricsAddButton.setText(
            translate('SongsPlugin.ImportWizardForm', 'Add Files...'))
        self.openLyricsRemoveButton.setText(
            translate('SongsPlugin.ImportWizardForm', 'Remove File(s)'))
        self.openLyricsDisabledLabel.setText(
            translate('SongsPlugin.ImportWizardForm', 'The OpenLyrics '
            'importer has not yet been developed, but as you can see, we are '
            'still intending to do so. Hopefully it will be in the next '
            'release.'))
        self.openSongAddButton.setText(
            translate('SongsPlugin.ImportWizardForm', 'Add Files...'))
        self.openSongRemoveButton.setText(
            translate('SongsPlugin.ImportWizardForm', 'Remove File(s)'))
        self.wordsOfWorshipAddButton.setText(
            translate('SongsPlugin.ImportWizardForm', 'Add Files...'))
        self.wordsOfWorshipRemoveButton.setText(
            translate('SongsPlugin.ImportWizardForm', 'Remove File(s)'))
        self.ccliAddButton.setText(
            translate('SongsPlugin.ImportWizardForm', 'Add Files...'))
        self.ccliRemoveButton.setText(
            translate('SongsPlugin.ImportWizardForm', 'Remove File(s)'))
        self.songsOfFellowshipAddButton.setText(
            translate('SongsPlugin.ImportWizardForm', 'Add Files...'))
        self.songsOfFellowshipRemoveButton.setText(
            translate('SongsPlugin.ImportWizardForm', 'Remove File(s)'))
        self.songsOfFellowshipDisabledLabel.setText(
            translate('SongsPlugin.ImportWizardForm', 'The Songs of '
            'Fellowship importer has been disabled because OpenLP cannot '
            'find OpenOffice.org on your computer.'))
        self.genericAddButton.setText(
            translate('SongsPlugin.ImportWizardForm', 'Add Files...'))
        self.genericRemoveButton.setText(
            translate('SongsPlugin.ImportWizardForm', 'Remove File(s)'))
        self.genericDisabledLabel.setText(
            translate('SongsPlugin.ImportWizardForm', 'The generic document/'
            'presentation importer has been disabled because OpenLP cannot '
            'find OpenOffice.org on your computer.'))
        self.easiSlidesFilenameLabel.setText(
            translate('SongsPlugin.ImportWizardForm', 'Filename:'))
        self.easiSlidesBrowseButton.setText(UiStrings.Browse)
        self.ewFilenameLabel.setText(
            translate('SongsPlugin.ImportWizardForm', 'Filename:'))
        self.ewBrowseButton.setText(UiStrings.Browse)
        self.songBeamerAddButton.setText(
            translate('SongsPlugin.ImportWizardForm', 'Add Files...'))
        self.songBeamerRemoveButton.setText(
            translate('SongsPlugin.ImportWizardForm', 'Remove File(s)'))
        self.songShowPlusAddButton.setText(
            translate('SongsPlugin.ImportWizardForm', 'Add Files...'))
        self.songShowPlusRemoveButton.setText(
            translate('SongsPlugin.ImportWizardForm', 'Remove File(s)'))
        self.foilPresenterAddButton.setText(
            translate('SongsPlugin.ImportWizardForm', 'Add Files...'))
        self.foilPresenterRemoveButton.setText(
            translate('SongsPlugin.ImportWizardForm', 'Remove File(s)'))
#        self.csvFilenameLabel.setText(
#            translate('SongsPlugin.ImportWizardForm', 'Filename:'))
#        self.csvBrowseButton.setText(UiStrings.Browse)
        self.progressPage.setTitle(WizardStrings.Importing)
        self.progressPage.setSubTitle(
            translate('SongsPlugin.ImportWizardForm',
                'Please wait while your songs are imported.'))
        self.progressLabel.setText(WizardStrings.Ready)
        self.progressBar.setFormat(WizardStrings.PercentSymbolFormat)
        # Align all QFormLayouts towards each other.
        width = max(self.formatLabel.minimumSizeHint().width(),
            self.openLP2FilenameLabel.minimumSizeHint().width())
        self.formatSpacer.changeSize(width, 0, QtGui.QSizePolicy.Fixed,
            QtGui.QSizePolicy.Fixed)

    def validateCurrentPage(self):
        """
        Validate the current page before moving on to the next page.
        """
        if self.currentPage() == self.welcomePage:
            return True
        elif self.currentPage() == self.sourcePage:
            source_format = self.formatComboBox.currentIndex()
            if source_format == SongFormat.OpenLP2:
                if self.openLP2FilenameEdit.text().isEmpty():
                    critical_error_message_box(UiStrings.NFSs,
                        WizardStrings.YouSpecifyFile % UiStrings.OLPV2)
                    self.openLP2BrowseButton.setFocus()
                    return False
            elif source_format == SongFormat.OpenLP1:
                if self.openLP1FilenameEdit.text().isEmpty():
                    critical_error_message_box(UiStrings.NFSs,
                        WizardStrings.YouSpecifyFile % UiStrings.OLPV1)
                    self.openLP1BrowseButton.setFocus()
                    return False
            elif source_format == SongFormat.OpenLyrics:
                if self.openLyricsFileListWidget.count() == 0:
                    critical_error_message_box(UiStrings.NFSp,
                        WizardStrings.YouSpecifyFile % WizardStrings.OL)
                    self.openLyricsAddButton.setFocus()
                    return False
            elif source_format == SongFormat.OpenSong:
                if self.openSongFileListWidget.count() == 0:
                    critical_error_message_box(UiStrings.NFSp,
                        WizardStrings.YouSpecifyFile % WizardStrings.OS)
                    self.openSongAddButton.setFocus()
                    return False
            elif source_format == SongFormat.WordsOfWorship:
                if self.wordsOfWorshipFileListWidget.count() == 0:
                    critical_error_message_box(UiStrings.NFSp,
                        WizardStrings.YouSpecifyFile % WizardStrings.WoW)
                    self.wordsOfWorshipAddButton.setFocus()
                    return False
            elif source_format == SongFormat.CCLI:
                if self.ccliFileListWidget.count() == 0:
                    critical_error_message_box(UiStrings.NFSp,
                        WizardStrings.YouSpecifyFile % WizardStrings.CCLI)
                    self.ccliAddButton.setFocus()
                    return False
            elif source_format == SongFormat.SongsOfFellowship:
                if self.songsOfFellowshipFileListWidget.count() == 0:
                    critical_error_message_box(UiStrings.NFSp,
                        WizardStrings.YouSpecifyFile % WizardStrings.SoF)
                    self.songsOfFellowshipAddButton.setFocus()
                    return False
            elif source_format == SongFormat.Generic:
                if self.genericFileListWidget.count() == 0:
                    critical_error_message_box(UiStrings.NFSp,
                        translate('SongsPlugin.ImportWizardForm',
                        'You need to specify at least one document or '
                        'presentation file to import from.'))
                    self.genericAddButton.setFocus()
                    return False
            elif source_format == SongFormat.EasiSlides:
                if self.easiSlidesFilenameEdit.text().isEmpty():
                    critical_error_message_box(UiStrings.NFSp,
                        WizardStrings.YouSpecifyFile % WizardStrings.ES)
                    self.easiSlidesBrowseButton.setFocus()
                    return False
            elif source_format == SongFormat.EasyWorship:
                if self.ewFilenameEdit.text().isEmpty():
                    critical_error_message_box(UiStrings.NFSs,
                        WizardStrings.YouSpecifyFile % WizardStrings.EW)
                    self.ewBrowseButton.setFocus()
                    return False
            elif source_format == SongFormat.SongBeamer:
                if self.songBeamerFileListWidget.count() == 0:
                    critical_error_message_box(UiStrings.NFSp,
                        WizardStrings.YouSpecifyFile % WizardStrings.SB)
                    self.songBeamerAddButton.setFocus()
                    return False
            elif source_format == SongFormat.SongShowPlus:
                if self.songShowPlusFileListWidget.count() == 0:
                    critical_error_message_box(UiStrings.NFSp,
                        WizardStrings.YouSpecifyFile % WizardStrings.SSP)
                    self.wordsOfWorshipAddButton.setFocus()
                    return False
            elif source_format == SongFormat.FoilPresenter:
                if self.foilPresenterFileListWidget.count() == 0:
                    criticalErrorMessageBox(
                        translate('SongsPlugin.ImportWizardForm',
                        'No Foilpresenter Files Selected'),
                        translate('SongsPlugin.ImportWizardForm',
                        'You need to add at least one Foilpresenter '
                        'song file to import from.'))
                    self.foilPresenterAddButton.setFocus()
                    return False
            return True
        elif self.currentPage() == self.progressPage:
            return True

    def getFiles(self, title, listbox, filters=u''):
        """
        Opens a QFileDialog and writes the filenames to the given listbox.

        ``title``
            The title of the dialog (unicode).

        ``listbox``
            A listbox (QListWidget).

        ``filters``
            The file extension filters. It should contain the file descriptions
            as well as the file extensions. For example::

                u'SongBeamer Files (*.sng)'
        """
        if filters:
            filters += u';;'
        filters += u'%s (*)' % UiStrings.AllFiles
        filenames = QtGui.QFileDialog.getOpenFileNames(self, title,
            SettingsManager.get_last_dir(self.plugin.settingsSection, 1),
            filters)
        if filenames:
            listbox.addItems(filenames)
            SettingsManager.set_last_dir(self.plugin.settingsSection,
                os.path.split(unicode(filenames[0]))[0], 1)

    def getListOfFiles(self, listbox):
        """
        Return a list of file from the listbox
        """
        files = []
        for row in range(0, listbox.count()):
            files.append(unicode(listbox.item(row).text()))
        return files

    def removeSelectedItems(self, listbox):
        """
        Remove selected listbox items
        """
        for item in listbox.selectedItems():
            item = listbox.takeItem(listbox.row(item))
            del item

    def onOpenLP2BrowseButtonClicked(self):
        """
        Get OpenLP v2 song database file
        """
        self.getFileName(WizardStrings.OpenTypeFile % UiStrings.OLPV2,
            self.openLP2FilenameEdit, u'%s (*.sqlite)'
            % (translate('SongsPlugin.ImportWizardForm',
            'OpenLP 2.0 Databases'))
        )

    def onOpenLP1BrowseButtonClicked(self):
        """
        Get OpenLP v1 song database file
        """
        self.getFileName(WizardStrings.OpenTypeFile % UiStrings.OLPV1,
            self.openLP1FilenameEdit, u'%s (*.olp)'
            % translate('SongsPlugin.ImportWizardForm',
            'openlp.org v1.x Databases')
        )

    def onOpenLyricsAddButtonClicked(self):
        """
        Get OpenLyrics song database files
        """
        self.getFiles(WizardStrings.OpenTypeFile % WizardStrings.OL,
            self.openLyricsFileListWidget)

    def onOpenLyricsRemoveButtonClicked(self):
        """
        Remove selected OpenLyrics files from the import list
        """
        self.removeSelectedItems(self.openLyricsFileListWidget)

    def onOpenSongAddButtonClicked(self):
        """
        Get OpenSong song database files
        """
        self.getFiles(WizardStrings.OpenTypeFile % WizardStrings.OS,
            self.openSongFileListWidget)

    def onOpenSongRemoveButtonClicked(self):
        """
        Remove selected OpenSong files from the import list
        """
        self.removeSelectedItems(self.openSongFileListWidget)

    def onWordsOfWorshipAddButtonClicked(self):
        """
        Get Words of Worship song database files
        """
        self.getFiles(WizardStrings.OpenTypeFile % WizardStrings.WoW,
            self.wordsOfWorshipFileListWidget, u'%s (*.wsg *.wow-song)'
            % translate('SongsPlugin.ImportWizardForm',
            'Words Of Worship Song Files')
        )

    def onWordsOfWorshipRemoveButtonClicked(self):
        """
        Remove selected Words of Worship files from the import list
        """
        self.removeSelectedItems(self.wordsOfWorshipFileListWidget)

    def onCCLIAddButtonClicked(self):
        """
        Get CCLI song database files
        """
        self.getFiles(WizardStrings.OpenTypeFile % WizardStrings.CCLI,
            self.ccliFileListWidget)

    def onCCLIRemoveButtonClicked(self):
        """
        Remove selected CCLI files from the import list
        """
        self.removeSelectedItems(self.ccliFileListWidget)

    def onSongsOfFellowshipAddButtonClicked(self):
        """
        Get Songs of Fellowship song database files
        """
        self.getFiles(WizardStrings.OpenTypeFile % WizardStrings.SoF,
            self.songsOfFellowshipFileListWidget, u'%s (*.rtf)'
            % translate('SongsPlugin.ImportWizardForm',
            'Songs Of Fellowship Song Files')
        )

    def onSongsOfFellowshipRemoveButtonClicked(self):
        """
        Remove selected Songs of Fellowship files from the import list
        """
        self.removeSelectedItems(self.songsOfFellowshipFileListWidget)

    def onGenericAddButtonClicked(self):
        """
        Get song database files
        """
        self.getFiles(
            translate('SongsPlugin.ImportWizardForm',
            'Select Document/Presentation Files'),
            self.genericFileListWidget
        )

    def onGenericRemoveButtonClicked(self):
        """
        Remove selected files from the import list
        """
        self.removeSelectedItems(self.genericFileListWidget)

    def onEasiSlidesBrowseButtonClicked(self):
        self.getFileName(WizardStrings.OpenTypeFile % WizardStrings.ES,
            self.easiSlidesFilenameEdit)

    def onEWBrowseButtonClicked(self):
        """
        Get EasyWorship song database files
        """
        self.getFileName(WizardStrings.OpenTypeFile % WizardStrings.EW,
            self.ewFilenameEdit)

    def onSongBeamerAddButtonClicked(self):
        """
        Get SongBeamer song database files
        """
        self.getFiles(WizardStrings.OpenTypeFile % WizardStrings.SB,
            self.songBeamerFileListWidget, u'%s (*.sng)' %
            translate('SongsPlugin.ImportWizardForm', 'SongBeamer Files')
        )

    def onSongBeamerRemoveButtonClicked(self):
        """
        Remove selected SongBeamer files from the import list
        """
        self.removeSelectedItems(self.songBeamerFileListWidget)
        
    def onSongShowPlusAddButtonClicked(self):
        """
        Get SongShow Plus song database files
        """
        self.getFiles(WizardStrings.OpenTypeFile % WizardStrings.SSP,
            self.songShowPlusFileListWidget, u'%s (*.sbsong)'
            % translate('SongsPlugin.ImportWizardForm',
            'SongShow Plus Song Files')
        )

    def onFoilPresenterAddButtonClicked(self):
        """
        Get FoilPresenter song database files
        """
        self.getFiles(
            translate('SongsPlugin.ImportWizardForm',
            'Select FoilPresenter Files'),
            self.foilPresenterFileListWidget, u'%s (*.foil)'
            % translate('SongsPlugin.ImportWizardForm',
            'Foilpresenter Song Files')
        )

    def onFoilPresenterRemoveButtonClicked(self):
        """
        Remove selected FoilPresenter files from the import list
        """
        self.removeSelectedItems(self.foilPresenterFileListWidget)

    def registerFields(self):
        """
        Register song import wizard fields.
        """
        pass

    def onSongShowPlusRemoveButtonClicked(self):
        """
        Remove selected SongShow Plus files from the import list
        """
        self.removeSelectedItems(self.songShowPlusFileListWidget)

    def setDefaults(self):
        """
        Set default form values for the song import wizard.
        """
        self.restart()
        self.finishButton.setVisible(False)
        self.cancelButton.setVisible(True)
        self.formatComboBox.setCurrentIndex(0)
        self.openLP2FilenameEdit.setText(u'')
        self.openLP1FilenameEdit.setText(u'')
        self.openLyricsFileListWidget.clear()
        self.openSongFileListWidget.clear()
        self.wordsOfWorshipFileListWidget.clear()
        self.ccliFileListWidget.clear()
        self.songsOfFellowshipFileListWidget.clear()
        self.genericFileListWidget.clear()
        self.easiSlidesFilenameEdit.setText(u'')
        self.ewFilenameEdit.setText(u'')
        self.songBeamerFileListWidget.clear()
        self.songShowPlusFileListWidget.clear()
        self.foilPresenterFileListWidget.clear()
        #self.csvFilenameEdit.setText(u'')

    def preWizard(self):
        """
        Perform pre import tasks
        """
        OpenLPWizard.preWizard(self)
        self.progressLabel.setText(WizardStrings.StartingImport)
        Receiver.send_message(u'openlp_process_events')

    def performWizard(self):
        """
        Perform the actual import. This method pulls in the correct importer
        class, and then runs the ``do_import`` method of the importer to do
        the actual importing.
        """
        source_format = self.formatComboBox.currentIndex()
        importer = None
        if source_format == SongFormat.OpenLP2:
            # Import an OpenLP 2.0 database
            importer = self.plugin.importSongs(SongFormat.OpenLP2,
                filename=unicode(self.openLP2FilenameEdit.text())
            )
        elif source_format == SongFormat.OpenLP1:
            # Import an openlp.org database
            importer = self.plugin.importSongs(SongFormat.OpenLP1,
                filename=unicode(self.openLP1FilenameEdit.text())
            )
        elif source_format == SongFormat.OpenLyrics:
            # Import OpenLyrics songs
            importer = self.plugin.importSongs(SongFormat.OpenLyrics,
                filenames=self.getListOfFiles(self.openLyricsFileListWidget)
            )
        elif source_format == SongFormat.OpenSong:
            # Import OpenSong songs
            importer = self.plugin.importSongs(SongFormat.OpenSong,
                filenames=self.getListOfFiles(self.openSongFileListWidget)
            )
        elif source_format == SongFormat.WordsOfWorship:
            # Import Words Of Worship songs
            importer = self.plugin.importSongs(SongFormat.WordsOfWorship,
                filenames=self.getListOfFiles(
                    self.wordsOfWorshipFileListWidget)
            )
        elif source_format == SongFormat.CCLI:
            # Import Words Of Worship songs
            importer = self.plugin.importSongs(SongFormat.CCLI,
                filenames=self.getListOfFiles(self.ccliFileListWidget)
            )
        elif source_format == SongFormat.SongsOfFellowship:
            # Import a Songs of Fellowship RTF file
            importer = self.plugin.importSongs(SongFormat.SongsOfFellowship,
                filenames=self.getListOfFiles(
                    self.songsOfFellowshipFileListWidget)
            )
        elif source_format == SongFormat.Generic:
            # Import a generic document or presentation
            importer = self.plugin.importSongs(SongFormat.Generic,
                filenames=self.getListOfFiles(self.genericFileListWidget)
            )
        elif source_format == SongFormat.EasiSlides:
            # Import an EasiSlides export file
            importer = self.plugin.importSongs(SongFormat.EasiSlides,
                filename=unicode(self.easiSlidesFilenameEdit.text())
            )
        elif source_format == SongFormat.EasyWorship:
            # Import an EasyWorship database
            importer = self.plugin.importSongs(SongFormat.EasyWorship,
                filename=unicode(self.ewFilenameEdit.text())
            )
        elif source_format == SongFormat.SongBeamer:
            # Import SongBeamer songs
            importer = self.plugin.importSongs(SongFormat.SongBeamer,
                filenames=self.getListOfFiles(self.songBeamerFileListWidget)
            )
        elif source_format == SongFormat.SongShowPlus:
            # Import ShongShow Plus songs
            importer = self.plugin.importSongs(SongFormat.SongShowPlus,
                filenames=self.getListOfFiles(self.songShowPlusFileListWidget)
            )
        elif source_format == SongFormat.FoilPresenter:
            # Import Foilpresenter songs
            importer = self.plugin.importSongs(SongFormat.FoilPresenter,
                filenames=self.getListOfFiles(self.foilPresenterFileListWidget)
            )
        if importer.do_import():
            self.progressLabel.setText(WizardStrings.FinishedImport)
        else:
            self.progressLabel.setText(
                translate('SongsPlugin.SongImportForm',
                'Your song import failed.'))

    def addFileSelectItem(self, prefix, obj_prefix=None, can_disable=False,
        single_select=False):
        if not obj_prefix:
            obj_prefix = prefix
        page = QtGui.QWidget()
        page.setObjectName(obj_prefix + u'Page')
        if can_disable:
            importWidget = self.disablableWidget(page, prefix, obj_prefix)
        else:
            importWidget = page
        importLayout = QtGui.QVBoxLayout(importWidget)
        importLayout.setMargin(0)
        importLayout.setObjectName(obj_prefix + u'ImportLayout')
        if single_select:
            fileLayout = QtGui.QHBoxLayout()
            fileLayout.setObjectName(obj_prefix + u'FileLayout')
            filenameLabel = QtGui.QLabel(importWidget)
            filenameLabel.setObjectName(obj_prefix + u'FilenameLabel')
            fileLayout.addWidget(filenameLabel)
            filenameEdit = QtGui.QLineEdit(importWidget)
            filenameEdit.setObjectName(obj_prefix + u'FilenameEdit')
            fileLayout.addWidget(filenameEdit)
            browseButton = QtGui.QToolButton(importWidget)
            browseButton.setIcon(self.openIcon)
            browseButton.setObjectName(obj_prefix + u'BrowseButton')
            fileLayout.addWidget(browseButton)
            importLayout.addLayout(fileLayout)
            importLayout.addSpacerItem(self.stackSpacer)
        else:
            fileListWidget = QtGui.QListWidget(importWidget)
            fileListWidget.setSelectionMode(
                QtGui.QAbstractItemView.ExtendedSelection)
            fileListWidget.setObjectName(obj_prefix + u'FileListWidget')
            importLayout.addWidget(fileListWidget)
            buttonLayout = QtGui.QHBoxLayout()
            buttonLayout.setObjectName(obj_prefix + u'ButtonLayout')
            addButton = QtGui.QPushButton(importWidget)
            addButton.setIcon(self.openIcon)
            addButton.setObjectName(obj_prefix + u'AddButton')
            buttonLayout.addWidget(addButton)
            buttonLayout.addStretch()
            removeButton = QtGui.QPushButton(importWidget)
            removeButton.setIcon(self.deleteIcon)
            removeButton.setObjectName(obj_prefix + u'RemoveButton')
            buttonLayout.addWidget(removeButton)
            importLayout.addLayout(buttonLayout)
        self.formatStack.addWidget(page)
        setattr(self, prefix + u'Page', page)
        if single_select:
            setattr(self, prefix + u'FilenameLabel', filenameLabel)
            setattr(self, prefix + u'FileLayout', fileLayout)
            setattr(self, prefix + u'FilenameEdit', filenameEdit)
            setattr(self, prefix + u'BrowseButton', browseButton)
        else:
            setattr(self, prefix + u'FileListWidget', fileListWidget)
            setattr(self, prefix + u'ButtonLayout', buttonLayout)
            setattr(self, prefix + u'AddButton', addButton)
            setattr(self, prefix + u'RemoveButton', removeButton)
        setattr(self, prefix + u'ImportLayout', importLayout)
        self.formatComboBox.addItem(u'')

    def disablableWidget(self, page, prefix, obj_prefix):
        layout = QtGui.QVBoxLayout(page)
        layout.setMargin(0)
        layout.setSpacing(0)
        layout.setObjectName(obj_prefix + u'Layout')
        disabledWidget = QtGui.QWidget(page)
        disabledWidget.setVisible(False)
        disabledWidget.setObjectName(obj_prefix + u'DisabledWidget')
        disabledLayout = QtGui.QVBoxLayout(disabledWidget)
        disabledLayout.setMargin(0)
        disabledLayout.setObjectName(obj_prefix + u'DisabledLayout')
        disabledLabel = QtGui.QLabel(disabledWidget)
        disabledLabel.setWordWrap(True)
        disabledLabel.setObjectName(obj_prefix + u'DisabledLabel')
        disabledLayout.addWidget(disabledLabel)
        disabledLayout.addSpacerItem(self.stackSpacer)
        layout.addWidget(disabledWidget)
        importWidget = QtGui.QWidget(page)
        importWidget.setObjectName(obj_prefix + u'ImportWidget')
        layout.addWidget(importWidget)
        setattr(self, prefix + u'Layout', layout)
        setattr(self, prefix + u'DisabledWidget', disabledWidget)
        setattr(self, prefix + u'DisabledLayout', disabledLayout)
        setattr(self, prefix + u'DisabledLabel', disabledLabel)
        setattr(self, prefix + u'ImportWidget', importWidget)
        return importWidget<|MERGE_RESOLUTION|>--- conflicted
+++ resolved
@@ -238,20 +238,6 @@
         self.formatComboBox.setItemText(SongFormat.Generic,
             translate('SongsPlugin.ImportWizardForm',
             'Generic Document/Presentation'))
-<<<<<<< HEAD
-        self.formatComboBox.setItemText(8,
-            translate('SongsPlugin.ImportWizardForm', 'EasiSlides'))
-        self.formatComboBox.setItemText(9,
-            translate('SongsPlugin.ImportWizardForm', 'EasyWorship'))
-        self.formatComboBox.setItemText(10,
-            translate('SongsPlugin.ImportWizardForm', 'SongBeamer'))
-        self.formatComboBox.setItemText(11,
-            translate('SongsPlugin.ImportWizardForm', 'SongShow Plus'))
-        self.formatComboBox.setItemText(12,
-            translate('SongsPlugin.ImportWizardForm', 'Foilpresenter'))
-#        self.formatComboBox.setItemText(11,
-#            translate('SongsPlugin.ImportWizardForm', 'CSV'))
-=======
         self.formatComboBox.setItemText(
             SongFormat.EasiSlides, WizardStrings.ES)
         self.formatComboBox.setItemText(
@@ -260,8 +246,9 @@
             SongFormat.SongBeamer, WizardStrings.SB)
         self.formatComboBox.setItemText(
             SongFormat.SongShowPlus, WizardStrings.SSP)
+        self.formatComboBox.setItemText(
+            SongFormat.FoilPresenter, WizardStrings.FP)
 #        self.formatComboBox.setItemText(SongFormat.CSV, WizardStrings.CSV)
->>>>>>> 53e5477e
         self.openLP2FilenameLabel.setText(
             translate('SongsPlugin.ImportWizardForm', 'Filename:'))
         self.openLP2BrowseButton.setText(UiStrings.Browse)
