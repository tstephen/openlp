--- conflicted
+++ resolved
@@ -208,7 +208,6 @@
         OpenLPWizard.retranslateUi(self)
         self.setWindowTitle(
             translate('SongsPlugin.ImportWizardForm', 'Song Import Wizard'))
-<<<<<<< HEAD
         self.informationLabel.setText(WizardStrings.Description % (
             self.direction.toLower(), self.itemType[u'plural'],
             self.direction.toLower()))
@@ -232,51 +231,9 @@
             SongFormat.EasyWorship, WizardStrings.EW)
         self.formatComboBox.setItemText(
             SongFormat.SongBeamer, WizardStrings.SB)
+        self.formatComboBox.setItemText(
+            SongFormat.SongShowPlus, WizardStrings.SSP)
 #        self.formatComboBox.setItemText(SongFormat.CSV, WizardStrings.CSV)
-=======
-        self.titleLabel.setText(
-            u'<span style="font-size:14pt; font-weight:600;">%s</span>' % \
-            translate('SongsPlugin.ImportWizardForm',
-                'Welcome to the Song Import Wizard'))
-        self.informationLabel.setText(
-            translate('SongsPlugin.ImportWizardForm',
-                'This wizard will help you to import songs from a variety of '
-                'formats. Click the next button below to start the process by '
-                'selecting a format to import from.'))
-        self.sourcePage.setTitle(
-            translate('SongsPlugin.ImportWizardForm', 'Select Import Source'))
-        self.sourcePage.setSubTitle(
-            translate('SongsPlugin.ImportWizardForm',
-            'Select the import format, and where to import from.'))
-        self.formatLabel.setText(
-            translate('SongsPlugin.ImportWizardForm', 'Format:'))
-        self.formatComboBox.setItemText(0, UiStrings.OLPV2)
-        self.formatComboBox.setItemText(1,
-            translate('SongsPlugin.ImportWizardForm', 'openlp.org 1.x'))
-        self.formatComboBox.setItemText(2,
-            translate('SongsPlugin.ImportWizardForm', 'OpenLyrics'))
-        self.formatComboBox.setItemText(3,
-            translate('SongsPlugin.ImportWizardForm', 'OpenSong'))
-        self.formatComboBox.setItemText(4,
-            translate('SongsPlugin.ImportWizardForm', 'Words of Worship'))
-        self.formatComboBox.setItemText(5,
-            translate('SongsPlugin.ImportWizardForm', 'CCLI/SongSelect'))
-        self.formatComboBox.setItemText(6,
-            translate('SongsPlugin.ImportWizardForm', 'Songs of Fellowship'))
-        self.formatComboBox.setItemText(7,
-            translate('SongsPlugin.ImportWizardForm',
-            'Generic Document/Presentation'))
-        self.formatComboBox.setItemText(8,
-            translate('SongsPlugin.ImportWizardForm', 'EasiSlides'))
-        self.formatComboBox.setItemText(9,
-            translate('SongsPlugin.ImportWizardForm', 'EasyWorship'))
-        self.formatComboBox.setItemText(10,
-            translate('SongsPlugin.ImportWizardForm', 'SongBeamer'))
-        self.formatComboBox.setItemText(11,
-            translate('SongsPlugin.ImportWizardForm', 'SongShow Plus'))
-#        self.formatComboBox.setItemText(11,
-#            translate('SongsPlugin.ImportWizardForm', 'CSV'))
->>>>>>> 13846887
         self.openLP2FilenameLabel.setText(
             translate('SongsPlugin.ImportWizardForm', 'Filename:'))
         self.openLP2BrowseButton.setText(UiStrings.Browse)
@@ -428,12 +385,8 @@
                     return False
             elif source_format == SongFormat.SongShowPlus:
                 if self.songShowPlusFileListWidget.count() == 0:
-                    critical_error_message_box(
-                        translate('SongsPlugin.ImportWizardForm',
-                        'No SongShow Plus Files Selected'),
-                        translate('SongsPlugin.ImportWizardForm',
-                        'You need to add at least one SongShow Plus '
-                        'file to import from.'))
+                    critical_error_message_box(UiStrings.NFSp,
+                        WizardStrings.YouSpecifyFile % WizardStrings.SSP)
                     self.wordsOfWorshipAddButton.setFocus()
                     return False
             return True
@@ -606,7 +559,7 @@
         """
         self.getFileName(WizardStrings.OpenTypeFile % WizardStrings.SB,
             self.songBeamerFileListWidget, u'%s (*.sng)' %
-            translate('SongsPlugin.ImportWizardForm', 'SongBeamer files')
+            translate('SongsPlugin.ImportWizardForm', 'SongBeamer Files')
         )
 
     def onSongBeamerRemoveButtonClicked(self):
@@ -619,9 +572,7 @@
         """
         Get SongShow Plus song database files
         """
-        self.getFiles(
-            translate('SongsPlugin.ImportWizardForm',
-            'Select SongShow Plus Files'),
+        self.getFiles(WizardStrings.OpenFileType % WizardStrings.SSP,
             self.songShowPlusFileListWidget, u'%s (*.sbsong)'
             % translate('SongsPlugin.ImportWizardForm',
             'SongShow Plus Song Files')
@@ -731,8 +682,7 @@
         elif source_format == SongFormat.SongShowPlus:
             # Import ShongShow Plus songs
             importer = self.plugin.importSongs(SongFormat.SongShowPlus,
-                filenames=self.getListOfFiles(
-                    self.songShowPlusFileListWidget)
+                filenames=self.getListOfFiles(self.songShowPlusFileListWidget)
             )
         if importer.do_import():
             self.progressLabel.setText(
