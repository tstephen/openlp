# -*- coding: utf-8 -*-
# vim: autoindent shiftwidth=4 expandtab textwidth=120 tabstop=4 softtabstop=4

###############################################################################
# OpenLP - Open Source Lyrics Projection                                      #
# --------------------------------------------------------------------------- #
# Copyright (c) 2008-2013 Raoul Snyman                                        #
# Portions copyright (c) 2008-2013 Tim Bentley, Gerald Britton, Jonathan      #
# Corwin, Samuel Findlay, Michael Gorven, Scott Guerrieri, Matthias Hub,      #
# Meinert Jordan, Armin Köhler, Erik Lundin, Edwin Lunando, Brian T. Meyer.   #
# Joshua Miller, Stevan Pettit, Andreas Preikschat, Mattias Põldaru,          #
# Christian Richter, Philip Ridout, Simon Scudder, Jeffrey Smith,             #
# Maikel Stuivenberg, Martin Thompson, Jon Tibble, Dave Warnock,              #
# Frode Woldsund, Martin Zibricky, Patrick Zimmermann                         #
# --------------------------------------------------------------------------- #
# This program is free software; you can redistribute it and/or modify it     #
# under the terms of the GNU General Public License as published by the Free  #
# Software Foundation; version 2 of the License.                              #
#                                                                             #
# This program is distributed in the hope that it will be useful, but WITHOUT #
# ANY WARRANTY; without even the implied warranty of MERCHANTABILITY or       #
# FITNESS FOR A PARTICULAR PURPOSE. See the GNU General Public License for    #
# more details.                                                               #
#                                                                             #
# You should have received a copy of the GNU General Public License along     #
# with this program; if not, write to the Free Software Foundation, Inc., 59  #
# Temple Place, Suite 330, Boston, MA 02111-1307 USA                          #
###############################################################################

from PyQt4 import QtGui

from openlp.core.lib import translate
from openlp.core.lib.ui import critical_error_message_box
from openlp.plugins.songs.forms.authorsdialog import Ui_AuthorsDialog


class AuthorsForm(QtGui.QDialog, Ui_AuthorsDialog):
    """
    Class to control the Maintenance of Authors Dialog
    """
    def __init__(self, parent=None):
        """
        Set up the screen and common data
        """
        QtGui.QDialog.__init__(self, parent)
        self.setupUi(self)
<<<<<<< HEAD
        self._autoDisplayName = False
        self.firstNameEdit.textEdited.connect(self.onFirstNameEditTextEdited)
        self.lastNameEdit.textEdited.connect(self.onLastNameEditTextEdited)
=======
        self.auto_display_name = False
        self.first_name_edit.textEdited.connect(self.on_first_name_edited)
        self.last_name_edit.textEdited.connect(self.on_last_name_edited)
>>>>>>> 37d81000

    def exec_(self, clear=True):
        """
        Execute the dialog.

        ``clear``
            Clear the form fields before displaying the dialog.
        """
        if clear:
            self.first_name_edit.clear()
            self.last_name_edit.clear()
            self.display_edit.clear()
        self.first_name_edit.setFocus()
        return QtGui.QDialog.exec_(self)

    def on_first_name_edited(self, display_name):
        """
        Slot for when the first name is edited.

        When the first name is edited and the setting to automatically create a display name is True, then try to create
        a display name from the first and last names.

        ``display_name``
            The text from the first_name_edit widget.
        """
        if not self.auto_display_name:
            return
        if self.last_name_edit.text():
            display_name = display_name + u' ' + self.last_name_edit.text()
        self.display_edit.setText(display_name)

    def on_last_name_edited(self, display_name):
        """
        Slot for when the last name is edited.

        When the last name is edited and the setting to automatically create a display name is True, then try to create
        a display name from the first and last names.

        ``display_name``
            The text from the last_name_edit widget.
        """
        if not self.auto_display_name:
            return
        if self.first_name_edit.text():
            display_name = self.first_name_edit.text() + u' ' + display_name
        self.display_edit.setText(display_name)

    def accept(self):
        """
        Override the QDialog's accept() method to do some validation before the dialog can be closed.
        """
        if not self.first_name_edit.text():
            critical_error_message_box(
                message=translate('SongsPlugin.AuthorsForm', 'You need to type in the first name of the author.'))
            self.first_name_edit.setFocus()
            return False
        elif not self.last_name_edit.text():
            critical_error_message_box(
                message=translate('SongsPlugin.AuthorsForm', 'You need to type in the last name of the author.'))
            self.last_name_edit.setFocus()
            return False
        elif not self.display_edit.text():
            if critical_error_message_box(
                message=translate('SongsPlugin.AuthorsForm',
                    'You have not set a display name for the author, combine the first and last names?'),
                parent=self, question=True) == QtGui.QMessageBox.Yes:
                self.display_edit.setText(self.first_name_edit.text() + u' ' + self.last_name_edit.text())
                return QtGui.QDialog.accept(self)
            else:
                self.display_edit.setFocus()
                return False
        else:
            return QtGui.QDialog.accept(self)

    def _get_first_name(self):
        """
        Get the value of the first name from the UI widget.
        """
        return self.first_name_edit.text()

    def _set_first_name(self, value):
        """
        Set the value of the first name in the UI widget.
        """
        self.first_name_edit.setText(value)

    first_name = property(_get_first_name, _set_first_name)

    def _get_last_name(self):
        """
        Get the value of the last name from the UI widget.
        """
        return self.last_name_edit.text()

    def _set_last_name(self, value):
        """
        Set the value of the last name in the UI widget.
        """
        self.last_name_edit.setText(value)

    last_name = property(_get_last_name, _set_last_name)

    def _get_display_name(self):
        return self.display_edit.text()

    def _set_display_name(self, value):
        self.display_edit.setText(value)

    display_name = property(_get_display_name, _set_display_name)<|MERGE_RESOLUTION|>--- conflicted
+++ resolved
@@ -44,15 +44,9 @@
         """
         QtGui.QDialog.__init__(self, parent)
         self.setupUi(self)
-<<<<<<< HEAD
-        self._autoDisplayName = False
-        self.firstNameEdit.textEdited.connect(self.onFirstNameEditTextEdited)
-        self.lastNameEdit.textEdited.connect(self.onLastNameEditTextEdited)
-=======
         self.auto_display_name = False
         self.first_name_edit.textEdited.connect(self.on_first_name_edited)
         self.last_name_edit.textEdited.connect(self.on_last_name_edited)
->>>>>>> 37d81000
 
     def exec_(self, clear=True):
         """
