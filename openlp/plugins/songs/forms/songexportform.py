--- conflicted
+++ resolved
@@ -362,15 +362,5 @@
         Called when the *directoryButton* was clicked. Opens a dialog and writes
         the path to *directoryLineEdit*.
         """
-<<<<<<< HEAD
-        path = QtGui.QFileDialog.getExistingDirectory(self,
-            translate('SongsPlugin.ExportWizardForm',
-            'Select Destination Folder'),
-            SettingsManager.get_last_dir(self.plugin.settingsSection, 1),
-            options=QtGui.QFileDialog.ShowDirsOnly)
-        SettingsManager.set_last_dir(self.plugin.settingsSection, path, 1)
-        self.directoryLineEdit.setText(path)
-=======
         self.getFolder(translate('SongsPlugin.ExportWizardForm',
-            'Select Destination Folder'), self.directoryLineEdit)
->>>>>>> b1cfabc4
+            'Select Destination Folder'), self.directoryLineEdit)