--- conflicted
+++ resolved
@@ -476,15 +476,9 @@
     def onVerseEditButtonClicked(self):
         item = self.verseListWidget.currentItem()
         if item:
-<<<<<<< HEAD
-            tempText = item.text()
-            verseId = item.data(QtCore.Qt.UserRole)
-            self.verseForm.setVerse(tempText, True, verseId)
-=======
             temp_text = item.text()
-            verse_id = unicode(item.data(QtCore.Qt.UserRole).toString())
+            verse_id = item.data(QtCore.Qt.UserRole)
             self.verseForm.setVerse(temp_text, True, verse_id)
->>>>>>> b1cfabc4
             if self.verseForm.exec_():
                 after_text, verse_tag, verse_num = self.verseForm.getVerse()
                 verse_def = u'%s%s' % (verse_tag, verse_num)
@@ -861,27 +855,17 @@
         self.song.authors = []
         for row in xrange(self.authorsListView.count()):
             item = self.authorsListView.item(row)
-<<<<<<< HEAD
             authorId = (item.data(QtCore.Qt.UserRole))
-            self.song.authors.append(self.manager.get_object(Author, authorId))
-        self.song.topics = []
-        for row in xrange(self.topicsListView.count()):
-            item = self.topicsListView.item(row)
-            topicId = (item.data(QtCore.Qt.UserRole))
-            self.song.topics.append(self.manager.get_object(Topic, topicId))
-=======
-            authorId = (item.data(QtCore.Qt.UserRole)).toInt()[0]
             author = self.manager.get_object(Author, authorId)
             if author is not None:
                 self.song.authors.append(author)
         self.song.topics = []
         for row in xrange(self.topicsListView.count()):
             item = self.topicsListView.item(row)
-            topicId = (item.data(QtCore.Qt.UserRole)).toInt()[0]
+            topicId = (item.data(QtCore.Qt.UserRole))
             topic = self.manager.get_object(Topic, topicId)
             if topic is not None:
                 self.song.topics.append(topic)
->>>>>>> b1cfabc4
         # Save the song here because we need a valid id for the audio files.
         clean_song(self.manager, self.song)
         self.manager.save_object(self.song)
@@ -932,18 +916,10 @@
             multiple = []
             for i in range(self.verseListWidget.rowCount()):
                 item = self.verseListWidget.item(i, 0)
-<<<<<<< HEAD
-                verseId = item.data(QtCore.Qt.UserRole)
-                verse_tag = verseId[0]
-                verse_num = verseId[1:]
-                sxml.add_verse_to_lyrics(verse_tag, verse_num, item.text())
-=======
-                verse_id = unicode(item.data(QtCore.Qt.UserRole).toString())
+                verse_id = item.data(QtCore.Qt.UserRole)
                 verse_tag = verse_id[0]
                 verse_num = verse_id[1:]
-                sxml.add_verse_to_lyrics(verse_tag, verse_num,
-                    unicode(item.text()))
->>>>>>> b1cfabc4
+                sxml.add_verse_to_lyrics(verse_tag, verse_num, item.text())
                 if verse_num > u'1' and verse_tag not in multiple:
                     multiple.append(verse_tag)
             self.song.lyrics = unicode(sxml.extract_xml(), u'utf-8')
