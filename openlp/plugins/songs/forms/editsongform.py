--- conflicted
+++ resolved
@@ -30,11 +30,7 @@
 
 from openlp.core.lib import SongXMLBuilder, SongXMLParser, Receiver, translate
 from openlp.plugins.songs.forms import EditVerseForm
-<<<<<<< HEAD
 from openlp.plugins.songs.lib.db import Book, Song, Author, Topic
-=======
-from openlp.plugins.songs.lib.models import Song, Author, Topic, Book
->>>>>>> 14cafa91
 from editsongdialog import Ui_EditSongDialog
 
 log = logging.getLogger(__name__)
@@ -129,16 +125,7 @@
         self.TopicRemoveButton.setEnabled(False)
 
     def loadAuthors(self):
-<<<<<<< HEAD
         authors = self.songmanager.get_all_objects(Author, Author.display_name)
-        authorsCompleter = QtGui.QCompleter(
-            [author.display_name for author in authors],
-            self.AuthorsSelectionComboItem)
-        authorsCompleter.setCaseSensitivity(QtCore.Qt.CaseInsensitive)
-        self.AuthorsSelectionComboItem.setCompleter(authorsCompleter)
-=======
-        authors = self.songmanager.get_authors()
->>>>>>> 14cafa91
         self.AuthorsSelectionComboItem.clear()
         self.AuthorsSelectionComboItem.addItem(u'')
         for author in authors:
@@ -148,15 +135,7 @@
                 row, QtCore.QVariant(author.id))
 
     def loadTopics(self):
-<<<<<<< HEAD
         topics = self.songmanager.get_all_objects(Topic, Topic.name)
-        topicsCompleter = QtGui.QCompleter(
-            [topic.name for topic in topics], self.SongTopicCombo)
-        topicsCompleter.setCaseSensitivity(QtCore.Qt.CaseInsensitive)
-        self.SongTopicCombo.setCompleter(topicsCompleter)
-=======
-        topics = self.songmanager.get_topics()
->>>>>>> 14cafa91
         self.SongTopicCombo.clear()
         self.SongTopicCombo.addItem(u'')
         for topic in topics:
@@ -165,15 +144,7 @@
             self.SongTopicCombo.setItemData(row, QtCore.QVariant(topic.id))
 
     def loadBooks(self):
-<<<<<<< HEAD
         books = self.songmanager.get_all_objects(Book, Book.name)
-        booksCompleter = QtGui.QCompleter(
-            [book.name for book in books], self.SongbookCombo)
-        booksCompleter.setCaseSensitivity(QtCore.Qt.CaseInsensitive)
-        self.SongbookCombo.setCompleter(booksCompleter)
-=======
-        books = self.songmanager.get_books()
->>>>>>> 14cafa91
         self.SongbookCombo.clear()
         self.SongbookCombo.addItem(u'')
         for book in books:
