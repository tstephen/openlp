--- conflicted
+++ resolved
@@ -184,27 +184,4 @@
         if not text.startswith(u'---['):
             text = u'---[%s:1]---\n%s' % \
                 (VerseType.TranslatedNames[VerseType.Verse], text)
-<<<<<<< HEAD
         return text
-
-    def accept(self):
-        if self.hasSingleVerse:
-            value = self.getVerse()[0]
-        else:
-            log.debug(self.getVerse()[0].split(u'\n'))
-            value = self.getVerse()[0].split(u'\n')[1]
-            if not value:
-                lines = self.getVerse()[0].split(u'\n')
-                index = 2
-                while index < len(lines) and not value:
-                    value = lines[index]
-                    index += 1
-        if not value:
-            critical_error_message_box(
-                message=translate('SongsPlugin.EditSongForm',
-                'You need to type some text in to the verse.'))
-            return False
-        QtGui.QDialog.accept(self)
-=======
-        return text
->>>>>>> b1cfabc4
