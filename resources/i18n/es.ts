<?xml version="1.0" encoding="utf-8"?>
<!DOCTYPE TS><TS version="1.1">
<context>
    <name>AlertsPlugin</name>
    <message>
        <location filename="openlp/plugins/alerts/alertsplugin.py" line="70"/>
        <source>&amp;Alert</source>
        <translation type="unfinished">&amp;Alerta</translation>
    </message>
    <message>
        <location filename="openlp/plugins/alerts/alertsplugin.py" line="71"/>
        <source>Show an alert message.</source>
        <translation type="unfinished"></translation>
    </message>
    <message>
        <location filename="openlp/plugins/alerts/alertsplugin.py" line="100"/>
        <source>&lt;strong&gt;Alerts Plugin&lt;/strong&gt;&lt;br /&gt;The alert plugin controls the displaying of nursery alerts on the display screen</source>
        <translation type="unfinished"></translation>
    </message>
</context>
<context>
    <name>AlertsPlugin.AlertForm</name>
    <message>
        <location filename="openlp/plugins/alerts/forms/alertdialog.py" line="126"/>
        <source>Alert Message</source>
        <translation type="unfinished">Mensaje de Alerta</translation>
    </message>
    <message>
        <location filename="openlp/plugins/alerts/forms/alertdialog.py" line="128"/>
        <source>Alert &amp;text:</source>
        <translation type="unfinished"></translation>
    </message>
    <message>
        <location filename="openlp/plugins/alerts/forms/alertdialog.py" line="130"/>
        <source>&amp;Parameter(s):</source>
        <translation type="unfinished"></translation>
    </message>
    <message>
        <location filename="openlp/plugins/alerts/forms/alertdialog.py" line="132"/>
        <source>&amp;New</source>
        <translation type="unfinished">&amp;Nuevo</translation>
    </message>
    <message>
        <location filename="openlp/plugins/alerts/forms/alertdialog.py" line="134"/>
        <source>&amp;Save</source>
        <translation type="unfinished">&amp;Guardar</translation>
    </message>
    <message>
        <location filename="openlp/plugins/alerts/forms/alertdialog.py" line="136"/>
        <source>&amp;Delete</source>
        <translation type="unfinished"></translation>
    </message>
    <message>
        <location filename="openlp/plugins/alerts/forms/alertdialog.py" line="138"/>
        <source>Displ&amp;ay</source>
        <translation type="unfinished"></translation>
    </message>
    <message>
        <location filename="openlp/plugins/alerts/forms/alertdialog.py" line="140"/>
        <source>Display &amp;&amp; Cl&amp;ose</source>
        <translation type="unfinished"></translation>
    </message>
    <message>
        <location filename="openlp/plugins/alerts/forms/alertdialog.py" line="142"/>
        <source>&amp;Close</source>
        <translation type="unfinished"></translation>
    </message>
    <message>
        <location filename="openlp/plugins/alerts/forms/alertform.py" line="96"/>
        <source>New Alert</source>
        <translation type="unfinished"></translation>
    </message>
    <message>
        <location filename="openlp/plugins/alerts/forms/alertform.py" line="96"/>
        <source>You haven&apos;t specified any text for your alert. Please type in some text before clicking New.</source>
        <translation type="unfinished"></translation>
    </message>
</context>
<context>
    <name>AlertsPlugin.AlertsManager</name>
    <message>
        <location filename="openlp/plugins/alerts/lib/alertsmanager.py" line="72"/>
        <source>Alert message created and displayed.</source>
        <translation type="unfinished"></translation>
    </message>
</context>
<context>
    <name>AlertsPlugin.AlertsTab</name>
    <message>
        <location filename="openlp/plugins/alerts/lib/alertstab.py" line="42"/>
        <source>Alerts</source>
        <translation type="unfinished">Alertas</translation>
    </message>
    <message>
        <location filename="openlp/plugins/alerts/lib/alertstab.py" line="191"/>
        <source>Font</source>
        <translation type="unfinished">Tipo de Letra</translation>
    </message>
    <message>
        <location filename="openlp/plugins/alerts/lib/alertstab.py" line="193"/>
        <source>Font name:</source>
        <translation type="unfinished"></translation>
    </message>
    <message>
        <location filename="openlp/plugins/alerts/lib/alertstab.py" line="195"/>
        <source>Font color:</source>
        <translation type="unfinished"></translation>
    </message>
    <message>
        <location filename="openlp/plugins/alerts/lib/alertstab.py" line="197"/>
        <source>Background color:</source>
        <translation type="unfinished"></translation>
    </message>
    <message>
        <location filename="openlp/plugins/alerts/lib/alertstab.py" line="199"/>
        <source>Font size:</source>
        <translation type="unfinished"></translation>
    </message>
    <message>
        <location filename="openlp/plugins/alerts/lib/alertstab.py" line="201"/>
        <source>pt</source>
        <translation type="unfinished">pt</translation>
    </message>
    <message>
        <location filename="openlp/plugins/alerts/lib/alertstab.py" line="203"/>
        <source>Alert timeout:</source>
        <translation type="unfinished">Espera:</translation>
    </message>
    <message>
        <location filename="openlp/plugins/alerts/lib/alertstab.py" line="205"/>
        <source>s</source>
        <translation type="unfinished">s</translation>
    </message>
    <message>
        <location filename="openlp/plugins/alerts/lib/alertstab.py" line="207"/>
        <source>Location:</source>
        <translation type="unfinished">Ubicación:</translation>
    </message>
    <message>
        <location filename="openlp/plugins/alerts/lib/alertstab.py" line="209"/>
        <source>Preview</source>
        <translation type="unfinished">Vista Previa</translation>
    </message>
    <message>
        <location filename="openlp/plugins/alerts/lib/alertstab.py" line="211"/>
        <source>OpenLP 2.0</source>
        <translation type="unfinished">OpenLP 2.0</translation>
    </message>
    <message>
        <location filename="openlp/plugins/alerts/lib/alertstab.py" line="213"/>
        <source>Top</source>
        <translation type="unfinished"></translation>
    </message>
    <message>
        <location filename="openlp/plugins/alerts/lib/alertstab.py" line="215"/>
        <source>Middle</source>
        <translation type="unfinished">Medio</translation>
    </message>
    <message>
        <location filename="openlp/plugins/alerts/lib/alertstab.py" line="217"/>
        <source>Bottom</source>
        <translation type="unfinished"></translation>
    </message>
</context>
<context>
    <name>BiblesPlugin</name>
    <message>
        <location filename="openlp/plugins/bibles/bibleplugin.py" line="82"/>
        <source>&amp;Bible</source>
        <translation type="unfinished">&amp;Biblia</translation>
    </message>
    <message>
        <location filename="openlp/plugins/bibles/bibleplugin.py" line="91"/>
        <source>&lt;strong&gt;Bible Plugin&lt;/strong&gt;&lt;br /&gt;The Bible plugin provides the ability to display bible verses from different sources during the service.</source>
        <translation type="unfinished"></translation>
    </message>
</context>
<context>
    <name>BiblesPlugin.BibleDB</name>
    <message>
        <location filename="openlp/plugins/bibles/lib/db.py" line="353"/>
        <source>Book not found</source>
        <translation type="unfinished"></translation>
    </message>
    <message>
        <location filename="openlp/plugins/bibles/lib/db.py" line="353"/>
        <source>The book you requested could not be found in this bible. Please check your spelling and that this is a complete bible not just one testament.</source>
        <translation type="unfinished"></translation>
    </message>
</context>
<context>
    <name>BiblesPlugin.BibleManager</name>
    <message>
        <location filename="openlp/plugins/bibles/lib/manager.py" line="245"/>
        <source>Scripture Reference Error</source>
        <translation type="unfinished"></translation>
    </message>
    <message>
        <location filename="openlp/plugins/bibles/lib/manager.py" line="245"/>
        <source>Your scripture reference is either not supported by OpenLP or is invalid. Please make sure your reference conforms to one of the following patterns:

Book Chapter
Book Chapter-Chapter
Book Chapter:Verse-Verse
Book Chapter:Verse-Verse,Verse-Verse
Book Chapter:Verse-Verse,Chapter:Verse-Verse
Book Chapter:Verse-Chapter:Verse
</source>
        <translation type="unfinished"></translation>
    </message>
</context>
<context>
    <name>BiblesPlugin.BiblesTab</name>
    <message>
        <location filename="openlp/plugins/bibles/lib/biblestab.py" line="49"/>
        <source>Bibles</source>
        <translation type="unfinished">Biblias</translation>
    </message>
    <message>
        <location filename="openlp/plugins/bibles/lib/biblestab.py" line="153"/>
        <source>Verse Display</source>
        <translation type="unfinished">Visualización de versículos</translation>
    </message>
    <message>
        <location filename="openlp/plugins/bibles/lib/biblestab.py" line="155"/>
        <source>Only show new chapter numbers</source>
        <translation type="unfinished">Solo mostrar los números de capítulos nuevos</translation>
    </message>
    <message>
        <location filename="openlp/plugins/bibles/lib/biblestab.py" line="158"/>
        <source>Layout style:</source>
        <translation type="unfinished"></translation>
    </message>
    <message>
        <location filename="openlp/plugins/bibles/lib/biblestab.py" line="160"/>
        <source>Display style:</source>
        <translation type="unfinished"></translation>
    </message>
    <message>
        <location filename="openlp/plugins/bibles/lib/biblestab.py" line="162"/>
        <source>Bible theme:</source>
        <translation type="unfinished"></translation>
    </message>
    <message>
        <location filename="openlp/plugins/bibles/lib/biblestab.py" line="164"/>
        <source>Verse Per Slide</source>
        <translation type="unfinished"></translation>
    </message>
    <message>
        <location filename="openlp/plugins/bibles/lib/biblestab.py" line="166"/>
        <source>Verse Per Line</source>
        <translation type="unfinished"></translation>
    </message>
    <message>
        <location filename="openlp/plugins/bibles/lib/biblestab.py" line="168"/>
        <source>Continuous</source>
        <translation type="unfinished"></translation>
    </message>
    <message>
        <location filename="openlp/plugins/bibles/lib/biblestab.py" line="170"/>
        <source>No Brackets</source>
        <translation type="unfinished"></translation>
    </message>
    <message>
        <location filename="openlp/plugins/bibles/lib/biblestab.py" line="172"/>
        <source>( And )</source>
        <translation type="unfinished"></translation>
    </message>
    <message>
        <location filename="openlp/plugins/bibles/lib/biblestab.py" line="174"/>
        <source>{ And }</source>
        <translation type="unfinished"></translation>
    </message>
    <message>
        <location filename="openlp/plugins/bibles/lib/biblestab.py" line="176"/>
        <source>[ And ]</source>
        <translation type="unfinished"></translation>
    </message>
    <message>
        <location filename="openlp/plugins/bibles/lib/biblestab.py" line="178"/>
        <source>Note:
Changes do not affect verses already in the service.</source>
        <translation type="unfinished"></translation>
    </message>
    <message>
        <location filename="openlp/plugins/bibles/lib/biblestab.py" line="180"/>
        <source>Display dual Bible verses</source>
        <translation type="unfinished"></translation>
    </message>
</context>
<context>
    <name>BiblesPlugin.ImportWizardForm</name>
    <message>
        <location filename="openlp/plugins/bibles/forms/bibleimportwizard.py" line="311"/>
        <source>Bible Import Wizard</source>
        <translation type="unfinished">Asistente de Importación de Biblias</translation>
    </message>
    <message>
        <location filename="openlp/plugins/bibles/forms/bibleimportwizard.py" line="313"/>
        <source>Welcome to the Bible Import Wizard</source>
        <translation type="unfinished">Bienvenido al Asistente de Importación de Biblias</translation>
    </message>
    <message>
        <location filename="openlp/plugins/bibles/forms/bibleimportwizard.py" line="317"/>
        <source>This wizard will help you to import Bibles from a variety of formats. Click the next button below to start the process by selecting a format to import from.</source>
        <translation type="unfinished">Este asistente le ayudará a importar Biblias en una variedad de formatos. Haga clic en el botón siguiente para empezar el proceso seleccionando un formato a importar.</translation>
    </message>
    <message>
        <location filename="openlp/plugins/bibles/forms/bibleimportwizard.py" line="322"/>
        <source>Select Import Source</source>
        <translation type="unfinished">Seleccione Origen de Importación</translation>
    </message>
    <message>
        <location filename="openlp/plugins/bibles/forms/bibleimportwizard.py" line="324"/>
        <source>Select the import format, and where to import from.</source>
        <translation type="unfinished">Seleccione el formato y el lugar del cual importar.</translation>
    </message>
    <message>
        <location filename="openlp/plugins/bibles/forms/bibleimportwizard.py" line="327"/>
        <source>Format:</source>
        <translation type="unfinished">Formato:</translation>
    </message>
    <message>
        <location filename="openlp/plugins/bibles/forms/bibleimportwizard.py" line="329"/>
        <source>OSIS</source>
        <translation type="unfinished">OSIS</translation>
    </message>
    <message>
        <location filename="openlp/plugins/bibles/forms/bibleimportwizard.py" line="331"/>
        <source>CSV</source>
        <translation type="unfinished">CSV</translation>
    </message>
    <message>
        <location filename="openlp/plugins/bibles/forms/bibleimportwizard.py" line="333"/>
        <source>OpenSong</source>
        <translation type="unfinished">OpenSong</translation>
    </message>
    <message>
        <location filename="openlp/plugins/bibles/forms/bibleimportwizard.py" line="335"/>
        <source>Web Download</source>
        <translation type="unfinished">Descarga Web</translation>
    </message>
    <message>
        <location filename="openlp/plugins/bibles/forms/bibleimportwizard.py" line="337"/>
        <source>File location:</source>
        <translation type="unfinished"></translation>
    </message>
    <message>
        <location filename="openlp/plugins/bibles/forms/bibleimportwizard.py" line="339"/>
        <source>Books location:</source>
        <translation type="unfinished"></translation>
    </message>
    <message>
        <location filename="openlp/plugins/bibles/forms/bibleimportwizard.py" line="341"/>
        <source>Verse location:</source>
        <translation type="unfinished"></translation>
    </message>
    <message>
        <location filename="openlp/plugins/bibles/forms/bibleimportwizard.py" line="343"/>
        <source>Bible filename:</source>
        <translation type="unfinished"></translation>
    </message>
    <message>
        <location filename="openlp/plugins/bibles/forms/bibleimportwizard.py" line="345"/>
        <source>Location:</source>
        <translation type="unfinished">Ubicación:</translation>
    </message>
    <message>
        <location filename="openlp/plugins/bibles/forms/bibleimportwizard.py" line="347"/>
        <source>Crosswalk</source>
        <translation type="unfinished">Crosswalk</translation>
    </message>
    <message>
        <location filename="openlp/plugins/bibles/forms/bibleimportwizard.py" line="349"/>
        <source>BibleGateway</source>
        <translation type="unfinished">BibleGateway</translation>
    </message>
    <message>
        <location filename="openlp/plugins/bibles/forms/bibleimportwizard.py" line="351"/>
        <source>Bible:</source>
        <translation type="unfinished">Biblia:</translation>
    </message>
    <message>
        <location filename="openlp/plugins/bibles/forms/bibleimportwizard.py" line="353"/>
        <source>Download Options</source>
        <translation type="unfinished">Opciones de Descarga</translation>
    </message>
    <message>
        <location filename="openlp/plugins/bibles/forms/bibleimportwizard.py" line="356"/>
        <source>Server:</source>
        <translation type="unfinished">Servidor:</translation>
    </message>
    <message>
        <location filename="openlp/plugins/bibles/forms/bibleimportwizard.py" line="358"/>
        <source>Username:</source>
        <translation type="unfinished">Usuario:</translation>
    </message>
    <message>
        <location filename="openlp/plugins/bibles/forms/bibleimportwizard.py" line="360"/>
        <source>Password:</source>
        <translation type="unfinished">Contraseña:</translation>
    </message>
    <message>
        <location filename="openlp/plugins/bibles/forms/bibleimportwizard.py" line="362"/>
        <source>Proxy Server (Optional)</source>
        <translation type="unfinished">Servidor Proxy (Opcional)</translation>
    </message>
    <message>
        <location filename="openlp/plugins/bibles/forms/bibleimportwizard.py" line="366"/>
        <source>License Details</source>
        <translation type="unfinished">Detalles de Licencia</translation>
    </message>
    <message>
        <location filename="openlp/plugins/bibles/forms/bibleimportwizard.py" line="368"/>
        <source>Set up the Bible&apos;s license details.</source>
        <translation type="unfinished">Establezca los detalles de licencia de la Biblia.</translation>
    </message>
    <message>
        <location filename="openlp/plugins/bibles/forms/bibleimportwizard.py" line="371"/>
        <source>Version name:</source>
        <translation type="unfinished"></translation>
    </message>
    <message>
        <location filename="openlp/plugins/bibles/forms/bibleimportwizard.py" line="373"/>
        <source>Copyright:</source>
        <translation type="unfinished">Derechos de autor:</translation>
    </message>
    <message>
        <location filename="openlp/plugins/bibles/forms/bibleimportwizard.py" line="375"/>
        <source>Permission:</source>
        <translation type="unfinished">Permisos:</translation>
    </message>
    <message>
        <location filename="openlp/plugins/bibles/forms/bibleimportwizard.py" line="377"/>
        <source>Importing</source>
        <translation type="unfinished">Importando</translation>
    </message>
    <message>
        <location filename="openlp/plugins/bibles/forms/bibleimportwizard.py" line="379"/>
        <source>Please wait while your Bible is imported.</source>
        <translation type="unfinished">Por favor, espere mientras que la Biblia es importada.</translation>
    </message>
    <message>
        <location filename="openlp/plugins/bibles/forms/bibleimportwizard.py" line="382"/>
        <source>Ready.</source>
        <translation type="unfinished">Listo.</translation>
    </message>
    <message>
        <location filename="openlp/plugins/bibles/forms/importwizardform.py" line="127"/>
        <source>Invalid Bible Location</source>
        <translation type="unfinished">Ubicación de Biblia no válida</translation>
    </message>
    <message>
        <location filename="openlp/plugins/bibles/forms/importwizardform.py" line="127"/>
        <source>You need to specify a file to import your Bible from.</source>
        <translation type="unfinished"></translation>
    </message>
    <message>
        <location filename="openlp/plugins/bibles/forms/importwizardform.py" line="137"/>
        <source>Invalid Books File</source>
        <translation type="unfinished">Archivo de Libros No Válido</translation>
    </message>
    <message>
        <location filename="openlp/plugins/bibles/forms/importwizardform.py" line="137"/>
        <source>You need to specify a file with books of the Bible to use in the import.</source>
        <translation type="unfinished"></translation>
    </message>
    <message>
        <location filename="openlp/plugins/bibles/forms/importwizardform.py" line="146"/>
        <source>Invalid Verse File</source>
        <translation type="unfinished">Archivo de Versículo No Válido</translation>
    </message>
    <message>
        <location filename="openlp/plugins/bibles/forms/importwizardform.py" line="146"/>
        <source>You need to specify a file of Bible verses to import.</source>
        <translation type="unfinished"></translation>
    </message>
    <message>
        <location filename="openlp/plugins/bibles/forms/importwizardform.py" line="157"/>
        <source>Invalid OpenSong Bible</source>
        <translation type="unfinished">Biblia OpenSong No Válida</translation>
    </message>
    <message>
        <location filename="openlp/plugins/bibles/forms/importwizardform.py" line="157"/>
        <source>You need to specify an OpenSong Bible file to import.</source>
        <translation type="unfinished"></translation>
    </message>
    <message>
        <location filename="openlp/plugins/bibles/forms/importwizardform.py" line="172"/>
        <source>Empty Version Name</source>
        <translation type="unfinished">Nombre de Versión Vacío</translation>
    </message>
    <message>
        <location filename="openlp/plugins/bibles/forms/importwizardform.py" line="172"/>
        <source>You need to specify a version name for your Bible.</source>
        <translation type="unfinished"></translation>
    </message>
    <message>
        <location filename="openlp/plugins/bibles/forms/importwizardform.py" line="181"/>
        <source>Empty Copyright</source>
        <translation type="unfinished">Derechos de autor en blanco</translation>
    </message>
    <message>
        <location filename="openlp/plugins/bibles/forms/importwizardform.py" line="181"/>
        <source>You need to set a copyright for your Bible. Bibles in the Public Domain need to be marked as such.</source>
        <translation type="unfinished"></translation>
    </message>
    <message>
        <location filename="openlp/plugins/bibles/forms/importwizardform.py" line="191"/>
        <source>Bible Exists</source>
        <translation type="unfinished">Ya existe la Biblia</translation>
    </message>
    <message>
        <location filename="openlp/plugins/bibles/forms/importwizardform.py" line="191"/>
        <source>This Bible already exists. Please import a different Bible or first delete the existing one.</source>
        <translation type="unfinished"></translation>
    </message>
    <message>
        <location filename="openlp/plugins/bibles/forms/importwizardform.py" line="221"/>
        <source>Open OSIS File</source>
        <translation type="unfinished"></translation>
    </message>
    <message>
        <location filename="openlp/plugins/bibles/forms/importwizardform.py" line="229"/>
        <source>Open Books CSV File</source>
        <translation type="unfinished"></translation>
    </message>
    <message>
        <location filename="openlp/plugins/bibles/forms/importwizardform.py" line="237"/>
        <source>Open Verses CSV File</source>
        <translation type="unfinished"></translation>
    </message>
    <message>
        <location filename="openlp/plugins/bibles/forms/importwizardform.py" line="244"/>
        <source>Open OpenSong Bible</source>
        <translation type="unfinished">Abrir Biblia OpenSong</translation>
    </message>
    <message>
        <location filename="openlp/plugins/bibles/forms/importwizardform.py" line="389"/>
        <source>Starting import...</source>
        <translation type="unfinished">Iniciando importación...</translation>
    </message>
    <message>
        <location filename="openlp/plugins/bibles/forms/importwizardform.py" line="445"/>
        <source>Finished import.</source>
        <translation type="unfinished">Importación finalizada.</translation>
    </message>
    <message>
        <location filename="openlp/plugins/bibles/forms/importwizardform.py" line="449"/>
        <source>Your Bible import failed.</source>
        <translation type="unfinished">La importación de su Biblia falló.</translation>
    </message>
</context>
<context>
    <name>BiblesPlugin.MediaItem</name>
    <message>
        <location filename="openlp/plugins/bibles/lib/mediaitem.py" line="58"/>
        <source>Bible</source>
        <translation type="unfinished">Biblia</translation>
    </message>
    <message>
        <location filename="openlp/plugins/bibles/lib/mediaitem.py" line="148"/>
        <source>Quick</source>
        <translation type="unfinished">Rápida</translation>
    </message>
    <message>
        <location filename="openlp/plugins/bibles/lib/mediaitem.py" line="233"/>
        <source>Advanced</source>
        <translation type="unfinished">Avanzado</translation>
    </message>
    <message>
        <location filename="openlp/plugins/bibles/lib/mediaitem.py" line="305"/>
        <source>Version:</source>
        <translation type="unfinished">Versión:</translation>
    </message>
    <message>
        <location filename="openlp/plugins/bibles/lib/mediaitem.py" line="307"/>
        <source>Dual:</source>
        <translation type="unfinished">Paralela:</translation>
    </message>
    <message>
        <location filename="openlp/plugins/bibles/lib/mediaitem.py" line="297"/>
        <source>Search type:</source>
        <translation type="unfinished"></translation>
    </message>
    <message>
        <location filename="openlp/plugins/bibles/lib/mediaitem.py" line="299"/>
        <source>Find:</source>
        <translation type="unfinished">Encontrar:</translation>
    </message>
    <message>
        <location filename="openlp/plugins/bibles/lib/mediaitem.py" line="321"/>
        <source>Search</source>
        <translation type="unfinished">Buscar</translation>
    </message>
    <message>
        <location filename="openlp/plugins/bibles/lib/mediaitem.py" line="319"/>
        <source>Results:</source>
        <translation type="unfinished">Resultados:</translation>
    </message>
    <message>
        <location filename="openlp/plugins/bibles/lib/mediaitem.py" line="309"/>
        <source>Book:</source>
        <translation type="unfinished">Libro:</translation>
    </message>
    <message>
        <location filename="openlp/plugins/bibles/lib/mediaitem.py" line="311"/>
        <source>Chapter:</source>
        <translation type="unfinished">Capítulo:</translation>
    </message>
    <message>
        <location filename="openlp/plugins/bibles/lib/mediaitem.py" line="313"/>
        <source>Verse:</source>
        <translation type="unfinished">Versículo:</translation>
    </message>
    <message>
        <location filename="openlp/plugins/bibles/lib/mediaitem.py" line="315"/>
        <source>From:</source>
        <translation type="unfinished">Desde:</translation>
    </message>
    <message>
        <location filename="openlp/plugins/bibles/lib/mediaitem.py" line="317"/>
        <source>To:</source>
        <translation type="unfinished">Hasta:</translation>
    </message>
    <message>
        <location filename="openlp/plugins/bibles/lib/mediaitem.py" line="323"/>
        <source>Verse Search</source>
        <translation type="unfinished">Búsqueda de versículo</translation>
    </message>
    <message>
        <location filename="openlp/plugins/bibles/lib/mediaitem.py" line="325"/>
        <source>Text Search</source>
        <translation type="unfinished">Búsqueda de texto</translation>
    </message>
    <message>
        <location filename="openlp/plugins/bibles/lib/mediaitem.py" line="331"/>
        <source>Clear</source>
        <translation type="unfinished">Limpiar</translation>
    </message>
    <message>
        <location filename="openlp/plugins/bibles/lib/mediaitem.py" line="333"/>
        <source>Keep</source>
        <translation type="unfinished">Conservar</translation>
    </message>
    <message>
        <location filename="openlp/plugins/bibles/lib/mediaitem.py" line="387"/>
        <source>No Book Found</source>
        <translation type="unfinished">No se encontró el libro</translation>
    </message>
    <message>
        <location filename="openlp/plugins/bibles/lib/mediaitem.py" line="387"/>
        <source>No matching book could be found in this Bible.</source>
        <translation type="unfinished">No se encuentra un libro que concuerde, en esta Biblia.</translation>
    </message>
    <message>
        <location filename="openlp/plugins/bibles/lib/mediaitem.py" line="569"/>
        <source>etc</source>
        <translation type="unfinished"></translation>
    </message>
    <message>
        <location filename="openlp/plugins/bibles/lib/mediaitem.py" line="627"/>
        <source>Bible not fully loaded.</source>
        <translation type="unfinished"></translation>
    </message>
</context>
<context>
    <name>BiblesPlugin.Opensong</name>
    <message>
        <location filename="openlp/plugins/bibles/lib/opensong.py" line="90"/>
        <source>Importing</source>
        <translation type="unfinished">Importando</translation>
    </message>
</context>
<context>
    <name>CustomPlugin</name>
    <message>
        <location filename="openlp/plugins/custom/customplugin.py" line="65"/>
        <source>&lt;strong&gt;Custom Plugin&lt;/strong&gt;&lt;br /&gt;The custom plugin provides the ability to set up custom text slides that can be displayed on the screen the same way songs are. This plugin provides greater freedom over the songs plugin.</source>
        <translation type="unfinished"></translation>
    </message>
</context>
<context>
    <name>CustomPlugin.CustomTab</name>
    <message>
        <location filename="openlp/plugins/custom/lib/customtab.py" line="40"/>
        <source>Custom</source>
        <translation type="unfinished"></translation>
    </message>
    <message>
        <location filename="openlp/plugins/custom/lib/customtab.py" line="61"/>
        <source>Custom Display</source>
        <translation type="unfinished">Presentación Personalizada</translation>
    </message>
    <message>
        <location filename="openlp/plugins/custom/lib/customtab.py" line="63"/>
        <source>Display footer</source>
        <translation type="unfinished"></translation>
    </message>
</context>
<context>
    <name>CustomPlugin.EditCustomForm</name>
    <message>
        <location filename="openlp/plugins/custom/forms/editcustomdialog.py" line="142"/>
        <source>Edit Custom Slides</source>
        <translation type="unfinished">Editar Diapositivas Personalizadas</translation>
    </message>
    <message>
        <location filename="openlp/plugins/custom/forms/editcustomdialog.py" line="144"/>
        <source>Move slide up one position.</source>
        <translation type="unfinished"></translation>
    </message>
    <message>
        <location filename="openlp/plugins/custom/forms/editcustomdialog.py" line="147"/>
        <source>Move slide down one position.</source>
        <translation type="unfinished"></translation>
    </message>
    <message>
        <location filename="openlp/plugins/custom/forms/editcustomdialog.py" line="150"/>
        <source>&amp;Title:</source>
        <translation type="unfinished"></translation>
    </message>
    <message>
        <location filename="openlp/plugins/custom/forms/editcustomdialog.py" line="152"/>
        <source>Add New</source>
        <translation type="unfinished">Agregar Nueva</translation>
    </message>
    <message>
        <location filename="openlp/plugins/custom/forms/editcustomdialog.py" line="154"/>
        <source>Add a new slide at bottom.</source>
        <translation type="unfinished"></translation>
    </message>
    <message>
        <location filename="openlp/plugins/custom/forms/editcustomdialog.py" line="157"/>
        <source>Edit</source>
        <translation type="unfinished">Editar</translation>
    </message>
    <message>
        <location filename="openlp/plugins/custom/forms/editcustomdialog.py" line="159"/>
        <source>Edit the selected slide.</source>
        <translation type="unfinished"></translation>
    </message>
    <message>
        <location filename="openlp/plugins/custom/forms/editcustomdialog.py" line="162"/>
        <source>Edit All</source>
        <translation type="unfinished">Editar Todo</translation>
    </message>
    <message>
        <location filename="openlp/plugins/custom/forms/editcustomdialog.py" line="164"/>
        <source>Edit all the slides at once.</source>
        <translation type="unfinished"></translation>
    </message>
    <message>
        <location filename="openlp/plugins/custom/forms/editcustomdialog.py" line="167"/>
        <source>Save</source>
        <translation type="unfinished">Guardar</translation>
    </message>
    <message>
        <location filename="openlp/plugins/custom/forms/editcustomdialog.py" line="169"/>
        <source>Save the slide currently being edited.</source>
        <translation type="unfinished"></translation>
    </message>
    <message>
        <location filename="openlp/plugins/custom/forms/editcustomdialog.py" line="172"/>
        <source>Delete</source>
        <translation type="unfinished">Eliminar</translation>
    </message>
    <message>
        <location filename="openlp/plugins/custom/forms/editcustomdialog.py" line="174"/>
        <source>Delete the selected slide.</source>
        <translation type="unfinished"></translation>
    </message>
    <message>
        <location filename="openlp/plugins/custom/forms/editcustomdialog.py" line="177"/>
        <source>Clear</source>
        <translation type="unfinished">Limpiar</translation>
    </message>
    <message>
        <location filename="openlp/plugins/custom/forms/editcustomdialog.py" line="179"/>
        <source>Clear edit area</source>
        <translation type="unfinished">Limpiar el área de edición</translation>
    </message>
    <message>
        <location filename="openlp/plugins/custom/forms/editcustomdialog.py" line="181"/>
        <source>Split Slide</source>
        <translation type="unfinished"></translation>
    </message>
    <message>
        <location filename="openlp/plugins/custom/forms/editcustomdialog.py" line="183"/>
        <source>Split a slide into two by inserting a slide splitter.</source>
        <translation type="unfinished"></translation>
    </message>
    <message>
        <location filename="openlp/plugins/custom/forms/editcustomdialog.py" line="186"/>
        <source>The&amp;me:</source>
        <translation type="unfinished"></translation>
    </message>
    <message>
        <location filename="openlp/plugins/custom/forms/editcustomdialog.py" line="188"/>
        <source>&amp;Credits:</source>
        <translation type="unfinished"></translation>
    </message>
    <message>
        <location filename="openlp/plugins/custom/forms/editcustomform.py" line="90"/>
        <source>Save &amp;&amp; Preview</source>
        <translation type="unfinished">Guardar &amp;&amp; Vista Previa</translation>
    </message>
    <message>
        <location filename="openlp/plugins/custom/forms/editcustomform.py" line="153"/>
        <source>Error</source>
        <translation type="unfinished">Error</translation>
    </message>
    <message>
        <location filename="openlp/plugins/custom/forms/editcustomform.py" line="271"/>
        <source>You need to type in a title.</source>
        <translation type="unfinished"></translation>
    </message>
    <message>
        <location filename="openlp/plugins/custom/forms/editcustomform.py" line="276"/>
        <source>You need to add at least one slide</source>
        <translation type="unfinished"></translation>
    </message>
    <message>
        <location filename="openlp/plugins/custom/forms/editcustomform.py" line="280"/>
        <source>You have one or more unsaved slides, please either save your slide(s) or clear your changes.</source>
        <translation type="unfinished"></translation>
    </message>
</context>
<context>
    <name>CustomPlugin.MediaItem</name>
    <message>
        <location filename="openlp/plugins/custom/lib/mediaitem.py" line="51"/>
        <source>Custom</source>
        <translation type="unfinished"></translation>
    </message>
    <message>
        <location filename="openlp/plugins/custom/lib/mediaitem.py" line="123"/>
        <source>You haven&apos;t selected an item to edit.</source>
        <translation type="unfinished"></translation>
    </message>
    <message>
        <location filename="openlp/plugins/custom/lib/mediaitem.py" line="136"/>
        <source>You haven&apos;t selected an item to delete.</source>
        <translation type="unfinished"></translation>
    </message>
</context>
<context>
    <name>ImagePlugin</name>
    <message>
        <location filename="openlp/plugins/images/imageplugin.py" line="48"/>
        <source>&lt;strong&gt;Image Plugin&lt;/strong&gt;&lt;br /&gt;The image plugin provides displaying of images.&lt;br /&gt;One of the distinguishing features of this plugin is the ability to group a number of images together in the service manager, making the displaying of multiple images easier. This plugin can also make use of OpenLP&apos;s &quot;timed looping&quot; feature to create a slide show that runs automatically. In addition to this, images from the plugin can be used to override the current theme&apos;s background, which renders text-based items like songs with the selected image as a background instead of the background provided by the theme.</source>
        <translation type="unfinished"></translation>
    </message>
</context>
<context>
    <name>ImagePlugin.MediaItem</name>
    <message>
        <location filename="openlp/plugins/images/lib/mediaitem.py" line="54"/>
        <source>Image</source>
        <translation type="unfinished">Imagen</translation>
    </message>
    <message>
        <location filename="openlp/plugins/images/lib/mediaitem.py" line="62"/>
        <source>Select Image(s)</source>
        <translation type="unfinished">Seleccionar Imagen(es)</translation>
    </message>
    <message>
        <location filename="openlp/plugins/images/lib/mediaitem.py" line="65"/>
        <source>All Files</source>
        <translation type="unfinished"></translation>
    </message>
    <message>
        <location filename="openlp/plugins/images/lib/mediaitem.py" line="108"/>
        <source>Replace Live Background</source>
        <translation type="unfinished"></translation>
    </message>
    <message>
        <location filename="openlp/plugins/images/lib/mediaitem.py" line="108"/>
        <source>Replace Background</source>
        <translation type="unfinished"></translation>
    </message>
    <message>
        <location filename="openlp/plugins/media/lib/mediaitem.py" line="100"/>
        <source>Reset Live Background</source>
        <translation type="unfinished"></translation>
    </message>
    <message>
        <location filename="openlp/plugins/images/lib/mediaitem.py" line="126"/>
        <source>You must select an image to delete.</source>
        <translation type="unfinished"></translation>
    </message>
    <message>
        <location filename="openlp/plugins/images/lib/mediaitem.py" line="162"/>
        <source>Image(s)</source>
        <translation type="unfinished">Imagen(es)</translation>
    </message>
    <message>
        <location filename="openlp/plugins/images/lib/mediaitem.py" line="183"/>
        <source>You must select an image to replace the background with.</source>
        <translation type="unfinished"></translation>
    </message>
    <message>
        <location filename="openlp/plugins/media/lib/mediaitem.py" line="113"/>
        <source>You must select a media file to replace the background with.</source>
        <translation type="unfinished"></translation>
    </message>
</context>
<context>
    <name>MediaPlugin</name>
    <message>
        <location filename="openlp/plugins/media/mediaplugin.py" line="76"/>
        <source>&lt;strong&gt;Media Plugin&lt;/strong&gt;&lt;br /&gt;The media plugin provides playback of audio and video.</source>
        <translation type="unfinished"></translation>
    </message>
</context>
<context>
    <name>MediaPlugin.MediaItem</name>
    <message>
        <location filename="openlp/plugins/media/lib/mediaitem.py" line="127"/>
        <source>Media</source>
        <translation type="unfinished">Medios</translation>
    </message>
    <message>
        <location filename="openlp/plugins/media/lib/mediaitem.py" line="64"/>
        <source>Select Media</source>
        <translation type="unfinished">Seleccionar Medios</translation>
    </message>
    <message>
        <location filename="openlp/plugins/media/lib/mediaitem.py" line="95"/>
        <source>Replace Live Background</source>
        <translation type="unfinished"></translation>
    </message>
    <message>
        <location filename="openlp/plugins/media/lib/mediaitem.py" line="95"/>
        <source>Replace Background</source>
        <translation type="unfinished"></translation>
    </message>
    <message>
        <location filename="openlp/plugins/media/lib/mediaitem.py" line="146"/>
        <source>You must select a media file to delete.</source>
        <translation type="unfinished"></translation>
    </message>
</context>
<context>
    <name>OpenLP</name>
    <message>
        <location filename="openlp/core/utils/__init__.py" line="274"/>
        <source>Image Files</source>
        <translation type="unfinished"></translation>
    </message>
</context>
<context>
    <name>OpenLP.AboutForm</name>
    <message>
        <location filename="openlp/core/ui/aboutdialog.py" line="109"/>
        <source>About OpenLP</source>
        <translation type="unfinished">Acerca de OpenLP</translation>
    </message>
    <message>
        <location filename="openlp/core/ui/aboutdialog.py" line="111"/>
        <source>OpenLP &lt;version&gt;&lt;revision&gt; - Open Source Lyrics Projection

OpenLP is free church presentation software, or lyrics projection software, used to display slides of songs, Bible verses, videos, images, and even presentations (if OpenOffice.org, PowerPoint or PowerPoint Viewer is installed) for church worship using a computer and a data projector.

Find out more about OpenLP: http://openlp.org/

OpenLP is written and maintained by volunteers. If you would like to see more free Christian software being written, please consider contributing by using the button below.</source>
        <translation type="unfinished"></translation>
    </message>
    <message>
        <location filename="openlp/core/ui/aboutdialog.py" line="127"/>
        <source>About</source>
        <translation type="unfinished">Acerca De</translation>
    </message>
    <message>
        <location filename="openlp/core/ui/aboutdialog.py" line="130"/>
        <source>Project Lead
    Raoul &quot;superfly&quot; Snyman

Developers
    Tim &quot;TRB143&quot; Bentley
    Jonathan &quot;gushie&quot; Corwin
    Michael &quot;cocooncrash&quot; Gorven
    Scott &quot;sguerrieri&quot; Guerrieri
    Raoul &quot;superfly&quot; Snyman
    Martin &quot;mijiti&quot; Thompson
    Jon &quot;Meths&quot; Tibble

Contributors
    Meinert &quot;m2j&quot; Jordan
    Andreas &quot;googol&quot; Preikschat
    Christian &quot;crichter&quot; Richter
    Philip &quot;Phill&quot; Ridout
    Maikel Stuivenberg
    Carsten &quot;catini&quot; Tingaard
    Frode &quot;frodus&quot; Woldsund

Testers
    Philip &quot;Phill&quot; Ridout
    Wesley &quot;wrst&quot; Stout (lead)

Packagers
    Thomas &quot;tabthorpe&quot; Abthorpe (FreeBSD)
    Tim &quot;TRB143&quot; Bentley (Fedora)
    Michael &quot;cocooncrash&quot; Gorven (Ubuntu)
    Matthias &quot;matthub&quot; Hub (Mac OS X)
    Raoul &quot;superfly&quot; Snyman (Windows, Ubuntu)

Built With
    Python: http://www.python.org/
    Qt4: http://qt.nokia.com/
    PyQt4: http://www.riverbankcomputing.co.uk/software/pyqt/intro
    Oxygen Icons: http://oxygen-icons.org/
</source>
        <translation type="unfinished"></translation>
    </message>
    <message>
        <location filename="openlp/core/ui/aboutdialog.py" line="170"/>
        <source>Credits</source>
        <translation type="unfinished">Créditos</translation>
    </message>
    <message>
        <location filename="openlp/core/ui/aboutdialog.py" line="173"/>
        <source>Copyright &#xa9; 2004-2010 Raoul Snyman
Portions copyright &#xa9; 2004-2010 Tim Bentley, Jonathan Corwin, Michael Gorven, Scott Guerrieri, Christian Richter, Maikel Stuivenberg, Martin Thompson, Jon Tibble, Carsten Tinggaard

This program is free software; you can redistribute it and/or modify it under the terms of the GNU General Public License as published by the Free Software Foundation; version 2 of the License.

This program is distributed in the hope that it will be useful, but WITHOUT ANY WARRANTY; without even the implied warranty of MERCHANTABILITY or FITNESS FOR A PARTICULAR PURPOSE. See below for more details.


GNU GENERAL PUBLIC LICENSE
Version 2, June 1991

Copyright (C) 1989, 1991 Free Software Foundation, Inc., 51 Franklin Street, Fifth Floor, Boston, MA 02110-1301 USA. Everyone is permitted to copy and distribute verbatim copies of this license document, but changing it is not allowed.

Preamble

The licenses for most software are designed to take away your freedom to share and change it. By contrast, the GNU General Public License is intended to guarantee your freedom to share and change free software--to make sure the software is free for all its users. This General Public License applies to most of the Free Software Foundation&apos;s software and to any other program whose authors commit to using it. (Some other Free Software Foundation software is covered by the GNU Lesser General Public License instead.) You can apply it to your programs, too.

When we speak of free software, we are referring to freedom, not price. Our General Public Licenses are designed to make sure that you have the freedom to distribute copies of free software (and charge for this service if you wish), that you receive source code or can get it if you want it, that you can change the software or use pieces of it in new free programs; and that you know you can do these things.

To protect your rights, we need to make restrictions that forbid anyone to deny you these rights or to ask you to surrender the rights. These restrictions translate to certain responsibilities for you if you distribute copies of the software, or if you modify it.

For example, if you distribute copies of such a program, whether gratis or for a fee, you must give the recipients all the rights that you have. You must make sure that they, too, receive or can get the source code. And you must show them these terms so they know their rights.

We protect your rights with two steps: (1) copyright the software, and (2) offer you this license which gives you legal permission to copy, distribute and/or modify the software.

Also, for each author&apos;s protection and ours, we want to make certain that everyone understands that there is no warranty for this free software. If the software is modified by someone else and passed on, we want its recipients to know that what they have is not the original, so that any problems introduced by others will not reflect on the original authors&apos; reputations.

Finally, any free program is threatened constantly by software patents. We wish to avoid the danger that redistributors of a free program will individually obtain patent licenses, in effect making the program proprietary. To prevent this, we have made it clear that any patent must be licensed for everyone&apos;s free use or not licensed at all.

The precise terms and conditions for copying, distribution and modification follow.

GNU GENERAL PUBLIC LICENSE
TERMS AND CONDITIONS FOR COPYING, DISTRIBUTION AND MODIFICATION

0. This License applies to any program or other work which contains a notice placed by the copyright holder saying it may be distributed under the terms of this General Public License. The &quot;Program&quot;, below, refers to any such program or work, and a &quot;work based on the Program&quot; means either the Program or any derivative work under copyright law: that is to say, a work containing the Program or a portion of it, either verbatim or with modifications and/or translated into another language. (Hereinafter, translation is included without limitation in the term &quot;modification&quot;.) Each licensee is addressed as &quot;you&quot;.

Activities other than copying, distribution and modification are not covered by this License; they are outside its scope. The act of running the Program is not restricted, and the output from the Program is covered only if its contents constitute a work based on the Program (independent of having been made by running the Program). Whether that is true depends on what the Program does.

1. You may copy and distribute verbatim copies of the Program&apos;s source code as you receive it, in any medium, provided that you conspicuously and appropriately publish on each copy an appropriate copyright notice and disclaimer of warranty; keep intact all the notices that refer to this License and to the absence of any warranty; and give any other recipients of the Program a copy of this License along with the Program.

You may charge a fee for the physical act of transferring a copy, and you may at your option offer warranty protection in exchange for a fee.

2. You may modify your copy or copies of the Program or any portion of it, thus forming a work based on the Program, and copy and distribute such modifications or work under the terms of Section 1 above, provided that you also meet all of these conditions:

a) You must cause the modified files to carry prominent notices stating that you changed the files and the date of any change.

b) You must cause any work that you distribute or publish, that in whole or in part contains or is derived from the Program or any part thereof, to be licensed as a whole at no charge to all third parties under the terms of this License.

c) If the modified program normally reads commands interactively when run, you must cause it, when started running for such interactive use in the most ordinary way, to print or display an announcement including an appropriate copyright notice and a notice that there is no warranty (or else, saying that you provide a warranty) and that users may redistribute the program under these conditions, and telling the user how to view a copy of this License. (Exception: if the Program itself is interactive but does not normally print such an announcement, your work based on the Program is not required to print an announcement.)

These requirements apply to the modified work as a whole. If identifiable sections of that work are not derived from the Program, and can be reasonably considered independent and separate works in themselves, then this License, and its terms, do not apply to those sections when you distribute them as separate works. But when you distribute the same sections as part of a whole which is a work based on the Program, the distribution of the whole must be on the terms of this License, whose permissions for other licensees extend to the entire whole, and thus to each and every part regardless of who wrote it.

Thus, it is not the intent of this section to claim rights or contest your rights to work written entirely by you; rather, the intent is to exercise the right to control the distribution of derivative or collective works based on the Program.

In addition, mere aggregation of another work not based on the Program with the Program (or with a work based on the Program) on a volume of a storage or distribution medium does not bring the other work under the scope of this License.

3. You may copy and distribute the Program (or a work based on it, under Section 2) in object code or executable form under the terms of Sections 1 and 2 above provided that you also do one of the following:

a) Accompany it with the complete corresponding machine-readable source code, which must be distributed under the terms of Sections 1 and 2 above on a medium customarily used for software interchange; or,

b) Accompany it with a written offer, valid for at least three years, to give any third party, for a charge no more than your cost of physically performing source distribution, a complete machine-readable copy of the corresponding source code, to be distributed under the terms of Sections 1 and 2 above on a medium customarily used for software interchange; or,

c) Accompany it with the information you received as to the offer to distribute corresponding source code. (This alternative is allowed only for noncommercial distribution and only if you received the program in object code or executable form with such an offer, in accord with Subsection b above.)

The source code for a work means the preferred form of the work for making modifications to it. For an executable work, complete source code means all the source code for all modules it contains, plus any associated interface definition files, plus the scripts used to control compilation and installation of the executable. However, as a special exception, the source code distributed need not include anything that is normally distributed (in either source or binary form) with the major components (compiler, kernel, and so on) of the operating system on which the executable runs, unless that component itself accompanies the executable.

If distribution of executable or object code is made by offering access to copy from a designated place, then offering equivalent access to copy the source code from the same place counts as distribution of the source code, even though third parties are not compelled to copy the source along with the object code.

4. You may not copy, modify, sublicense, or distribute the Program except as expressly provided under this License. Any attempt otherwise to copy, modify, sublicense or distribute the Program is void, and will automatically terminate your rights under this License. However, parties who have received copies, or rights, from you under this License will not have their licenses terminated so long as such parties remain in full compliance.

5. You are not required to accept this License, since you have not signed it. However, nothing else grants you permission to modify or distribute the Program or its derivative works. These actions are prohibited by law if you do not accept this License. Therefore, by modifying or distributing the Program (or any work based on the Program), you indicate your acceptance of this License to do so, and all its terms and conditions for copying, distributing or modifying the Program or works based on it.

6. Each time you redistribute the Program (or any work based on the Program), the recipient automatically receives a license from the original licensor to copy, distribute or modify the Program subject to these terms and conditions. You may not impose any further restrictions on the recipients&apos; exercise of the rights granted herein. You are not responsible for enforcing compliance by third parties to this License.

7. If, as a consequence of a court judgment or allegation of patent infringement or for any other reason (not limited to patent issues), conditions are imposed on you (whether by court order, agreement or otherwise) that contradict the conditions of this License, they do not excuse you from the conditions of this License. If you cannot distribute so as to satisfy simultaneously your obligations under this License and any other pertinent obligations, then as a consequence you may not distribute the Program at all. For example, if a patent license would not permit royalty-free redistribution of the Program by all those who receive copies directly or indirectly through you, then the only way you could satisfy both it and this License would be to refrain entirely from distribution of the Program.

If any portion of this section is held invalid or unenforceable under any particular circumstance, the balance of the section is intended to apply and the section as a whole is intended to apply in other circumstances.

It is not the purpose of this section to induce you to infringe any patents or other property right claims or to contest validity of any such claims; this section has the sole purpose of protecting the integrity of the free software distribution system, which is implemented by public license practices. Many people have made generous contributions to the wide range of software distributed through that system in reliance on consistent application of that system; it is up to the author/donor to decide if he or she is willing to distribute software through any other system and a licensee cannot impose that choice.

This section is intended to make thoroughly clear what is believed to be a consequence of the rest of this License.

8. If the distribution and/or use of the Program is restricted in certain countries either by patents or by copyrighted interfaces, the original copyright holder who places the Program under this License may add an explicit geographical distribution limitation excluding those countries, so that distribution is permitted only in or among countries not thus excluded. In such case, this License incorporates the limitation as if written in the body of this License.

9. The Free Software Foundation may publish revised and/or new versions of the General Public License from time to time. Such new versions will be similar in spirit to the present version, but may differ in detail to address new problems or concerns.

Each version is given a distinguishing version number. If the Program specifies a version number of this License which applies to it and &quot;any later version&quot;, you have the option of following the terms and conditions either of that version or of any later version published by the Free Software Foundation. If the Program does not specify a version number of this License, you may choose any version ever published by the Free Software Foundation.

10. If you wish to incorporate parts of the Program into other free programs whose distribution conditions are different, write to the author to ask for permission. For software which is copyrighted by the Free Software Foundation, write to the Free Software Foundation; we sometimes make exceptions for this. Our decision will be guided by the two goals of preserving the free status of all derivatives of our free software and of promoting the sharing and reuse of software generally.

NO WARRANTY

11. BECAUSE THE PROGRAM IS LICENSED FREE OF CHARGE, THERE IS NO WARRANTY FOR THE PROGRAM, TO THE EXTENT PERMITTED BY APPLICABLE LAW. EXCEPT WHEN OTHERWISE STATED IN WRITING THE COPYRIGHT HOLDERS AND/OR OTHER PARTIES PROVIDE THE PROGRAM &quot;AS IS&quot; WITHOUT WARRANTY OF ANY KIND, EITHER EXPRESSED OR IMPLIED, INCLUDING, BUT NOT LIMITED TO, THE IMPLIED WARRANTIES OF MERCHANTABILITY AND FITNESS FOR A PARTICULAR PURPOSE. THE ENTIRE RISK AS TO THE QUALITY AND PERFORMANCE OF THE PROGRAM IS WITH YOU. SHOULD THE PROGRAM PROVE DEFECTIVE, YOU ASSUME THE COST OF ALL NECESSARY SERVICING, REPAIR OR CORRECTION.

12. IN NO EVENT UNLESS REQUIRED BY APPLICABLE LAW OR AGREED TO IN WRITING WILL ANY COPYRIGHT HOLDER, OR ANY OTHER PARTY WHO MAY MODIFY AND/OR REDISTRIBUTE THE PROGRAM AS PERMITTED ABOVE, BE LIABLE TO YOU FOR DAMAGES, INCLUDING ANY GENERAL, SPECIAL, INCIDENTAL OR CONSEQUENTIAL DAMAGES ARISING OUT OF THE USE OR INABILITY TO USE THE PROGRAM (INCLUDING BUT NOT LIMITED TO LOSS OF DATA OR DATA BEING RENDERED INACCURATE OR LOSSES SUSTAINED BY YOU OR THIRD PARTIES OR A FAILURE OF THE PROGRAM TO OPERATE WITH ANY OTHER PROGRAMS), EVEN IF SUCH HOLDER OR OTHER PARTY HAS BEEN ADVISED OF THE POSSIBILITY OF SUCH DAMAGES.

END OF TERMS AND CONDITIONS

How to Apply These Terms to Your New Programs

If you develop a new program, and you want it to be of the greatest possible use to the public, the best way to achieve this is to make it free software which everyone can redistribute and change under these terms.

To do so, attach the following notices to the program. It is safest to attach them to the start of each source file to most effectively convey the exclusion of warranty; and each file should have at least the &quot;copyright&quot; line and a pointer to where the full notice is found.

&lt;one line to give the program&apos;s name and a brief idea of what it does.&gt;
Copyright (C) &lt;year&gt; &lt;name of author&gt;

This program is free software; you can redistribute it and/or modify it under the terms of the GNU General Public License as published by the Free Software Foundation; either version 2 of the License, or (at your option) any later version.

This program is distributed in the hope that it will be useful, but WITHOUT ANY WARRANTY; without even the implied warranty of MERCHANTABILITY or FITNESS FOR A PARTICULAR PURPOSE. See the GNU General Public License for more details.

You should have received a copy of the GNU General Public License along with this program; if not, write to the Free Software Foundation, Inc., 51 Franklin Street, Fifth Floor, Boston, MA 02110-1301 USA.

Also add information on how to contact you by electronic and paper mail.

If the program is interactive, make it output a short notice like this when it starts in an interactive mode:

Gnomovision version 69, Copyright (C) year name of author
Gnomovision comes with ABSOLUTELY NO WARRANTY; for details type &quot;show w&quot;.
This is free software, and you are welcome to redistribute it under certain conditions; type &quot;show c&quot; for details.

The hypothetical commands &quot;show w&quot; and &quot;show c&quot; should show the appropriate parts of the General Public License. Of course, the commands you use may be called something other than &quot;show w&quot; and &quot;show c&quot;; they could even be mouse-clicks or menu items--whatever suits your program.

You should also get your employer (if you work as a programmer) or your school, if any, to sign a &quot;copyright disclaimer&quot; for the program, if necessary. Here is a sample; alter the names:

Yoyodyne, Inc., hereby disclaims all copyright interest in the program &quot;Gnomovision&quot; (which makes passes at compilers) written by James Hacker.

&lt;signature of Ty Coon&gt;, 1 April 1989
Ty Coon, President of Vice

This General Public License does not permit incorporating your program into proprietary programs. If your program is a subroutine library, you may consider it more useful to permit linking proprietary applications with the library. If this is what you want to do, use the GNU Lesser General Public License instead of this License.</source>
        <translation type="unfinished"></translation>
    </message>
    <message>
        <location filename="openlp/core/ui/aboutdialog.py" line="562"/>
        <source>License</source>
        <translation type="unfinished">Licencia</translation>
    </message>
    <message>
        <location filename="openlp/core/ui/aboutdialog.py" line="565"/>
        <source>Contribute</source>
        <translation type="unfinished">Contribuir</translation>
    </message>
    <message>
        <location filename="openlp/core/ui/aboutdialog.py" line="567"/>
        <source>Close</source>
        <translation type="unfinished">Cerrar</translation>
    </message>
    <message>
        <location filename="openlp/core/ui/aboutform.py" line="48"/>
        <source> build %s</source>
        <translation type="unfinished"></translation>
    </message>
</context>
<context>
    <name>OpenLP.AdvancedTab</name>
    <message>
        <location filename="openlp/core/ui/advancedtab.py" line="49"/>
        <source>Advanced</source>
        <translation type="unfinished">Avanzado</translation>
    </message>
    <message>
        <location filename="openlp/core/ui/advancedtab.py" line="135"/>
        <source>UI Settings</source>
        <translation type="unfinished"></translation>
    </message>
    <message>
        <location filename="openlp/core/ui/advancedtab.py" line="136"/>
        <source>Number of recent files to display:</source>
        <translation type="unfinished"></translation>
    </message>
    <message>
        <location filename="openlp/core/ui/advancedtab.py" line="139"/>
        <source>Remember active media manager tab on startup</source>
        <translation type="unfinished"></translation>
    </message>
    <message>
        <location filename="openlp/core/ui/advancedtab.py" line="141"/>
        <source>Double-click to send items straight to live (requires restart)</source>
        <translation type="unfinished"></translation>
    </message>
</context>
<context>
    <name>OpenLP.AmendThemeForm</name>
    <message>
        <location filename="openlp/core/ui/amendthemedialog.py" line="638"/>
        <source>Theme Maintenance</source>
        <translation type="unfinished">Mantenimiento de Temas</translation>
    </message>
    <message>
        <location filename="openlp/core/ui/amendthemedialog.py" line="640"/>
        <source>Theme &amp;name:</source>
        <translation type="unfinished"></translation>
    </message>
    <message>
        <location filename="openlp/core/ui/amendthemedialog.py" line="642"/>
        <source>Type:</source>
        <translation type="unfinished">Tipo:</translation>
    </message>
    <message>
        <location filename="openlp/core/ui/amendthemedialog.py" line="644"/>
        <source>Solid Color</source>
        <translation type="unfinished">Color Sólido</translation>
    </message>
    <message>
        <location filename="openlp/core/ui/amendthemedialog.py" line="646"/>
        <source>Gradient</source>
        <translation type="unfinished">Gradiente</translation>
    </message>
    <message>
        <location filename="openlp/core/ui/amendthemedialog.py" line="648"/>
        <source>Image</source>
        <translation type="unfinished">Imagen</translation>
    </message>
    <message>
        <location filename="openlp/core/ui/amendthemedialog.py" line="652"/>
        <source>Image:</source>
        <translation type="unfinished">Imagen:</translation>
    </message>
    <message>
        <location filename="openlp/core/ui/amendthemedialog.py" line="654"/>
        <source>Gradient:</source>
        <translation type="unfinished"></translation>
    </message>
    <message>
        <location filename="openlp/core/ui/amendthemedialog.py" line="656"/>
        <source>Horizontal</source>
        <translation type="unfinished">Horizontal</translation>
    </message>
    <message>
        <location filename="openlp/core/ui/amendthemedialog.py" line="658"/>
        <source>Vertical</source>
        <translation type="unfinished">Vertical</translation>
    </message>
    <message>
        <location filename="openlp/core/ui/amendthemedialog.py" line="660"/>
        <source>Circular</source>
        <translation type="unfinished">Circular</translation>
    </message>
    <message>
        <location filename="openlp/core/ui/amendthemedialog.py" line="662"/>
        <source>&amp;Background</source>
        <translation type="unfinished"></translation>
    </message>
    <message>
        <location filename="openlp/core/ui/amendthemedialog.py" line="665"/>
        <source>Main Font</source>
        <translation type="unfinished">Tipo de Letra Principal</translation>
    </message>
    <message>
        <location filename="openlp/core/ui/amendthemedialog.py" line="712"/>
        <source>Font:</source>
        <translation type="unfinished">Fuente:</translation>
    </message>
    <message>
        <location filename="openlp/core/ui/amendthemeform.py" line="615"/>
        <source>Color:</source>
        <translation type="unfinished"></translation>
    </message>
    <message>
        <location filename="openlp/core/ui/amendthemedialog.py" line="716"/>
        <source>Size:</source>
        <translation type="unfinished">Tamaño:</translation>
    </message>
    <message>
        <location filename="openlp/core/ui/amendthemedialog.py" line="718"/>
        <source>pt</source>
        <translation type="unfinished">pt</translation>
    </message>
    <message>
        <location filename="openlp/core/ui/amendthemedialog.py" line="675"/>
        <source>Adjust line spacing:</source>
        <translation type="unfinished"></translation>
    </message>
    <message>
        <location filename="openlp/core/ui/amendthemedialog.py" line="720"/>
        <source>Normal</source>
        <translation type="unfinished">Normal</translation>
    </message>
    <message>
        <location filename="openlp/core/ui/amendthemedialog.py" line="722"/>
        <source>Bold</source>
        <translation type="unfinished">Negrita</translation>
    </message>
    <message>
        <location filename="openlp/core/ui/amendthemedialog.py" line="724"/>
        <source>Italics</source>
        <translation type="unfinished">Cursiva</translation>
    </message>
    <message>
        <location filename="openlp/core/ui/amendthemedialog.py" line="726"/>
        <source>Bold/Italics</source>
        <translation type="unfinished">Negrita/Cursiva</translation>
    </message>
    <message>
        <location filename="openlp/core/ui/amendthemedialog.py" line="728"/>
        <source>Style:</source>
        <translation type="unfinished"></translation>
    </message>
    <message>
        <location filename="openlp/core/ui/amendthemedialog.py" line="730"/>
        <source>Display Location</source>
        <translation type="unfinished">Ubicación en la pantalla</translation>
    </message>
    <message>
        <location filename="openlp/core/ui/amendthemedialog.py" line="732"/>
        <source>Use default location</source>
        <translation type="unfinished"></translation>
    </message>
    <message>
        <location filename="openlp/core/ui/amendthemedialog.py" line="734"/>
        <source>X position:</source>
        <translation type="unfinished"></translation>
    </message>
    <message>
        <location filename="openlp/core/ui/amendthemedialog.py" line="736"/>
        <source>Y position:</source>
        <translation type="unfinished"></translation>
    </message>
    <message>
        <location filename="openlp/core/ui/amendthemedialog.py" line="738"/>
        <source>Width:</source>
        <translation type="unfinished">Ancho:</translation>
    </message>
    <message>
        <location filename="openlp/core/ui/amendthemedialog.py" line="740"/>
        <source>Height:</source>
        <translation type="unfinished">Altura:</translation>
    </message>
    <message>
        <location filename="openlp/core/ui/amendthemedialog.py" line="767"/>
        <source>px</source>
        <translation type="unfinished">px</translation>
    </message>
    <message>
        <location filename="openlp/core/ui/amendthemedialog.py" line="707"/>
        <source>&amp;Main Font</source>
        <translation type="unfinished"></translation>
    </message>
    <message>
        <location filename="openlp/core/ui/amendthemedialog.py" line="710"/>
        <source>Footer Font</source>
        <translation type="unfinished">Fuente de Pie de Página</translation>
    </message>
    <message>
        <location filename="openlp/core/ui/amendthemedialog.py" line="750"/>
        <source>&amp;Footer Font</source>
        <translation type="unfinished"></translation>
    </message>
    <message>
        <location filename="openlp/core/ui/amendthemedialog.py" line="753"/>
        <source>Outline</source>
        <translation type="unfinished">Contorno</translation>
    </message>
    <message>
        <location filename="openlp/core/ui/amendthemedialog.py" line="755"/>
        <source>Outline size:</source>
        <translation type="unfinished"></translation>
    </message>
    <message>
        <location filename="openlp/core/ui/amendthemedialog.py" line="759"/>
        <source>Outline color:</source>
        <translation type="unfinished"></translation>
    </message>
    <message>
        <location filename="openlp/core/ui/amendthemedialog.py" line="761"/>
        <source>Show outline:</source>
        <translation type="unfinished"></translation>
    </message>
    <message>
        <location filename="openlp/core/ui/amendthemedialog.py" line="763"/>
        <source>Shadow</source>
        <translation type="unfinished">Sombra</translation>
    </message>
    <message>
        <location filename="openlp/core/ui/amendthemedialog.py" line="765"/>
        <source>Shadow size:</source>
        <translation type="unfinished"></translation>
    </message>
    <message>
        <location filename="openlp/core/ui/amendthemedialog.py" line="769"/>
        <source>Shadow color:</source>
        <translation type="unfinished"></translation>
    </message>
    <message>
        <location filename="openlp/core/ui/amendthemedialog.py" line="771"/>
        <source>Show shadow:</source>
        <translation type="unfinished"></translation>
    </message>
    <message>
        <location filename="openlp/core/ui/amendthemedialog.py" line="773"/>
        <source>Alignment</source>
        <translation type="unfinished">Alineación</translation>
    </message>
    <message>
        <location filename="openlp/core/ui/amendthemedialog.py" line="775"/>
        <source>Horizontal align:</source>
        <translation type="unfinished"></translation>
    </message>
    <message>
        <location filename="openlp/core/ui/amendthemedialog.py" line="777"/>
        <source>Left</source>
        <translation type="unfinished">Izquierda</translation>
    </message>
    <message>
        <location filename="openlp/core/ui/amendthemedialog.py" line="779"/>
        <source>Right</source>
        <translation type="unfinished">Derecha</translation>
    </message>
    <message>
        <location filename="openlp/core/ui/amendthemedialog.py" line="781"/>
        <source>Center</source>
        <translation type="unfinished">Centro</translation>
    </message>
    <message>
        <location filename="openlp/core/ui/amendthemedialog.py" line="783"/>
        <source>Vertical align:</source>
        <translation type="unfinished"></translation>
    </message>
    <message>
        <location filename="openlp/core/ui/amendthemedialog.py" line="785"/>
        <source>Top</source>
        <translation type="unfinished"></translation>
    </message>
    <message>
        <location filename="openlp/core/ui/amendthemedialog.py" line="787"/>
        <source>Middle</source>
        <translation type="unfinished">Medio</translation>
    </message>
    <message>
        <location filename="openlp/core/ui/amendthemedialog.py" line="789"/>
        <source>Bottom</source>
        <translation type="unfinished"></translation>
    </message>
    <message>
        <location filename="openlp/core/ui/amendthemedialog.py" line="791"/>
        <source>Slide Transition</source>
        <translation type="unfinished">Transición de Diapositiva</translation>
    </message>
    <message>
        <location filename="openlp/core/ui/amendthemedialog.py" line="793"/>
        <source>Transition active</source>
        <translation type="unfinished"></translation>
    </message>
    <message>
        <location filename="openlp/core/ui/amendthemedialog.py" line="795"/>
        <source>&amp;Other Options</source>
        <translation type="unfinished"></translation>
    </message>
    <message>
        <location filename="openlp/core/ui/amendthemedialog.py" line="798"/>
        <source>Preview</source>
        <translation type="unfinished">Vista Previa</translation>
    </message>
    <message>
        <location filename="openlp/core/ui/amendthemeform.py" line="211"/>
        <source>All Files</source>
        <translation type="unfinished"></translation>
    </message>
    <message>
        <location filename="openlp/core/ui/amendthemeform.py" line="213"/>
        <source>Select Image</source>
        <translation type="unfinished"></translation>
    </message>
    <message>
        <location filename="openlp/core/ui/amendthemeform.py" line="631"/>
        <source>First color:</source>
        <translation type="unfinished"></translation>
    </message>
    <message>
        <location filename="openlp/core/ui/amendthemeform.py" line="633"/>
        <source>Second color:</source>
        <translation type="unfinished"></translation>
    </message>
    <message>
        <location filename="openlp/core/ui/amendthemeform.py" line="702"/>
        <source>Slide height is %s rows.</source>
        <translation type="unfinished"></translation>
    </message>
</context>
<context>
    <name>OpenLP.ExceptionDialog</name>
    <message>
        <location filename="openlp/core/ui/exceptiondialog.py" line="75"/>
        <source>Error Occurred</source>
        <translation type="unfinished"></translation>
    </message>
    <message>
        <location filename="openlp/core/ui/exceptiondialog.py" line="77"/>
        <source>Oops! OpenLP hit a problem, and couldn&apos;t recover. The text in the box below contains information that might be helpful to the OpenLP developers, so please e-mail it to bugs@openlp.org, along with a detailed description of what you were doing when the problem occurred.</source>
        <translation type="unfinished"></translation>
    </message>
</context>
<context>
    <name>OpenLP.GeneralTab</name>
    <message>
        <location filename="openlp/core/ui/generaltab.py" line="65"/>
        <source>General</source>
        <translation type="unfinished">General</translation>
    </message>
    <message>
        <location filename="openlp/core/ui/generaltab.py" line="297"/>
        <source>Monitors</source>
        <translation type="unfinished">Monitores</translation>
    </message>
    <message>
        <location filename="openlp/core/ui/generaltab.py" line="299"/>
        <source>Select monitor for output display:</source>
        <translation type="unfinished">Seleccionar monitor para visualizar la salida:</translation>
    </message>
    <message>
        <location filename="openlp/core/ui/generaltab.py" line="301"/>
        <source>Display if a single screen</source>
        <translation type="unfinished"></translation>
    </message>
    <message>
        <location filename="openlp/core/ui/generaltab.py" line="303"/>
        <source>Application Startup</source>
        <translation type="unfinished">Inicio de la Aplicación</translation>
    </message>
    <message>
        <location filename="openlp/core/ui/generaltab.py" line="305"/>
        <source>Show blank screen warning</source>
        <translation type="unfinished">Mostrar advertencia de pantalla en blanco</translation>
    </message>
    <message>
        <location filename="openlp/core/ui/generaltab.py" line="307"/>
        <source>Automatically open the last service</source>
        <translation type="unfinished">Abrir automáticamente el último servicio</translation>
    </message>
    <message>
        <location filename="openlp/core/ui/generaltab.py" line="309"/>
        <source>Show the splash screen</source>
        <translation type="unfinished">Mostrar pantalla de bienvenida</translation>
    </message>
    <message>
        <location filename="openlp/core/ui/generaltab.py" line="311"/>
        <source>Application Settings</source>
        <translation type="unfinished">Configuración del Programa</translation>
    </message>
    <message>
        <location filename="openlp/core/ui/generaltab.py" line="313"/>
        <source>Prompt to save before starting a new service</source>
        <translation type="unfinished"></translation>
    </message>
    <message>
        <location filename="openlp/core/ui/generaltab.py" line="315"/>
        <source>Automatically preview next item in service</source>
        <translation type="unfinished"></translation>
    </message>
    <message>
        <location filename="openlp/core/ui/generaltab.py" line="317"/>
        <source>Slide loop delay:</source>
        <translation type="unfinished"></translation>
    </message>
    <message>
        <location filename="openlp/core/ui/generaltab.py" line="319"/>
        <source> sec</source>
        <translation type="unfinished"></translation>
    </message>
    <message>
        <location filename="openlp/core/ui/generaltab.py" line="321"/>
        <source>CCLI Details</source>
        <translation type="unfinished">Detalles de CCLI</translation>
    </message>
    <message>
        <location filename="openlp/core/ui/generaltab.py" line="323"/>
        <source>CCLI number:</source>
        <translation type="unfinished"></translation>
    </message>
    <message>
        <location filename="openlp/core/ui/generaltab.py" line="325"/>
        <source>SongSelect username:</source>
        <translation type="unfinished"></translation>
    </message>
    <message>
        <location filename="openlp/core/ui/generaltab.py" line="327"/>
        <source>SongSelect password:</source>
        <translation type="unfinished"></translation>
    </message>
    <message>
        <location filename="openlp/core/ui/generaltab.py" line="330"/>
        <source>Display Position</source>
        <translation type="unfinished"></translation>
    </message>
    <message>
        <location filename="openlp/core/ui/generaltab.py" line="344"/>
        <source>X</source>
        <translation type="unfinished"></translation>
    </message>
    <message>
        <location filename="openlp/core/ui/generaltab.py" line="345"/>
        <source>Y</source>
        <translation type="unfinished"></translation>
    </message>
    <message>
        <location filename="openlp/core/ui/generaltab.py" line="346"/>
        <source>Height</source>
        <translation type="unfinished"></translation>
    </message>
    <message>
        <location filename="openlp/core/ui/generaltab.py" line="348"/>
        <source>Width</source>
        <translation type="unfinished"></translation>
    </message>
    <message>
        <location filename="openlp/core/ui/generaltab.py" line="342"/>
        <source>Override display position</source>
        <translation type="unfinished"></translation>
    </message>
    <message>
        <location filename="openlp/core/ui/generaltab.py" line="357"/>
        <source>Screen</source>
        <translation type="unfinished">Pantalla</translation>
    </message>
    <message>
        <location filename="openlp/core/ui/generaltab.py" line="360"/>
        <source>primary</source>
        <translation type="unfinished">primario</translation>
    </message>
</context>
<context>
    <name>OpenLP.LanguageManager</name>
    <message>
        <location filename="openlp/core/utils/languagemanager.py" line="121"/>
        <source>Language</source>
        <translation type="unfinished"></translation>
    </message>
    <message>
        <location filename="openlp/core/utils/languagemanager.py" line="121"/>
        <source>Please restart OpenLP to use your new language setting.</source>
        <translation type="unfinished"></translation>
    </message>
</context>
<context>
    <name>OpenLP.MainWindow</name>
    <message>
        <location filename="openlp/core/ui/mainwindow.py" line="345"/>
        <source>OpenLP 2.0</source>
        <translation type="unfinished">OpenLP 2.0</translation>
    </message>
    <message>
        <location filename="openlp/core/ui/mainwindow.py" line="348"/>
        <source>&amp;File</source>
        <translation type="unfinished">&amp;Archivo</translation>
    </message>
    <message>
        <location filename="openlp/core/ui/mainwindow.py" line="349"/>
        <source>&amp;Import</source>
        <translation type="unfinished">&amp;Importar</translation>
    </message>
    <message>
        <location filename="openlp/core/ui/mainwindow.py" line="350"/>
        <source>&amp;Export</source>
        <translation type="unfinished">&amp;Exportar</translation>
    </message>
    <message>
        <location filename="openlp/core/ui/mainwindow.py" line="351"/>
        <source>&amp;View</source>
        <translation type="unfinished">&amp;Ver</translation>
    </message>
    <message>
        <location filename="openlp/core/ui/mainwindow.py" line="352"/>
        <source>M&amp;ode</source>
        <translation type="unfinished">M&amp;odo</translation>
    </message>
    <message>
        <location filename="openlp/core/ui/mainwindow.py" line="353"/>
        <source>&amp;Tools</source>
        <translation type="unfinished">&amp;Herramientas</translation>
    </message>
    <message>
        <location filename="openlp/core/ui/mainwindow.py" line="354"/>
        <source>&amp;Settings</source>
        <translation type="unfinished">&amp;Preferencias</translation>
    </message>
    <message>
        <location filename="openlp/core/ui/mainwindow.py" line="402"/>
        <source>&amp;Language</source>
        <translation type="unfinished">&amp;Idioma</translation>
    </message>
    <message>
        <location filename="openlp/core/ui/mainwindow.py" line="357"/>
        <source>&amp;Help</source>
        <translation type="unfinished">&amp;Ayuda</translation>
    </message>
    <message>
        <location filename="openlp/core/ui/mainwindow.py" line="358"/>
        <source>Media Manager</source>
        <translation type="unfinished">Gestor de Medios</translation>
    </message>
    <message>
        <location filename="openlp/core/ui/mainwindow.py" line="360"/>
        <source>Service Manager</source>
        <translation type="unfinished">Gestor de Servicio</translation>
    </message>
    <message>
        <location filename="openlp/core/ui/mainwindow.py" line="362"/>
        <source>Theme Manager</source>
        <translation type="unfinished">Gestor de Temas</translation>
    </message>
    <message>
        <location filename="openlp/core/ui/mainwindow.py" line="364"/>
        <source>&amp;New</source>
        <translation type="unfinished">&amp;Nuevo</translation>
    </message>
    <message>
        <location filename="openlp/core/ui/mainwindow.py" line="365"/>
        <source>New Service</source>
        <translation type="unfinished">Servicio Nuevo</translation>
    </message>
    <message>
        <location filename="openlp/core/ui/mainwindow.py" line="367"/>
        <source>Create a new service.</source>
        <translation type="unfinished"></translation>
    </message>
    <message>
        <location filename="openlp/core/ui/mainwindow.py" line="369"/>
        <source>Ctrl+N</source>
        <translation type="unfinished">Ctrl+N</translation>
    </message>
    <message>
        <location filename="openlp/core/ui/mainwindow.py" line="370"/>
        <source>&amp;Open</source>
        <translation type="unfinished">&amp;Abrir</translation>
    </message>
    <message>
        <location filename="openlp/core/ui/mainwindow.py" line="371"/>
        <source>Open Service</source>
        <translation type="unfinished">Abrir Servicio</translation>
    </message>
    <message>
        <location filename="openlp/core/ui/mainwindow.py" line="373"/>
        <source>Open an existing service.</source>
        <translation type="unfinished"></translation>
    </message>
    <message>
        <location filename="openlp/core/ui/mainwindow.py" line="375"/>
        <source>Ctrl+O</source>
        <translation type="unfinished">Ctrl+O</translation>
    </message>
    <message>
        <location filename="openlp/core/ui/mainwindow.py" line="376"/>
        <source>&amp;Save</source>
        <translation type="unfinished">&amp;Guardar</translation>
    </message>
    <message>
        <location filename="openlp/core/ui/mainwindow.py" line="377"/>
        <source>Save Service</source>
        <translation type="unfinished">Guardar Servicio</translation>
    </message>
    <message>
        <location filename="openlp/core/ui/mainwindow.py" line="379"/>
        <source>Save the current service to disk.</source>
        <translation type="unfinished"></translation>
    </message>
    <message>
        <location filename="openlp/core/ui/mainwindow.py" line="381"/>
        <source>Ctrl+S</source>
        <translation type="unfinished">Crtl+G</translation>
    </message>
    <message>
        <location filename="openlp/core/ui/mainwindow.py" line="382"/>
        <source>Save &amp;As...</source>
        <translation type="unfinished">Guardar &amp;Como...</translation>
    </message>
    <message>
        <location filename="openlp/core/ui/mainwindow.py" line="384"/>
        <source>Save Service As</source>
        <translation type="unfinished">Guardar Servicio Como</translation>
    </message>
    <message>
        <location filename="openlp/core/ui/mainwindow.py" line="386"/>
        <source>Save the current service under a new name.</source>
        <translation type="unfinished"></translation>
    </message>
    <message>
        <location filename="openlp/core/ui/mainwindow.py" line="388"/>
        <source>Ctrl+Shift+S</source>
        <translation type="unfinished"></translation>
    </message>
    <message>
        <location filename="openlp/core/ui/mainwindow.py" line="390"/>
        <source>E&amp;xit</source>
        <translation type="unfinished">&amp;Salir</translation>
    </message>
    <message>
        <location filename="openlp/core/ui/mainwindow.py" line="392"/>
        <source>Quit OpenLP</source>
        <translation type="unfinished">Salir de OpenLP</translation>
    </message>
    <message>
        <location filename="openlp/core/ui/mainwindow.py" line="394"/>
        <source>Alt+F4</source>
        <translation type="unfinished">Alt+F4</translation>
    </message>
    <message>
        <location filename="openlp/core/ui/mainwindow.py" line="400"/>
        <source>&amp;Theme</source>
        <translation type="unfinished">&amp;Tema</translation>
    </message>
    <message>
        <location filename="openlp/core/ui/mainwindow.py" line="404"/>
        <source>&amp;Configure OpenLP...</source>
        <translation type="unfinished"></translation>
    </message>
    <message>
        <location filename="openlp/core/ui/mainwindow.py" line="406"/>
        <source>&amp;Media Manager</source>
        <translation type="unfinished">Gestor de &amp;Medios</translation>
    </message>
    <message>
        <location filename="openlp/core/ui/mainwindow.py" line="408"/>
        <source>Toggle Media Manager</source>
        <translation type="unfinished">Alternar Gestor de Medios</translation>
    </message>
    <message>
        <location filename="openlp/core/ui/mainwindow.py" line="410"/>
        <source>Toggle the visibility of the media manager.</source>
        <translation type="unfinished"></translation>
    </message>
    <message>
        <location filename="openlp/core/ui/mainwindow.py" line="412"/>
        <source>F8</source>
        <translation type="unfinished">F8</translation>
    </message>
    <message>
        <location filename="openlp/core/ui/mainwindow.py" line="414"/>
        <source>&amp;Theme Manager</source>
        <translation type="unfinished">Gestor de &amp;Temas</translation>
    </message>
    <message>
        <location filename="openlp/core/ui/mainwindow.py" line="416"/>
        <source>Toggle Theme Manager</source>
        <translation type="unfinished">Alternar Gestor de Temas</translation>
    </message>
    <message>
        <location filename="openlp/core/ui/mainwindow.py" line="418"/>
        <source>Toggle the visibility of the theme manager.</source>
        <translation type="unfinished"></translation>
    </message>
    <message>
        <location filename="openlp/core/ui/mainwindow.py" line="420"/>
        <source>F10</source>
        <translation type="unfinished">F10</translation>
    </message>
    <message>
        <location filename="openlp/core/ui/mainwindow.py" line="422"/>
        <source>&amp;Service Manager</source>
        <translation type="unfinished">Gestor de &amp;Servicio</translation>
    </message>
    <message>
        <location filename="openlp/core/ui/mainwindow.py" line="424"/>
        <source>Toggle Service Manager</source>
        <translation type="unfinished">Alternar Gestor de Servicio</translation>
    </message>
    <message>
        <location filename="openlp/core/ui/mainwindow.py" line="426"/>
        <source>Toggle the visibility of the service manager.</source>
        <translation type="unfinished"></translation>
    </message>
    <message>
        <location filename="openlp/core/ui/mainwindow.py" line="428"/>
        <source>F9</source>
        <translation type="unfinished">F9</translation>
    </message>
    <message>
        <location filename="openlp/core/ui/mainwindow.py" line="430"/>
        <source>&amp;Preview Panel</source>
        <translation type="unfinished">&amp;Panel de Vista Previa</translation>
    </message>
    <message>
        <location filename="openlp/core/ui/mainwindow.py" line="432"/>
        <source>Toggle Preview Panel</source>
        <translation type="unfinished">Alternar Panel de Vista Previa</translation>
    </message>
    <message>
        <location filename="openlp/core/ui/mainwindow.py" line="434"/>
        <source>Toggle the visibility of the preview panel.</source>
        <translation type="unfinished"></translation>
    </message>
    <message>
        <location filename="openlp/core/ui/mainwindow.py" line="436"/>
        <source>F11</source>
        <translation type="unfinished">F11</translation>
    </message>
    <message>
        <location filename="openlp/core/ui/mainwindow.py" line="438"/>
        <source>&amp;Live Panel</source>
        <translation type="unfinished"></translation>
    </message>
    <message>
        <location filename="openlp/core/ui/mainwindow.py" line="440"/>
        <source>Toggle Live Panel</source>
        <translation type="unfinished"></translation>
    </message>
    <message>
        <location filename="openlp/core/ui/mainwindow.py" line="442"/>
        <source>Toggle the visibility of the live panel.</source>
        <translation type="unfinished"></translation>
    </message>
    <message>
        <location filename="openlp/core/ui/mainwindow.py" line="444"/>
        <source>F12</source>
        <translation type="unfinished">F12</translation>
    </message>
    <message>
        <location filename="openlp/core/ui/mainwindow.py" line="446"/>
        <source>&amp;Plugin List</source>
        <translation type="unfinished">Lista de &amp;Plugins</translation>
    </message>
    <message>
        <location filename="openlp/core/ui/mainwindow.py" line="448"/>
        <source>List the Plugins</source>
        <translation type="unfinished">Lista de Plugins</translation>
    </message>
    <message>
        <location filename="openlp/core/ui/mainwindow.py" line="450"/>
        <source>Alt+F7</source>
        <translation type="unfinished">Alt+F7</translation>
    </message>
    <message>
        <location filename="openlp/core/ui/mainwindow.py" line="452"/>
        <source>&amp;User Guide</source>
        <translation type="unfinished">Guía de &amp;Usuario</translation>
    </message>
    <message>
        <location filename="openlp/core/ui/mainwindow.py" line="454"/>
        <source>&amp;About</source>
        <translation type="unfinished">&amp;Acerca De</translation>
    </message>
    <message>
        <location filename="openlp/core/ui/mainwindow.py" line="455"/>
        <source>More information about OpenLP</source>
        <translation type="unfinished">Más información acerca de OpenLP</translation>
    </message>
    <message>
        <location filename="openlp/core/ui/mainwindow.py" line="457"/>
        <source>Ctrl+F1</source>
        <translation type="unfinished">Ctrl+F1</translation>
    </message>
    <message>
        <location filename="openlp/core/ui/mainwindow.py" line="459"/>
        <source>&amp;Online Help</source>
        <translation type="unfinished">&amp;Ayuda En Línea</translation>
    </message>
    <message>
        <location filename="openlp/core/ui/mainwindow.py" line="461"/>
        <source>&amp;Web Site</source>
        <translation type="unfinished">Sitio &amp;Web</translation>
    </message>
    <message>
        <location filename="openlp/core/ui/mainwindow.py" line="463"/>
        <source>&amp;Auto Detect</source>
        <translation type="unfinished"></translation>
    </message>
    <message>
        <location filename="openlp/core/ui/mainwindow.py" line="465"/>
        <source>Use the system language, if available.</source>
        <translation type="unfinished"></translation>
    </message>
    <message>
        <location filename="openlp/core/ui/mainwindow.py" line="470"/>
        <source>Set the interface language to %s</source>
        <translation type="unfinished"></translation>
    </message>
    <message>
        <location filename="openlp/core/ui/mainwindow.py" line="472"/>
        <source>Add &amp;Tool...</source>
        <translation type="unfinished"></translation>
    </message>
    <message>
        <location filename="openlp/core/ui/mainwindow.py" line="474"/>
        <source>Add an application to the list of tools.</source>
        <translation type="unfinished"></translation>
    </message>
    <message>
        <location filename="openlp/core/ui/mainwindow.py" line="477"/>
        <source>&amp;Default</source>
        <translation type="unfinished"></translation>
    </message>
    <message>
        <location filename="openlp/core/ui/mainwindow.py" line="479"/>
        <source>Set the view mode back to the default.</source>
        <translation type="unfinished"></translation>
    </message>
    <message>
        <location filename="openlp/core/ui/mainwindow.py" line="482"/>
        <source>&amp;Setup</source>
        <translation type="unfinished"></translation>
    </message>
    <message>
        <location filename="openlp/core/ui/mainwindow.py" line="483"/>
        <source>Set the view mode to Setup.</source>
        <translation type="unfinished"></translation>
    </message>
    <message>
        <location filename="openlp/core/ui/mainwindow.py" line="486"/>
        <source>&amp;Live</source>
        <translation type="unfinished">En &amp;vivo</translation>
    </message>
    <message>
        <location filename="openlp/core/ui/mainwindow.py" line="487"/>
        <source>Set the view mode to Live.</source>
        <translation type="unfinished"></translation>
    </message>
    <message>
        <location filename="openlp/core/ui/mainwindow.py" line="651"/>
        <source>Version %s of OpenLP is now available for download (you are currently running version %s). 

You can download the latest version from http://openlp.org/.</source>
        <translation type="unfinished"></translation>
    </message>
    <message>
        <location filename="openlp/core/ui/mainwindow.py" line="655"/>
        <source>OpenLP Version Updated</source>
        <translation type="unfinished">Versión de OpenLP Actualizada</translation>
    </message>
    <message>
        <location filename="openlp/core/ui/mainwindow.py" line="695"/>
        <source>OpenLP Main Display Blanked</source>
        <translation type="unfinished">Pantalla Principal de OpenLP en Blanco</translation>
    </message>
    <message>
        <location filename="openlp/core/ui/mainwindow.py" line="695"/>
        <source>The Main Display has been blanked out</source>
        <translation type="unfinished">La Pantalla Principal esta en negro</translation>
    </message>
    <message>
        <location filename="openlp/core/ui/mainwindow.py" line="781"/>
        <source>Save Changes to Service?</source>
        <translation type="unfinished"></translation>
    </message>
    <message>
        <location filename="openlp/core/ui/mainwindow.py" line="781"/>
        <source>Your service has changed. Do you want to save those changes?</source>
        <translation type="unfinished"></translation>
    </message>
    <message>
        <location filename="openlp/core/ui/mainwindow.py" line="847"/>
        <source>Default Theme: %s</source>
        <translation type="unfinished"></translation>
    </message>
    <message>
        <location filename="openlp/core/utils/languagemanager.py" line="85"/>
        <source>English</source>
        <comment>Please add here the name of your Language</comment>
        <translation type="unfinished">Ingles</translation>
    </message>
</context>
<context>
    <name>OpenLP.MediaManagerItem</name>
    <message>
        <location filename="openlp/core/lib/mediamanageritem.py" line="478"/>
        <source>No Items Selected</source>
        <translation type="unfinished"></translation>
    </message>
    <message>
        <location filename="openlp/core/lib/mediamanageritem.py" line="211"/>
        <source>Import %s</source>
        <translation type="unfinished"></translation>
    </message>
    <message>
        <location filename="openlp/core/lib/mediamanageritem.py" line="211"/>
        <source>Import a %s</source>
        <translation type="unfinished"></translation>
    </message>
    <message>
        <location filename="openlp/core/lib/mediamanageritem.py" line="219"/>
        <source>Load %s</source>
        <translation type="unfinished"></translation>
    </message>
    <message>
        <location filename="openlp/core/lib/mediamanageritem.py" line="219"/>
        <source>Load a new %s</source>
        <translation type="unfinished"></translation>
    </message>
    <message>
        <location filename="openlp/core/lib/mediamanageritem.py" line="227"/>
        <source>New %s</source>
        <translation type="unfinished"></translation>
    </message>
    <message>
        <location filename="openlp/core/lib/mediamanageritem.py" line="227"/>
        <source>Add a new %s</source>
        <translation type="unfinished"></translation>
    </message>
    <message>
        <location filename="openlp/core/lib/mediamanageritem.py" line="235"/>
        <source>Edit %s</source>
        <translation type="unfinished"></translation>
    </message>
    <message>
        <location filename="openlp/core/lib/mediamanageritem.py" line="235"/>
        <source>Edit the selected %s</source>
        <translation type="unfinished"></translation>
    </message>
    <message>
        <location filename="openlp/core/lib/mediamanageritem.py" line="244"/>
        <source>Delete %s</source>
        <translation type="unfinished"></translation>
    </message>
    <message>
        <location filename="openlp/core/lib/mediamanageritem.py" line="244"/>
        <source>Delete the selected item</source>
        <translation type="unfinished">Borrar el ítem seleccionado</translation>
    </message>
    <message>
        <location filename="openlp/core/lib/mediamanageritem.py" line="253"/>
        <source>Preview %s</source>
        <translation type="unfinished"></translation>
    </message>
    <message>
        <location filename="openlp/core/lib/mediamanageritem.py" line="253"/>
        <source>Preview the selected item</source>
        <translation type="unfinished">Vista Previa del ítem seleccionado</translation>
    </message>
    <message>
        <location filename="openlp/core/lib/mediamanageritem.py" line="259"/>
        <source>Send the selected item live</source>
        <translation type="unfinished">Enviar en vivo el ítem seleccionado</translation>
    </message>
    <message>
        <location filename="openlp/core/lib/mediamanageritem.py" line="264"/>
        <source>Add %s to Service</source>
        <translation type="unfinished"></translation>
    </message>
    <message>
        <location filename="openlp/core/lib/mediamanageritem.py" line="264"/>
        <source>Add the selected item(s) to the service</source>
        <translation type="unfinished">Agregar el elemento(s) seleccionado al servicio</translation>
    </message>
    <message>
        <location filename="openlp/core/lib/mediamanageritem.py" line="290"/>
        <source>&amp;Edit %s</source>
        <translation type="unfinished"></translation>
    </message>
    <message>
        <location filename="openlp/core/lib/mediamanageritem.py" line="298"/>
        <source>&amp;Delete %s</source>
        <translation type="unfinished"></translation>
    </message>
    <message>
        <location filename="openlp/core/lib/mediamanageritem.py" line="306"/>
        <source>&amp;Preview %s</source>
        <translation type="unfinished"></translation>
    </message>
    <message>
        <location filename="openlp/core/lib/mediamanageritem.py" line="312"/>
        <source>&amp;Show Live</source>
        <translation type="unfinished">Mo&amp;star En Vivo</translation>
    </message>
    <message>
        <location filename="openlp/core/lib/mediamanageritem.py" line="317"/>
        <source>&amp;Add to Service</source>
        <translation type="unfinished">&amp;Agregar al Servicio</translation>
    </message>
    <message>
        <location filename="openlp/core/lib/mediamanageritem.py" line="323"/>
        <source>&amp;Add to selected Service Item</source>
        <translation type="unfinished"></translation>
    </message>
    <message>
        <location filename="openlp/core/lib/mediamanageritem.py" line="445"/>
        <source>You must select one or more items to preview.</source>
        <translation type="unfinished"></translation>
    </message>
    <message>
        <location filename="openlp/core/lib/mediamanageritem.py" line="462"/>
        <source>You must select one or more items to send live.</source>
        <translation type="unfinished"></translation>
    </message>
    <message>
        <location filename="openlp/core/lib/mediamanageritem.py" line="478"/>
        <source>You must select one or more items.</source>
        <translation type="unfinished"></translation>
    </message>
    <message>
        <location filename="openlp/core/lib/mediamanageritem.py" line="505"/>
        <source>No items selected</source>
        <translation type="unfinished"></translation>
    </message>
    <message>
        <location filename="openlp/core/lib/mediamanageritem.py" line="505"/>
        <source>You must select one or more items</source>
        <translation type="unfinished">Usted debe seleccionar uno o más elementos</translation>
    </message>
    <message>
        <location filename="openlp/core/lib/mediamanageritem.py" line="513"/>
        <source>No Service Item Selected</source>
        <translation type="unfinished"></translation>
    </message>
    <message>
        <location filename="openlp/core/lib/mediamanageritem.py" line="513"/>
        <source>You must select an existing service item to add to.</source>
        <translation type="unfinished"></translation>
    </message>
    <message>
        <location filename="openlp/core/lib/mediamanageritem.py" line="524"/>
        <source>Invalid Service Item</source>
        <translation type="unfinished"></translation>
    </message>
    <message>
        <location filename="openlp/core/lib/mediamanageritem.py" line="524"/>
        <source>You must select a %s service item.</source>
        <translation type="unfinished"></translation>
    </message>
</context>
<context>
    <name>OpenLP.PluginForm</name>
    <message>
        <location filename="openlp/core/ui/plugindialog.py" line="103"/>
        <source>Plugin List</source>
        <translation type="unfinished">Lista de Plugins</translation>
    </message>
    <message>
        <location filename="openlp/core/ui/plugindialog.py" line="105"/>
        <source>Plugin Details</source>
        <translation type="unfinished">Detalles de Plugin</translation>
    </message>
    <message>
        <location filename="openlp/core/ui/plugindialog.py" line="107"/>
        <source>Version:</source>
        <translation type="unfinished">Versión:</translation>
    </message>
    <message>
        <location filename="openlp/core/ui/plugindialog.py" line="109"/>
        <source>About:</source>
        <translation type="unfinished">Acerca de:</translation>
    </message>
    <message>
        <location filename="openlp/core/ui/plugindialog.py" line="111"/>
        <source>Status:</source>
        <translation type="unfinished">Estado:</translation>
    </message>
    <message>
        <location filename="openlp/core/ui/plugindialog.py" line="113"/>
        <source>Active</source>
        <translation type="unfinished">Activo</translation>
    </message>
    <message>
        <location filename="openlp/core/ui/plugindialog.py" line="115"/>
        <source>Inactive</source>
        <translation type="unfinished">Inactivo</translation>
    </message>
    <message>
        <location filename="openlp/core/ui/pluginform.py" line="135"/>
        <source>%s (Inactive)</source>
        <translation type="unfinished"></translation>
    </message>
    <message>
        <location filename="openlp/core/ui/pluginform.py" line="132"/>
        <source>%s (Active)</source>
        <translation type="unfinished"></translation>
    </message>
    <message>
        <location filename="openlp/core/ui/pluginform.py" line="138"/>
        <source>%s (Disabled)</source>
        <translation type="unfinished"></translation>
    </message>
</context>
<context>
    <name>OpenLP.ServiceItemEditForm</name>
    <message>
        <location filename="openlp/core/ui/serviceitemeditdialog.py" line="71"/>
        <source>Reorder Service Item</source>
        <translation type="unfinished"></translation>
    </message>
    <message>
        <location filename="openlp/core/ui/serviceitemeditdialog.py" line="73"/>
        <source>Up</source>
        <translation type="unfinished"></translation>
    </message>
    <message>
        <location filename="openlp/core/ui/serviceitemeditdialog.py" line="74"/>
        <source>Delete</source>
        <translation type="unfinished">Eliminar</translation>
    </message>
    <message>
        <location filename="openlp/core/ui/serviceitemeditdialog.py" line="76"/>
        <source>Down</source>
        <translation type="unfinished"></translation>
    </message>
</context>
<context>
    <name>OpenLP.ServiceManager</name>
    <message>
        <location filename="openlp/core/ui/servicemanager.py" line="120"/>
        <source>New Service</source>
        <translation type="unfinished">Servicio Nuevo</translation>
    </message>
    <message>
        <location filename="openlp/core/ui/servicemanager.py" line="120"/>
        <source>Create a new service</source>
        <translation type="unfinished">Crear un servicio nuevo</translation>
    </message>
    <message>
        <location filename="openlp/core/ui/servicemanager.py" line="640"/>
        <source>Open Service</source>
        <translation type="unfinished">Abrir Servicio</translation>
    </message>
    <message>
        <location filename="openlp/core/ui/servicemanager.py" line="125"/>
        <source>Load an existing service</source>
        <translation type="unfinished">Abrir un servicio existente</translation>
    </message>
    <message>
        <location filename="openlp/core/ui/servicemanager.py" line="580"/>
        <source>Save Service</source>
        <translation type="unfinished">Guardar Servicio</translation>
    </message>
    <message>
        <location filename="openlp/core/ui/servicemanager.py" line="130"/>
        <source>Save this service</source>
        <translation type="unfinished">Guardar este servicio</translation>
    </message>
    <message>
        <location filename="openlp/core/ui/servicemanager.py" line="136"/>
        <source>Theme:</source>
        <translation type="unfinished">Tema:</translation>
    </message>
    <message>
        <location filename="openlp/core/ui/servicemanager.py" line="141"/>
        <source>Select a theme for the service</source>
        <translation type="unfinished">Seleccione un tema para el servicio</translation>
    </message>
    <message>
        <location filename="openlp/core/ui/servicemanager.py" line="171"/>
        <source>Move to &amp;top</source>
        <translation type="unfinished"></translation>
    </message>
    <message>
        <location filename="openlp/core/ui/servicemanager.py" line="171"/>
        <source>Move item to the top of the service.</source>
        <translation type="unfinished"></translation>
    </message>
    <message>
        <location filename="openlp/core/ui/servicemanager.py" line="177"/>
        <source>Move &amp;up</source>
        <translation type="unfinished"></translation>
    </message>
    <message>
        <location filename="openlp/core/ui/servicemanager.py" line="177"/>
        <source>Move item up one position in the service.</source>
        <translation type="unfinished"></translation>
    </message>
    <message>
        <location filename="openlp/core/ui/servicemanager.py" line="183"/>
        <source>Move &amp;down</source>
        <translation type="unfinished"></translation>
    </message>
    <message>
        <location filename="openlp/core/ui/servicemanager.py" line="183"/>
        <source>Move item down one position in the service.</source>
        <translation type="unfinished"></translation>
    </message>
    <message>
        <location filename="openlp/core/ui/servicemanager.py" line="189"/>
        <source>Move to &amp;bottom</source>
        <translation type="unfinished"></translation>
    </message>
    <message>
        <location filename="openlp/core/ui/servicemanager.py" line="189"/>
        <source>Move item to the end of the service.</source>
        <translation type="unfinished"></translation>
    </message>
    <message>
        <location filename="openlp/core/ui/servicemanager.py" line="250"/>
        <source>&amp;Delete From Service</source>
        <translation type="unfinished"></translation>
    </message>
    <message>
        <location filename="openlp/core/ui/servicemanager.py" line="196"/>
        <source>Delete the selected item from the service.</source>
        <translation type="unfinished"></translation>
    </message>
    <message>
        <location filename="openlp/core/ui/servicemanager.py" line="233"/>
        <source>&amp;Add New Item</source>
        <translation type="unfinished"></translation>
    </message>
    <message>
        <location filename="openlp/core/ui/servicemanager.py" line="236"/>
        <source>&amp;Add to Selected Item</source>
        <translation type="unfinished"></translation>
    </message>
    <message>
        <location filename="openlp/core/ui/servicemanager.py" line="241"/>
        <source>&amp;Edit Item</source>
        <translation type="unfinished">&amp;Editar Ítem</translation>
    </message>
    <message>
        <location filename="openlp/core/ui/servicemanager.py" line="244"/>
        <source>&amp;Reorder Item</source>
        <translation type="unfinished"></translation>
    </message>
    <message>
        <location filename="openlp/core/ui/servicemanager.py" line="247"/>
        <source>&amp;Notes</source>
        <translation type="unfinished">&amp;Notas</translation>
    </message>
    <message>
        <location filename="openlp/core/ui/servicemanager.py" line="255"/>
        <source>&amp;Preview Verse</source>
        <translation type="unfinished">&amp;Previzualizar Verso</translation>
    </message>
    <message>
        <location filename="openlp/core/ui/servicemanager.py" line="258"/>
        <source>&amp;Live Verse</source>
        <translation type="unfinished">Verso En &amp;Vivo</translation>
    </message>
    <message>
        <location filename="openlp/core/ui/servicemanager.py" line="263"/>
        <source>&amp;Change Item Theme</source>
        <translation type="unfinished">&amp;Cambiar Tema de Ítem</translation>
    </message>
    <message>
        <location filename="openlp/core/ui/servicemanager.py" line="654"/>
        <source>Save Changes to Service?</source>
        <translation type="unfinished"></translation>
    </message>
    <message>
        <location filename="openlp/core/ui/servicemanager.py" line="495"/>
        <source>Your service is unsaved, do you want to save those changes before creating a new one?</source>
        <translation type="unfinished"></translation>
    </message>
    <message>
        <location filename="openlp/core/ui/servicemanager.py" line="580"/>
        <source>OpenLP Service Files (*.osz)</source>
        <translation type="unfinished"></translation>
    </message>
    <message>
        <location filename="openlp/core/ui/servicemanager.py" line="654"/>
        <source>Your current service is unsaved, do you want to save the changes before opening a new one?</source>
        <translation type="unfinished"></translation>
    </message>
    <message>
        <location filename="openlp/core/ui/servicemanager.py" line="718"/>
        <source>Error</source>
        <translation type="unfinished">Error</translation>
    </message>
    <message>
        <location filename="openlp/core/ui/servicemanager.py" line="683"/>
        <source>File is not a valid service.
The content encoding is not UTF-8.</source>
        <translation type="unfinished"></translation>
    </message>
    <message>
        <location filename="openlp/core/ui/servicemanager.py" line="718"/>
        <source>File is not a valid service.</source>
        <translation type="unfinished"></translation>
    </message>
    <message>
        <location filename="openlp/core/ui/servicemanager.py" line="884"/>
        <source>Missing Display Handler</source>
        <translation type="unfinished"></translation>
    </message>
    <message>
        <location filename="openlp/core/ui/servicemanager.py" line="850"/>
        <source>Your item cannot be displayed as there is no handler to display it</source>
        <translation type="unfinished"></translation>
    </message>
    <message>
        <location filename="openlp/core/ui/servicemanager.py" line="884"/>
        <source>Your item cannot be displayed as the plugin required to display it is missing or inactive</source>
        <translation type="unfinished"></translation>
    </message>
</context>
<context>
    <name>OpenLP.ServiceNoteForm</name>
    <message>
        <location filename="openlp/core/ui/servicenotedialog.py" line="52"/>
        <source>Service Item Notes</source>
        <translation type="unfinished">Notas de Elemento de Servicio</translation>
    </message>
</context>
<context>
    <name>OpenLP.SettingsForm</name>
    <message>
        <location filename="openlp/core/ui/settingsdialog.py" line="67"/>
        <source>Configure OpenLP</source>
        <translation type="unfinished"></translation>
    </message>
</context>
<context>
    <name>OpenLP.SlideController</name>
    <message>
        <location filename="openlp/core/ui/slidecontroller.py" line="116"/>
        <source>Live</source>
        <translation type="unfinished">En vivo</translation>
    </message>
    <message>
        <location filename="openlp/core/ui/slidecontroller.py" line="120"/>
        <source>Preview</source>
        <translation type="unfinished">Vista Previa</translation>
    </message>
    <message>
        <location filename="openlp/core/ui/slidecontroller.py" line="165"/>
        <source>Move to previous</source>
        <translation type="unfinished">Regresar al anterior</translation>
    </message>
    <message>
        <location filename="openlp/core/ui/slidecontroller.py" line="169"/>
        <source>Move to next</source>
        <translation type="unfinished">Ir al siguiente</translation>
    </message>
    <message>
        <location filename="openlp/core/ui/slidecontroller.py" line="179"/>
        <source>Hide</source>
        <translation type="unfinished"></translation>
    </message>
    <message>
        <location filename="openlp/core/ui/slidecontroller.py" line="205"/>
        <source>Move to live</source>
        <translation type="unfinished">Proyectar en vivo</translation>
    </message>
    <message>
        <location filename="openlp/core/ui/slidecontroller.py" line="210"/>
        <source>Edit and reload song preview</source>
        <translation type="unfinished"></translation>
    </message>
    <message>
        <location filename="openlp/core/ui/slidecontroller.py" line="217"/>
        <source>Start continuous loop</source>
        <translation type="unfinished">Iniciar bucle continuo</translation>
    </message>
    <message>
        <location filename="openlp/core/ui/slidecontroller.py" line="221"/>
        <source>Stop continuous loop</source>
        <translation type="unfinished">Detener el bucle</translation>
    </message>
    <message>
        <location filename="openlp/core/ui/slidecontroller.py" line="230"/>
        <source>s</source>
        <translation type="unfinished">s</translation>
    </message>
    <message>
        <location filename="openlp/core/ui/slidecontroller.py" line="232"/>
        <source>Delay between slides in seconds</source>
        <translation type="unfinished">Espera entre diapositivas en segundos</translation>
    </message>
    <message>
        <location filename="openlp/core/ui/slidecontroller.py" line="245"/>
        <source>Start playing media</source>
        <translation type="unfinished">Iniciar la reproducción de medios</translation>
    </message>
    <message>
        <location filename="openlp/core/ui/slidecontroller.py" line="276"/>
        <source>Go To</source>
        <translation type="unfinished"></translation>
    </message>
</context>
<context>
    <name>OpenLP.SpellTextEdit</name>
    <message>
        <location filename="openlp/core/lib/spelltextedit.py" line="72"/>
        <source>Spelling Suggestions</source>
        <translation type="unfinished"></translation>
    </message>
    <message>
        <location filename="openlp/core/lib/spelltextedit.py" line="83"/>
        <source>Formatting Tags</source>
        <translation type="unfinished"></translation>
    </message>
</context>
<context>
    <name>OpenLP.ThemeManager</name>
    <message>
        <location filename="openlp/core/ui/thememanager.py" line="682"/>
        <source>New Theme</source>
        <translation type="unfinished">Tema Nuevo</translation>
    </message>
    <message>
        <location filename="openlp/core/ui/thememanager.py" line="58"/>
        <source>Create a new theme.</source>
        <translation type="unfinished"></translation>
    </message>
    <message>
        <location filename="openlp/core/ui/thememanager.py" line="63"/>
        <source>Edit Theme</source>
        <translation type="unfinished">Editar Tema</translation>
    </message>
    <message>
        <location filename="openlp/core/ui/thememanager.py" line="63"/>
        <source>Edit a theme.</source>
        <translation type="unfinished"></translation>
    </message>
    <message>
        <location filename="openlp/core/ui/thememanager.py" line="68"/>
        <source>Delete Theme</source>
        <translation type="unfinished">Eliminar Tema</translation>
    </message>
    <message>
        <location filename="openlp/core/ui/thememanager.py" line="68"/>
        <source>Delete a theme.</source>
        <translation type="unfinished"></translation>
    </message>
    <message>
        <location filename="openlp/core/ui/thememanager.py" line="74"/>
        <source>Import Theme</source>
        <translation type="unfinished">Importar Tema</translation>
    </message>
    <message>
        <location filename="openlp/core/ui/thememanager.py" line="74"/>
        <source>Import a theme.</source>
        <translation type="unfinished"></translation>
    </message>
    <message>
        <location filename="openlp/core/ui/thememanager.py" line="79"/>
        <source>Export Theme</source>
        <translation type="unfinished">Exportar Tema</translation>
    </message>
    <message>
        <location filename="openlp/core/ui/thememanager.py" line="79"/>
        <source>Export a theme.</source>
        <translation type="unfinished"></translation>
    </message>
    <message>
        <location filename="openlp/core/ui/thememanager.py" line="91"/>
        <source>&amp;Edit Theme</source>
        <translation type="unfinished"></translation>
    </message>
    <message>
        <location filename="openlp/core/ui/thememanager.py" line="98"/>
        <source>&amp;Delete Theme</source>
        <translation type="unfinished"></translation>
    </message>
    <message>
        <location filename="openlp/core/ui/thememanager.py" line="103"/>
        <source>Set As &amp;Global Default</source>
        <translation type="unfinished"></translation>
    </message>
    <message>
        <location filename="openlp/core/ui/thememanager.py" line="108"/>
        <source>E&amp;xport Theme</source>
        <translation type="unfinished"></translation>
    </message>
    <message>
        <location filename="openlp/core/ui/thememanager.py" line="629"/>
        <source>%s (default)</source>
        <translation type="unfinished"></translation>
    </message>
    <message>
        <location filename="openlp/core/ui/thememanager.py" line="197"/>
        <source>You must select a theme to edit.</source>
        <translation type="unfinished"></translation>
    </message>
    <message>
        <location filename="openlp/core/ui/thememanager.py" line="220"/>
        <source>You must select a theme to delete.</source>
        <translation type="unfinished"></translation>
    </message>
    <message>
        <location filename="openlp/core/ui/thememanager.py" line="226"/>
        <source>Delete Confirmation</source>
        <translation type="unfinished"></translation>
    </message>
    <message>
        <location filename="openlp/core/ui/thememanager.py" line="226"/>
        <source>Delete theme?</source>
        <translation type="unfinished"></translation>
    </message>
    <message>
        <location filename="openlp/core/ui/thememanager.py" line="485"/>
        <source>Error</source>
        <translation type="unfinished">Error</translation>
    </message>
    <message>
        <location filename="openlp/core/ui/thememanager.py" line="235"/>
        <source>You are unable to delete the default theme.</source>
        <translation type="unfinished"></translation>
    </message>
    <message>
        <location filename="openlp/core/ui/thememanager.py" line="242"/>
        <source>Theme %s is used in the %s plugin.</source>
        <translation type="unfinished"></translation>
    </message>
    <message>
        <location filename="openlp/core/ui/thememanager.py" line="249"/>
        <source>Theme %s is used by the service manager.</source>
        <translation type="unfinished"></translation>
    </message>
    <message>
        <location filename="openlp/core/ui/thememanager.py" line="285"/>
        <source>You have not selected a theme.</source>
        <translation type="unfinished"></translation>
    </message>
    <message>
        <location filename="openlp/core/ui/thememanager.py" line="291"/>
        <source>Save Theme - (%s)</source>
        <translation type="unfinished">Guardar Tema - (%s)</translation>
    </message>
    <message>
        <location filename="openlp/core/ui/thememanager.py" line="308"/>
        <source>Theme Exported</source>
        <translation type="unfinished"></translation>
    </message>
    <message>
        <location filename="openlp/core/ui/thememanager.py" line="308"/>
        <source>Your theme has been successfully exported.</source>
        <translation type="unfinished"></translation>
    </message>
    <message>
        <location filename="openlp/core/ui/thememanager.py" line="314"/>
        <source>Theme Export Failed</source>
        <translation type="unfinished"></translation>
    </message>
    <message>
        <location filename="openlp/core/ui/thememanager.py" line="314"/>
        <source>Your theme could not be exported due to an error.</source>
        <translation type="unfinished"></translation>
    </message>
    <message>
        <location filename="openlp/core/ui/thememanager.py" line="328"/>
        <source>Select Theme Import File</source>
        <translation type="unfinished">Seleccione el Archivo de Tema a Importar</translation>
    </message>
    <message>
        <location filename="openlp/core/ui/thememanager.py" line="328"/>
        <source>Theme (*.*)</source>
        <translation type="unfinished"></translation>
    </message>
    <message>
        <location filename="openlp/core/ui/thememanager.py" line="432"/>
        <source>File is not a valid theme.
The content encoding is not UTF-8.</source>
        <translation type="unfinished"></translation>
    </message>
    <message>
        <location filename="openlp/core/ui/thememanager.py" line="485"/>
        <source>File is not a valid theme.</source>
        <translation type="unfinished"></translation>
    </message>
    <message>
        <location filename="openlp/core/ui/thememanager.py" line="575"/>
        <source>Theme Exists</source>
        <translation type="unfinished">Ya existe el Tema</translation>
    </message>
    <message>
        <location filename="openlp/core/ui/thememanager.py" line="575"/>
        <source>A theme with this name already exists. Would you like to overwrite it?</source>
        <translation type="unfinished"></translation>
    </message>
</context>
<context>
    <name>OpenLP.ThemesTab</name>
    <message>
        <location filename="openlp/core/ui/themestab.py" line="41"/>
        <source>Themes</source>
        <translation type="unfinished">Temas</translation>
    </message>
    <message>
        <location filename="openlp/core/ui/themestab.py" line="110"/>
        <source>Global Theme</source>
        <translation type="unfinished"></translation>
    </message>
    <message>
        <location filename="openlp/core/ui/themestab.py" line="112"/>
        <source>Theme Level</source>
        <translation type="unfinished"></translation>
    </message>
    <message>
        <location filename="openlp/core/ui/themestab.py" line="114"/>
        <source>S&amp;ong Level</source>
        <translation type="unfinished"></translation>
    </message>
    <message>
        <location filename="openlp/core/ui/themestab.py" line="116"/>
        <source>Use the theme from each song in the database. If a song doesn&apos;t have a theme associated with it, then use the service&apos;s theme. If the service doesn&apos;t have a theme, then use the global theme.</source>
        <translation type="unfinished">Utilice el tema de cada canción en la base de datos. Si una canción no tiene un tema asociado, utilizar el tema del servicio. Si el servicio no tiene un tema, utilizar el tema global.</translation>
    </message>
    <message>
        <location filename="openlp/core/ui/themestab.py" line="121"/>
        <source>&amp;Service Level</source>
        <translation type="unfinished"></translation>
    </message>
    <message>
        <location filename="openlp/core/ui/themestab.py" line="123"/>
        <source>Use the theme from the service, overriding any of the individual songs&apos; themes. If the service doesn&apos;t have a theme, then use the global theme.</source>
        <translation type="unfinished">Utilizar el tema del servicio, ignorando el tema de las canciones individuales. Si el servicio no tiene un tema, utilizar el tema global.</translation>
    </message>
    <message>
        <location filename="openlp/core/ui/themestab.py" line="127"/>
        <source>&amp;Global Level</source>
        <translation type="unfinished"></translation>
    </message>
    <message>
        <location filename="openlp/core/ui/themestab.py" line="129"/>
        <source>Use the global theme, overriding any themes associated with either the service or the songs.</source>
        <translation type="unfinished">Utilice el tema global, ignorado los temas asociados con el servicio o con las canciones.</translation>
    </message>
</context>
<context>
    <name>PresentationPlugin</name>
    <message>
        <location filename="openlp/plugins/presentations/presentationplugin.py" line="140"/>
        <source>&lt;strong&gt;Presentation Plugin&lt;/strong&gt;&lt;br /&gt;The presentation plugin provides the ability to show presentations using a number of different programs. The choice of available presentation programs is available to the user in a drop down box.</source>
        <translation type="unfinished"></translation>
    </message>
</context>
<context>
    <name>PresentationPlugin.MediaItem</name>
    <message>
        <location filename="openlp/plugins/presentations/lib/mediaitem.py" line="62"/>
        <source>Presentation</source>
        <translation type="unfinished">Presentación</translation>
    </message>
    <message>
        <location filename="openlp/plugins/presentations/lib/mediaitem.py" line="78"/>
        <source>Select Presentation(s)</source>
        <translation type="unfinished">Seleccionar Presentación(es)</translation>
    </message>
    <message>
        <location filename="openlp/plugins/presentations/lib/mediaitem.py" line="80"/>
        <source>Automatic</source>
        <translation type="unfinished"></translation>
    </message>
    <message>
        <location filename="openlp/plugins/presentations/lib/mediaitem.py" line="129"/>
        <source>Present using:</source>
        <translation type="unfinished">Mostrar usando:</translation>
    </message>
    <message>
        <location filename="openlp/plugins/presentations/lib/mediaitem.py" line="187"/>
        <source>File Exists</source>
        <translation type="unfinished"></translation>
    </message>
    <message>
        <location filename="openlp/plugins/presentations/lib/mediaitem.py" line="187"/>
        <source>A presentation with that filename already exists.</source>
        <translation type="unfinished">Ya existe una presentación con ese nombre.</translation>
    </message>
    <message>
        <location filename="openlp/plugins/presentations/lib/mediaitem.py" line="211"/>
        <source>Unsupported File</source>
        <translation type="unfinished"></translation>
    </message>
    <message>
        <location filename="openlp/plugins/presentations/lib/mediaitem.py" line="211"/>
        <source>This type of presentation is not supported.</source>
        <translation type="unfinished"></translation>
    </message>
    <message>
        <location filename="openlp/plugins/presentations/lib/mediaitem.py" line="226"/>
        <source>You must select an item to delete.</source>
        <translation type="unfinished"></translation>
    </message>
</context>
<context>
    <name>PresentationPlugin.PresentationTab</name>
    <message>
        <location filename="openlp/plugins/presentations/lib/presentationtab.py" line="47"/>
        <source>Presentations</source>
        <translation type="unfinished">Presentaciones</translation>
    </message>
    <message>
        <location filename="openlp/plugins/presentations/lib/presentationtab.py" line="112"/>
        <source>Available Controllers</source>
        <translation type="unfinished">Controladores Disponibles</translation>
    </message>
    <message>
        <location filename="openlp/plugins/presentations/lib/presentationtab.py" line="119"/>
        <source>Advanced</source>
        <translation type="unfinished">Avanzado</translation>
    </message>
    <message>
        <location filename="openlp/plugins/presentations/lib/presentationtab.py" line="122"/>
        <source>Allow presentation application to be overriden</source>
        <translation type="unfinished"></translation>
    </message>
</context>
<context>
    <name>RemotePlugin</name>
    <message>
        <location filename="openlp/plugins/remotes/remoteplugin.py" line="74"/>
        <source>&lt;strong&gt;Remote Plugin&lt;/strong&gt;&lt;br /&gt;The remote plugin provides the ability to send messages to a running version of OpenLP on a different computer via a web browser or through the remote API.</source>
        <translation type="unfinished"></translation>
    </message>
</context>
<context>
    <name>RemotePlugin.RemoteTab</name>
    <message>
        <location filename="openlp/plugins/remotes/lib/remotetab.py" line="40"/>
        <source>Remotes</source>
        <translation type="unfinished">Remotas</translation>
    </message>
    <message>
        <location filename="openlp/plugins/remotes/lib/remotetab.py" line="54"/>
        <source>Serve on IP address:</source>
        <translation type="unfinished"></translation>
    </message>
    <message>
        <location filename="openlp/plugins/remotes/lib/remotetab.py" line="60"/>
        <source>Port number:</source>
        <translation type="unfinished"></translation>
    </message>
    <message>
        <location filename="openlp/plugins/remotes/lib/remotetab.py" line="67"/>
        <source>Server Settings</source>
        <translation type="unfinished"></translation>
    </message>
</context>
<context>
    <name>SongUsagePlugin</name>
    <message>
        <location filename="openlp/plugins/songusage/songusageplugin.py" line="63"/>
        <source>&amp;Song Usage Tracking</source>
        <translation type="unfinished"></translation>
    </message>
    <message>
        <location filename="openlp/plugins/songusage/songusageplugin.py" line="67"/>
        <source>&amp;Delete Tracking Data</source>
        <translation type="unfinished"></translation>
    </message>
    <message>
        <location filename="openlp/plugins/songusage/songusageplugin.py" line="69"/>
        <source>Delete song usage data up to a specified date.</source>
        <translation type="unfinished"></translation>
    </message>
    <message>
        <location filename="openlp/plugins/songusage/songusageplugin.py" line="74"/>
        <source>&amp;Extract Tracking Data</source>
        <translation type="unfinished"></translation>
    </message>
    <message>
        <location filename="openlp/plugins/songusage/songusageplugin.py" line="76"/>
        <source>Generate a report on song usage.</source>
        <translation type="unfinished"></translation>
    </message>
    <message>
        <location filename="openlp/plugins/songusage/songusageplugin.py" line="83"/>
        <source>Toggle Tracking</source>
        <translation type="unfinished"></translation>
    </message>
    <message>
        <location filename="openlp/plugins/songusage/songusageplugin.py" line="85"/>
        <source>Toggle the tracking of song usage.</source>
        <translation type="unfinished"></translation>
    </message>
    <message>
        <location filename="openlp/plugins/songusage/songusageplugin.py" line="161"/>
        <source>&lt;strong&gt;SongUsage Plugin&lt;/strong&gt;&lt;br /&gt;This plugin tracks the usage of songs in services.</source>
        <translation type="unfinished"></translation>
    </message>
</context>
<context>
    <name>SongUsagePlugin.SongUsageDeleteForm</name>
    <message>
        <location filename="openlp/plugins/songusage/forms/songusagedeletedialog.py" line="62"/>
        <source>Delete Song Usage Data</source>
        <translation type="unfinished"></translation>
    </message>
    <message>
        <location filename="openlp/plugins/songusage/forms/songusagedeleteform.py" line="46"/>
        <source>Delete Selected Song Usage Events?</source>
        <translation type="unfinished"></translation>
    </message>
    <message>
        <location filename="openlp/plugins/songusage/forms/songusagedeleteform.py" line="46"/>
        <source>Are you sure you want to delete selected Song Usage data?</source>
        <translation type="unfinished"></translation>
    </message>
</context>
<context>
    <name>SongUsagePlugin.SongUsageDetailForm</name>
    <message>
        <location filename="openlp/plugins/songusage/forms/songusagedetaildialog.py" line="89"/>
        <source>Song Usage Extraction</source>
        <translation type="unfinished"></translation>
    </message>
    <message>
        <location filename="openlp/plugins/songusage/forms/songusagedetaildialog.py" line="92"/>
        <source>Select Date Range</source>
        <translation type="unfinished"></translation>
    </message>
    <message>
        <location filename="openlp/plugins/songusage/forms/songusagedetaildialog.py" line="95"/>
        <source>to</source>
        <translation type="unfinished">hasta</translation>
    </message>
    <message>
        <location filename="openlp/plugins/songusage/forms/songusagedetaildialog.py" line="97"/>
        <source>Report Location</source>
        <translation type="unfinished">Ubicación de Reporte</translation>
    </message>
    <message>
        <location filename="openlp/plugins/songusage/forms/songusagedetailform.py" line="65"/>
        <source>Output File Location</source>
        <translation type="unfinished">Archivo de Salida</translation>
    </message>
</context>
<context>
    <name>SongsPlugin</name>
    <message>
        <location filename="openlp/plugins/songs/songsplugin.py" line="87"/>
        <source>&amp;Song</source>
        <translation type="unfinished">&amp;Canción</translation>
    </message>
    <message>
        <location filename="openlp/plugins/songs/songsplugin.py" line="89"/>
        <source>Import songs using the import wizard.</source>
        <translation type="unfinished"></translation>
    </message>
    <message>
        <location filename="openlp/plugins/songs/songsplugin.py" line="113"/>
        <source>&lt;strong&gt;Songs Plugin&lt;/strong&gt;&lt;br /&gt;The songs plugin provides the ability to display and manage songs.</source>
        <translation type="unfinished"></translation>
    </message>
</context>
<context>
    <name>SongsPlugin.AuthorsForm</name>
    <message>
        <location filename="openlp/plugins/songs/forms/authorsdialog.py" line="79"/>
        <source>Author Maintenance</source>
        <translation type="unfinished">Mantenimiento de Autores</translation>
    </message>
    <message>
        <location filename="openlp/plugins/songs/forms/authorsdialog.py" line="81"/>
        <source>Display name:</source>
        <translation type="unfinished">Mostrar:</translation>
    </message>
    <message>
        <location filename="openlp/plugins/songs/forms/authorsdialog.py" line="83"/>
        <source>First name:</source>
        <translation type="unfinished">Nombre:</translation>
    </message>
    <message>
        <location filename="openlp/plugins/songs/forms/authorsdialog.py" line="85"/>
        <source>Last name:</source>
        <translation type="unfinished">Apellido:</translation>
    </message>
    <message>
        <location filename="openlp/plugins/songs/forms/authorsform.py" line="96"/>
        <source>Error</source>
        <translation type="unfinished">Error</translation>
    </message>
    <message>
        <location filename="openlp/plugins/songs/forms/authorsform.py" line="82"/>
        <source>You need to type in the first name of the author.</source>
        <translation type="unfinished">Tiene que escribir el nombre del autor.</translation>
    </message>
    <message>
        <location filename="openlp/plugins/songs/forms/authorsform.py" line="89"/>
        <source>You need to type in the last name of the author.</source>
        <translation type="unfinished">Debe ingresar el apellido del autor.</translation>
    </message>
    <message>
        <location filename="openlp/plugins/songs/forms/authorsform.py" line="96"/>
        <source>You have not set a display name for the author, combine the first and last names?</source>
        <translation type="unfinished"></translation>
    </message>
</context>
<context>
    <name>SongsPlugin.EditSongForm</name>
    <message>
        <location filename="openlp/plugins/songs/forms/editsongdialog.py" line="411"/>
        <source>Song Editor</source>
        <translation type="unfinished">Editor de Canción</translation>
    </message>
    <message>
        <location filename="openlp/plugins/songs/forms/editsongdialog.py" line="413"/>
        <source>&amp;Title:</source>
        <translation type="unfinished"></translation>
    </message>
    <message>
        <location filename="openlp/plugins/songs/forms/editsongdialog.py" line="415"/>
        <source>Alt&amp;ernate title:</source>
        <translation type="unfinished"></translation>
    </message>
    <message>
        <location filename="openlp/plugins/songs/forms/editsongdialog.py" line="417"/>
        <source>&amp;Lyrics:</source>
        <translation type="unfinished"></translation>
    </message>
    <message>
        <location filename="openlp/plugins/songs/forms/editsongdialog.py" line="419"/>
        <source>&amp;Verse order:</source>
        <translation type="unfinished"></translation>
    </message>
    <message>
        <location filename="openlp/plugins/songs/forms/editsongdialog.py" line="421"/>
        <source>&amp;Add</source>
        <translation type="unfinished"></translation>
    </message>
    <message>
        <location filename="openlp/plugins/songs/forms/editsongdialog.py" line="423"/>
        <source>&amp;Edit</source>
        <translation type="unfinished">&amp;Editar</translation>
    </message>
    <message>
        <location filename="openlp/plugins/songs/forms/editsongdialog.py" line="425"/>
        <source>Ed&amp;it All</source>
        <translation type="unfinished"></translation>
    </message>
    <message>
        <location filename="openlp/plugins/songs/forms/editsongdialog.py" line="427"/>
        <source>&amp;Delete</source>
        <translation type="unfinished"></translation>
    </message>
    <message>
        <location filename="openlp/plugins/songs/forms/editsongdialog.py" line="429"/>
        <source>Title &amp;&amp; Lyrics</source>
        <translation type="unfinished">Título &amp;&amp; Letra</translation>
    </message>
    <message>
        <location filename="openlp/plugins/songs/forms/editsongdialog.py" line="432"/>
        <source>Authors</source>
        <translation type="unfinished">Autores</translation>
    </message>
    <message>
        <location filename="openlp/plugins/songs/forms/editsongdialog.py" line="434"/>
        <source>&amp;Add to Song</source>
        <translation type="unfinished">&amp;Agregar a Canción</translation>
    </message>
    <message>
        <location filename="openlp/plugins/songs/forms/editsongdialog.py" line="436"/>
        <source>&amp;Remove</source>
        <translation type="unfinished">&amp;Quitar</translation>
    </message>
    <message>
        <location filename="openlp/plugins/songs/forms/editsongdialog.py" line="438"/>
        <source>&amp;Manage Authors, Topics, Song Books</source>
        <translation type="unfinished"></translation>
    </message>
    <message>
        <location filename="openlp/plugins/songs/forms/editsongdialog.py" line="440"/>
        <source>Topic</source>
        <translation type="unfinished">Categoría</translation>
    </message>
    <message>
        <location filename="openlp/plugins/songs/forms/editsongdialog.py" line="442"/>
        <source>A&amp;dd to Song</source>
        <translation type="unfinished">A&amp;gregar a Canción</translation>
    </message>
    <message>
        <location filename="openlp/plugins/songs/forms/editsongdialog.py" line="444"/>
        <source>R&amp;emove</source>
        <translation type="unfinished">&amp;Quitar</translation>
    </message>
    <message>
        <location filename="openlp/plugins/songs/forms/editsongdialog.py" line="446"/>
        <source>Song Book</source>
        <translation type="unfinished">Himnario</translation>
    </message>
    <message>
        <location filename="openlp/plugins/songs/forms/editsongdialog.py" line="448"/>
        <source>Book:</source>
        <translation type="unfinished">Libro:</translation>
    </message>
    <message>
        <location filename="openlp/plugins/songs/forms/editsongdialog.py" line="450"/>
        <source>Number:</source>
        <translation type="unfinished"></translation>
    </message>
    <message>
        <location filename="openlp/plugins/songs/forms/editsongdialog.py" line="452"/>
        <source>Authors, Topics &amp;&amp; Song Book</source>
        <translation type="unfinished"></translation>
    </message>
    <message>
        <location filename="openlp/plugins/songs/forms/editsongdialog.py" line="456"/>
        <source>Theme</source>
        <translation type="unfinished">Tema</translation>
    </message>
    <message>
        <location filename="openlp/plugins/songs/forms/editsongdialog.py" line="458"/>
        <source>New &amp;Theme</source>
        <translation type="unfinished"></translation>
    </message>
    <message>
        <location filename="openlp/plugins/songs/forms/editsongdialog.py" line="460"/>
        <source>Copyright Information</source>
        <translation type="unfinished">Información de Derechos de Autor</translation>
    </message>
    <message>
        <location filename="openlp/plugins/songs/forms/editsongdialog.py" line="462"/>
        <source>&#xa9;</source>
        <translation type="unfinished"></translation>
    </message>
    <message>
        <location filename="openlp/plugins/songs/forms/editsongdialog.py" line="464"/>
        <source>CCLI number:</source>
        <translation type="unfinished"></translation>
    </message>
    <message>
        <location filename="openlp/plugins/songs/forms/editsongdialog.py" line="466"/>
        <source>Comments</source>
        <translation type="unfinished">Comentarios</translation>
    </message>
    <message>
        <location filename="openlp/plugins/songs/forms/editsongdialog.py" line="468"/>
        <source>Theme, Copyright Info &amp;&amp; Comments</source>
        <translation type="unfinished">Tema, Derechos de Autor &amp;&amp; Comentarios</translation>
    </message>
    <message>
        <location filename="openlp/plugins/songs/forms/editsongform.py" line="96"/>
        <source>Save &amp;&amp; Preview</source>
        <translation type="unfinished">Guardar &amp;&amp; Vista Previa</translation>
    </message>
    <message>
        <location filename="openlp/plugins/songs/forms/editsongform.py" line="285"/>
        <source>Add Author</source>
        <translation type="unfinished"></translation>
    </message>
    <message>
        <location filename="openlp/plugins/songs/forms/editsongform.py" line="285"/>
        <source>This author does not exist, do you want to add them?</source>
        <translation type="unfinished"></translation>
    </message>
    <message>
        <location filename="openlp/plugins/songs/forms/editsongform.py" line="545"/>
        <source>Error</source>
        <translation type="unfinished">Error</translation>
    </message>
    <message>
        <location filename="openlp/plugins/songs/forms/editsongform.py" line="312"/>
        <source>This author is already in the list.</source>
        <translation type="unfinished"></translation>
    </message>
    <message>
        <location filename="openlp/plugins/songs/forms/editsongform.py" line="324"/>
        <source>No Author Selected</source>
        <translation type="unfinished"></translation>
    </message>
    <message>
        <location filename="openlp/plugins/songs/forms/editsongform.py" line="324"/>
        <source>You have not selected a valid author. Either select an author from the list, or type in a new author and click the &quot;Add Author to Song&quot; button to add the new author.</source>
        <translation type="unfinished"></translation>
    </message>
    <message>
        <location filename="openlp/plugins/songs/forms/editsongform.py" line="345"/>
        <source>Add Topic</source>
        <translation type="unfinished"></translation>
    </message>
    <message>
        <location filename="openlp/plugins/songs/forms/editsongform.py" line="345"/>
        <source>This topic does not exist, do you want to add it?</source>
        <translation type="unfinished"></translation>
    </message>
    <message>
        <location filename="openlp/plugins/songs/forms/editsongform.py" line="366"/>
        <source>This topic is already in the list.</source>
        <translation type="unfinished"></translation>
    </message>
    <message>
        <location filename="openlp/plugins/songs/forms/editsongform.py" line="377"/>
        <source>No Topic Selected</source>
        <translation type="unfinished"></translation>
    </message>
    <message>
        <location filename="openlp/plugins/songs/forms/editsongform.py" line="377"/>
        <source>You have not selected a valid topic. Either select a topic from the list, or type in a new topic and click the &quot;Add Topic to Song&quot; button to add the new topic.</source>
        <translation type="unfinished"></translation>
    </message>
    <message>
        <location filename="openlp/plugins/songs/forms/editsongform.py" line="497"/>
        <source>You need to type in a song title.</source>
        <translation type="unfinished"></translation>
    </message>
    <message>
        <location filename="openlp/plugins/songs/forms/editsongform.py" line="505"/>
        <source>You need to type in at least one verse.</source>
        <translation type="unfinished"></translation>
    </message>
    <message>
        <location filename="openlp/plugins/songs/forms/editsongform.py" line="556"/>
        <source>Warning</source>
        <translation type="unfinished"></translation>
    </message>
    <message>
        <location filename="openlp/plugins/songs/forms/editsongform.py" line="513"/>
        <source>You have not added any authors for this song. Do you want to add an author now?</source>
        <translation type="unfinished"></translation>
    </message>
    <message>
        <location filename="openlp/plugins/songs/forms/editsongform.py" line="545"/>
        <source>The verse order is invalid. There is no verse corresponding to %s. Valid entries are %s.</source>
        <translation type="unfinished"></translation>
    </message>
    <message>
        <location filename="openlp/plugins/songs/forms/editsongform.py" line="556"/>
        <source>You have not used %s anywhere in the verse order. Are you sure you want to save the song like this?</source>
        <translation type="unfinished"></translation>
    </message>
    <message>
        <location filename="openlp/plugins/songs/forms/editsongform.py" line="608"/>
        <source>Add Book</source>
        <translation type="unfinished"></translation>
    </message>
    <message>
        <location filename="openlp/plugins/songs/forms/editsongform.py" line="608"/>
        <source>This song book does not exist, do you want to add it?</source>
        <translation type="unfinished"></translation>
    </message>
</context>
<context>
    <name>SongsPlugin.EditVerseForm</name>
    <message>
        <location filename="openlp/plugins/songs/forms/editversedialog.py" line="88"/>
        <source>Edit Verse</source>
        <translation type="unfinished">Editar Verso</translation>
    </message>
    <message>
        <location filename="openlp/plugins/songs/forms/editversedialog.py" line="90"/>
        <source>&amp;Verse type:</source>
        <translation type="unfinished"></translation>
    </message>
    <message>
        <location filename="openlp/plugins/songs/forms/editversedialog.py" line="106"/>
        <source>&amp;Insert</source>
        <translation type="unfinished"></translation>
    </message>
</context>
<context>
    <name>SongsPlugin.ImportWizardForm</name>
    <message>
        <location filename="openlp/plugins/songs/forms/songimportform.py" line="141"/>
        <source>No OpenLP 2.0 Song Database Selected</source>
        <translation type="unfinished"></translation>
    </message>
    <message>
        <location filename="openlp/plugins/songs/forms/songimportform.py" line="141"/>
        <source>You need to select an OpenLP 2.0 song database file to import from.</source>
        <translation type="unfinished"></translation>
    </message>
    <message>
        <location filename="openlp/plugins/songs/forms/songimportform.py" line="151"/>
        <source>No openlp.org 1.x Song Database Selected</source>
        <translation type="unfinished"></translation>
    </message>
    <message>
        <location filename="openlp/plugins/songs/forms/songimportform.py" line="151"/>
        <source>You need to select an openlp.org 1.x song database file to import from.</source>
        <translation type="unfinished"></translation>
    </message>
    <message>
        <location filename="openlp/plugins/songs/forms/songimportform.py" line="172"/>
        <source>No OpenSong Files Selected</source>
        <translation type="unfinished"></translation>
    </message>
    <message>
        <location filename="openlp/plugins/songs/forms/songimportform.py" line="172"/>
        <source>You need to add at least one OpenSong song file to import from.</source>
        <translation type="unfinished"></translation>
    </message>
    <message>
        <location filename="openlp/plugins/songs/forms/songimportform.py" line="182"/>
        <source>No Words of Worship Files Selected</source>
        <translation type="unfinished"></translation>
    </message>
    <message>
        <location filename="openlp/plugins/songs/forms/songimportform.py" line="182"/>
        <source>You need to add at least one Words of Worship file to import from.</source>
        <translation type="unfinished"></translation>
    </message>
    <message>
        <location filename="openlp/plugins/songs/forms/songimportform.py" line="192"/>
        <source>No CCLI Files Selected</source>
        <translation type="unfinished"></translation>
    </message>
    <message>
        <location filename="openlp/plugins/songs/forms/songimportform.py" line="192"/>
        <source>You need to add at least one CCLI file to import from.</source>
        <translation type="unfinished"></translation>
    </message>
    <message>
        <location filename="openlp/plugins/songs/forms/songimportform.py" line="202"/>
        <source>No Songs of Fellowship File Selected</source>
        <translation type="unfinished"></translation>
    </message>
    <message>
        <location filename="openlp/plugins/songs/forms/songimportform.py" line="202"/>
        <source>You need to add at least one Songs of Fellowship file to import from.</source>
        <translation type="unfinished"></translation>
    </message>
    <message>
        <location filename="openlp/plugins/songs/forms/songimportform.py" line="212"/>
        <source>No Document/Presentation Selected</source>
        <translation type="unfinished"></translation>
    </message>
    <message>
        <location filename="openlp/plugins/songs/forms/songimportform.py" line="212"/>
        <source>You need to add at least one document or presentation file to import from.</source>
        <translation type="unfinished"></translation>
    </message>
    <message>
        <location filename="openlp/plugins/songs/forms/songimportform.py" line="222"/>
        <source>No EasyWorship Song Database Selected</source>
        <translation type="unfinished"></translation>
    </message>
    <message>
        <location filename="openlp/plugins/songs/forms/songimportform.py" line="222"/>
        <source>You need to select an EasyWorship song database file to import from.</source>
        <translation type="unfinished"></translation>
    </message>
    <message>
        <location filename="openlp/plugins/songs/forms/songimportform.py" line="265"/>
        <source>Select OpenLP 2.0 Database File</source>
        <translation type="unfinished"></translation>
    </message>
    <message>
        <location filename="openlp/plugins/songs/forms/songimportform.py" line="272"/>
        <source>Select openlp.org 1.x Database File</source>
        <translation type="unfinished"></translation>
    </message>
    <message>
        <location filename="openlp/plugins/songs/forms/songimportform.py" line="289"/>
        <source>Select Open Song Files</source>
        <translation type="unfinished"></translation>
    </message>
    <message>
        <location filename="openlp/plugins/songs/forms/songimportform.py" line="299"/>
        <source>Select Words of Worship Files</source>
        <translation type="unfinished"></translation>
    </message>
    <message>
        <location filename="openlp/plugins/songs/forms/songimportform.py" line="309"/>
        <source>Select CCLI Files</source>
        <translation type="unfinished"></translation>
    </message>
    <message>
        <location filename="openlp/plugins/songs/forms/songimportform.py" line="319"/>
        <source>Select Songs of Fellowship Files</source>
        <translation type="unfinished"></translation>
    </message>
    <message>
        <location filename="openlp/plugins/songs/forms/songimportform.py" line="329"/>
        <source>Select Document/Presentation Files</source>
        <translation type="unfinished"></translation>
    </message>
    <message>
        <location filename="openlp/plugins/songs/forms/songimportform.py" line="339"/>
        <source>Select EasyWorship Database File</source>
        <translation type="unfinished"></translation>
    </message>
    <message>
        <location filename="openlp/plugins/songs/forms/songimportform.py" line="392"/>
        <source>Starting import...</source>
        <translation type="unfinished">Iniciando importación...</translation>
    </message>
    <message>
        <location filename="openlp/plugins/songs/forms/songimportwizard.py" line="490"/>
        <source>Song Import Wizard</source>
        <translation type="unfinished"></translation>
    </message>
    <message>
        <location filename="openlp/plugins/songs/forms/songimportwizard.py" line="492"/>
        <source>Welcome to the Song Import Wizard</source>
        <translation type="unfinished"></translation>
    </message>
    <message>
        <location filename="openlp/plugins/songs/forms/songimportwizard.py" line="496"/>
        <source>This wizard will help you to import songs from a variety of formats. Click the next button below to start the process by selecting a format to import from.</source>
        <translation type="unfinished"></translation>
    </message>
    <message>
        <location filename="openlp/plugins/songs/forms/songimportwizard.py" line="501"/>
        <source>Select Import Source</source>
        <translation type="unfinished">Seleccione Origen de Importación</translation>
    </message>
    <message>
        <location filename="openlp/plugins/songs/forms/songimportwizard.py" line="503"/>
        <source>Select the import format, and where to import from.</source>
        <translation type="unfinished">Seleccione el formato y el lugar del cual importar.</translation>
    </message>
    <message>
        <location filename="openlp/plugins/songs/forms/songimportwizard.py" line="506"/>
        <source>Format:</source>
        <translation type="unfinished">Formato:</translation>
    </message>
    <message>
        <location filename="openlp/plugins/songs/forms/songimportwizard.py" line="508"/>
        <source>OpenLP 2.0</source>
        <translation type="unfinished">OpenLP 2.0</translation>
    </message>
    <message>
        <location filename="openlp/plugins/songs/forms/songimportwizard.py" line="510"/>
        <source>openlp.org 1.x</source>
        <translation type="unfinished"></translation>
    </message>
    <message>
        <location filename="openlp/plugins/songs/forms/songimportwizard.py" line="512"/>
        <source>OpenLyrics</source>
        <translation type="unfinished"></translation>
    </message>
    <message>
        <location filename="openlp/plugins/songs/forms/songimportwizard.py" line="514"/>
        <source>OpenSong</source>
        <translation type="unfinished">OpenSong</translation>
    </message>
    <message>
        <location filename="openlp/plugins/songs/forms/songimportwizard.py" line="516"/>
        <source>Words of Worship</source>
        <translation type="unfinished"></translation>
    </message>
    <message>
        <location filename="openlp/plugins/songs/forms/songimportwizard.py" line="518"/>
        <source>CCLI/SongSelect</source>
        <translation type="unfinished"></translation>
    </message>
    <message>
        <location filename="openlp/plugins/songs/forms/songimportwizard.py" line="520"/>
        <source>Songs of Fellowship</source>
        <translation type="unfinished"></translation>
    </message>
    <message>
        <location filename="openlp/plugins/songs/forms/songimportwizard.py" line="522"/>
        <source>Generic Document/Presentation</source>
        <translation type="unfinished"></translation>
    </message>
    <message>
        <location filename="openlp/plugins/songs/forms/songimportwizard.py" line="525"/>
        <source>EasyWorship</source>
        <translation type="unfinished"></translation>
    </message>
    <message>
        <location filename="openlp/plugins/songs/forms/songimportwizard.py" line="579"/>
        <source>Filename:</source>
        <translation type="unfinished"></translation>
    </message>
    <message>
        <location filename="openlp/plugins/songs/forms/songimportwizard.py" line="581"/>
        <source>Browse...</source>
        <translation type="unfinished"></translation>
    </message>
    <message>
        <location filename="openlp/plugins/songs/forms/songimportwizard.py" line="537"/>
        <source>The openlp.org 1.x importer has been disabled due to a missing Python module. If you want to use this importer, you will need to install the &quot;python-sqlite&quot; module.</source>
        <translation type="unfinished"></translation>
    </message>
    <message>
        <location filename="openlp/plugins/songs/forms/songimportwizard.py" line="546"/>
        <source>The OpenLyrics importer has not yet been developed, but as you can see, we are still intending to do so. Hopefully it will be in the next release.</source>
        <translation type="unfinished"></translation>
    </message>
    <message>
        <location filename="openlp/plugins/songs/forms/songimportwizard.py" line="571"/>
        <source>Add Files...</source>
        <translation type="unfinished"></translation>
    </message>
    <message>
        <location filename="openlp/plugins/songs/forms/songimportwizard.py" line="573"/>
        <source>Remove File(s)</source>
        <translation type="unfinished"></translation>
    </message>
    <message>
        <location filename="openlp/plugins/songs/forms/songimportwizard.py" line="567"/>
        <source>The Songs of Fellowship importer has been disabled because OpenLP cannot find OpenOffice.org on your computer.</source>
        <translation type="unfinished"></translation>
    </message>
    <message>
        <location filename="openlp/plugins/songs/forms/songimportwizard.py" line="575"/>
        <source>The generic document/presentation importer has been disabled because OpenLP cannot find OpenOffice.org on your computer.</source>
        <translation type="unfinished"></translation>
    </message>
    <message>
        <location filename="openlp/plugins/songs/forms/songimportwizard.py" line="587"/>
        <source>Importing</source>
        <translation type="unfinished">Importando</translation>
    </message>
    <message>
        <location filename="openlp/plugins/songs/forms/songimportwizard.py" line="589"/>
        <source>Please wait while your songs are imported.</source>
        <translation type="unfinished"></translation>
    </message>
    <message>
        <location filename="openlp/plugins/songs/forms/songimportwizard.py" line="592"/>
        <source>Ready.</source>
        <translation type="unfinished">Listo.</translation>
    </message>
    <message>
        <location filename="openlp/plugins/songs/forms/songimportwizard.py" line="594"/>
        <source>%p%</source>
        <translation type="unfinished"></translation>
    </message>
    <message>
        <location filename="openlp/plugins/songs/lib/olp1import.py" line="125"/>
        <source>Importing &quot;%s&quot;...</source>
        <translation type="unfinished"></translation>
    </message>
    <message>
        <location filename="openlp/plugins/songs/lib/opensongimport.py" line="163"/>
        <source>Importing %s...</source>
        <translation type="unfinished"></translation>
    </message>
<<<<<<< HEAD
=======
    <message>
        <location filename="openlp/plugins/songs/forms/songimportform.py" line="222"/>
        <source>No EasyWorship Song Database Selected</source>
        <translation type="unfinished"></translation>
    </message>
    <message>
        <location filename="openlp/plugins/songs/forms/songimportform.py" line="222"/>
        <source>You need to select an EasyWorship song database file to import from.</source>
        <translation type="unfinished"></translation>
    </message>
    <message>
        <location filename="openlp/plugins/songs/forms/songimportform.py" line="339"/>
        <source>Select EasyWorship Database File</source>
        <translation type="unfinished"></translation>
    </message>
    <message>
        <location filename="openlp/plugins/songs/forms/songimportwizard.py" line="525"/>
        <source>EasyWorship</source>
        <translation type="unfinished"></translation>
    </message>
    <message>
        <location filename="openlp/plugins/songs/forms/songimportwizard.py" line="546"/>
        <source>The OpenLyrics importer has not yet been developed, but as you can see, we are still intending to do so. Hopefully it will be in the next release.</source>
        <translation type="unfinished"></translation>
    </message>
>>>>>>> 8aa727c1
</context>
<context>
    <name>SongsPlugin.MediaItem</name>
    <message>
        <location filename="openlp/plugins/songs/lib/mediaitem.py" line="53"/>
        <source>Song</source>
        <translation type="unfinished">Canción</translation>
    </message>
    <message>
        <location filename="openlp/plugins/songs/lib/mediaitem.py" line="72"/>
        <source>Song Maintenance</source>
        <translation type="unfinished"></translation>
    </message>
    <message>
        <location filename="openlp/plugins/songs/lib/mediaitem.py" line="72"/>
        <source>Maintain the lists of authors, topics and books</source>
        <translation type="unfinished">Administrar la lista de autores, categorías y libros</translation>
    </message>
    <message>
        <location filename="openlp/plugins/songs/lib/mediaitem.py" line="144"/>
        <source>Search:</source>
        <translation type="unfinished">Buscar:</translation>
    </message>
    <message>
        <location filename="openlp/plugins/songs/lib/mediaitem.py" line="146"/>
        <source>Type:</source>
        <translation type="unfinished">Tipo:</translation>
    </message>
    <message>
        <location filename="openlp/plugins/songs/lib/mediaitem.py" line="148"/>
        <source>Clear</source>
        <translation type="unfinished">Limpiar</translation>
    </message>
    <message>
        <location filename="openlp/plugins/songs/lib/mediaitem.py" line="150"/>
        <source>Search</source>
        <translation type="unfinished">Buscar</translation>
    </message>
    <message>
        <location filename="openlp/plugins/songs/lib/mediaitem.py" line="154"/>
        <source>Titles</source>
        <translation type="unfinished">Títulos</translation>
    </message>
    <message>
        <location filename="openlp/plugins/songs/lib/mediaitem.py" line="156"/>
        <source>Lyrics</source>
        <translation type="unfinished">Letra</translation>
    </message>
    <message>
        <location filename="openlp/plugins/songs/lib/mediaitem.py" line="158"/>
        <source>Authors</source>
        <translation type="unfinished">Autores</translation>
    </message>
    <message>
        <location filename="openlp/plugins/songs/lib/mediaitem.py" line="273"/>
        <source>You must select an item to edit.</source>
        <translation type="unfinished"></translation>
    </message>
    <message>
        <location filename="openlp/plugins/songs/lib/mediaitem.py" line="285"/>
        <source>You must select an item to delete.</source>
        <translation type="unfinished"></translation>
    </message>
    <message>
        <location filename="openlp/plugins/songs/lib/mediaitem.py" line="290"/>
        <source>Are you sure you want to delete the selected song?</source>
        <translation type="unfinished"></translation>
    </message>
    <message>
        <location filename="openlp/plugins/songs/lib/mediaitem.py" line="293"/>
        <source>Are you sure you want to delete the %d selected songs?</source>
        <translation type="unfinished"></translation>
    </message>
    <message>
        <location filename="openlp/plugins/songs/lib/mediaitem.py" line="296"/>
        <source>Delete Song(s)?</source>
        <translation type="unfinished"></translation>
    </message>
    <message>
        <location filename="openlp/plugins/songs/lib/mediaitem.py" line="365"/>
        <source>CCLI Licence: </source>
        <translation type="unfinished">Licencia CCLI: </translation>
    </message>
</context>
<context>
    <name>SongsPlugin.SongBookForm</name>
    <message>
        <location filename="openlp/plugins/songs/forms/songbookdialog.py" line="73"/>
        <source>Song Book Maintenance</source>
        <translation type="unfinished"></translation>
    </message>
    <message>
        <location filename="openlp/plugins/songs/forms/songbookdialog.py" line="75"/>
        <source>&amp;Name:</source>
        <translation type="unfinished"></translation>
    </message>
    <message>
        <location filename="openlp/plugins/songs/forms/songbookdialog.py" line="76"/>
        <source>&amp;Publisher:</source>
        <translation type="unfinished"></translation>
    </message>
    <message>
        <location filename="openlp/plugins/songs/forms/songbookform.py" line="52"/>
        <source>Error</source>
        <translation type="unfinished">Error</translation>
    </message>
    <message>
        <location filename="openlp/plugins/songs/forms/songbookform.py" line="52"/>
        <source>You need to type in a name for the book.</source>
        <translation type="unfinished"></translation>
    </message>
</context>
<context>
    <name>SongsPlugin.SongImport</name>
    <message>
        <location filename="openlp/plugins/songs/lib/songimport.py" line="79"/>
        <source>copyright</source>
        <translation type="unfinished"></translation>
    </message>
    <message>
        <location filename="openlp/plugins/songs/lib/songimport.py" line="81"/>
        <source>&#xa9;</source>
        <translation type="unfinished"></translation>
    </message>
</context>
<context>
    <name>SongsPlugin.SongImportForm</name>
    <message>
        <location filename="openlp/plugins/songs/forms/songimportform.py" line="454"/>
        <source>Finished import.</source>
        <translation type="unfinished">Importación finalizada.</translation>
    </message>
    <message>
        <location filename="openlp/plugins/songs/forms/songimportform.py" line="457"/>
        <source>Your song import failed.</source>
        <translation type="unfinished"></translation>
    </message>
</context>
<context>
    <name>SongsPlugin.SongMaintenanceForm</name>
    <message>
        <location filename="openlp/plugins/songs/forms/songmaintenancedialog.py" line="214"/>
        <source>Song Maintenance</source>
        <translation type="unfinished"></translation>
    </message>
    <message>
        <location filename="openlp/plugins/songs/forms/songmaintenancedialog.py" line="216"/>
        <source>Authors</source>
        <translation type="unfinished">Autores</translation>
    </message>
    <message>
        <location filename="openlp/plugins/songs/forms/songmaintenancedialog.py" line="218"/>
        <source>Topics</source>
        <translation type="unfinished">Categoría</translation>
    </message>
    <message>
        <location filename="openlp/plugins/songs/forms/songmaintenancedialog.py" line="220"/>
        <source>Song Books</source>
        <translation type="unfinished"></translation>
    </message>
    <message>
        <location filename="openlp/plugins/songs/forms/songmaintenancedialog.py" line="234"/>
        <source>&amp;Add</source>
        <translation type="unfinished"></translation>
    </message>
    <message>
        <location filename="openlp/plugins/songs/forms/songmaintenancedialog.py" line="236"/>
        <source>&amp;Edit</source>
        <translation type="unfinished">&amp;Editar</translation>
    </message>
    <message>
        <location filename="openlp/plugins/songs/forms/songmaintenancedialog.py" line="238"/>
        <source>&amp;Delete</source>
        <translation type="unfinished"></translation>
    </message>
    <message>
        <location filename="openlp/plugins/songs/forms/songmaintenanceform.py" line="391"/>
        <source>Error</source>
        <translation type="unfinished">Error</translation>
    </message>
    <message>
        <location filename="openlp/plugins/songs/forms/songmaintenanceform.py" line="233"/>
        <source>Could not add your author.</source>
        <translation type="unfinished"></translation>
    </message>
    <message>
        <location filename="openlp/plugins/songs/forms/songmaintenanceform.py" line="238"/>
        <source>This author already exists.</source>
        <translation type="unfinished"></translation>
    </message>
    <message>
        <location filename="openlp/plugins/songs/forms/songmaintenanceform.py" line="250"/>
        <source>Could not add your topic.</source>
        <translation type="unfinished"></translation>
    </message>
    <message>
        <location filename="openlp/plugins/songs/forms/songmaintenanceform.py" line="255"/>
        <source>This topic already exists.</source>
        <translation type="unfinished"></translation>
    </message>
    <message>
        <location filename="openlp/plugins/songs/forms/songmaintenanceform.py" line="268"/>
        <source>Could not add your book.</source>
        <translation type="unfinished"></translation>
    </message>
    <message>
        <location filename="openlp/plugins/songs/forms/songmaintenanceform.py" line="273"/>
        <source>This book already exists.</source>
        <translation type="unfinished"></translation>
    </message>
    <message>
        <location filename="openlp/plugins/songs/forms/songmaintenanceform.py" line="386"/>
        <source>Could not save your changes.</source>
        <translation type="unfinished"></translation>
    </message>
    <message>
        <location filename="openlp/plugins/songs/forms/songmaintenanceform.py" line="324"/>
        <source>Could not save your modified author, because the author already exists.</source>
        <translation type="unfinished"></translation>
    </message>
    <message>
        <location filename="openlp/plugins/songs/forms/songmaintenanceform.py" line="361"/>
        <source>Could not save your modified topic, because it already exists.</source>
        <translation type="unfinished"></translation>
    </message>
    <message>
        <location filename="openlp/plugins/songs/forms/songmaintenanceform.py" line="469"/>
        <source>Delete Author</source>
        <translation type="unfinished">Borrar Autor</translation>
    </message>
    <message>
        <location filename="openlp/plugins/songs/forms/songmaintenanceform.py" line="469"/>
        <source>Are you sure you want to delete the selected author?</source>
        <translation type="unfinished">¿Está seguro que desea eliminar el autor seleccionado?</translation>
    </message>
    <message>
        <location filename="openlp/plugins/songs/forms/songmaintenanceform.py" line="469"/>
        <source>This author cannot be deleted, they are currently assigned to at least one song.</source>
        <translation type="unfinished"></translation>
    </message>
    <message>
        <location filename="openlp/plugins/songs/forms/songmaintenanceform.py" line="469"/>
        <source>No author selected!</source>
        <translation type="unfinished">¡Ningún autor seleccionado!</translation>
    </message>
    <message>
        <location filename="openlp/plugins/songs/forms/songmaintenanceform.py" line="482"/>
        <source>Delete Topic</source>
        <translation type="unfinished">Borrar Categoría</translation>
    </message>
    <message>
        <location filename="openlp/plugins/songs/forms/songmaintenanceform.py" line="482"/>
        <source>Are you sure you want to delete the selected topic?</source>
        <translation type="unfinished">¿Está seguro que desea eliminar la categoría seleccionada?</translation>
    </message>
    <message>
        <location filename="openlp/plugins/songs/forms/songmaintenanceform.py" line="482"/>
        <source>This topic cannot be deleted, it is currently assigned to at least one song.</source>
        <translation type="unfinished"></translation>
    </message>
    <message>
        <location filename="openlp/plugins/songs/forms/songmaintenanceform.py" line="482"/>
        <source>No topic selected!</source>
        <translation type="unfinished">¡No seleccionó la categoría!</translation>
    </message>
    <message>
        <location filename="openlp/plugins/songs/forms/songmaintenanceform.py" line="495"/>
        <source>Delete Book</source>
        <translation type="unfinished">Eliminar Libro</translation>
    </message>
    <message>
        <location filename="openlp/plugins/songs/forms/songmaintenanceform.py" line="495"/>
        <source>Are you sure you want to delete the selected book?</source>
        <translation type="unfinished">¿Está seguro de que quiere eliminar el libro seleccionado?</translation>
    </message>
    <message>
        <location filename="openlp/plugins/songs/forms/songmaintenanceform.py" line="495"/>
        <source>This book cannot be deleted, it is currently assigned to at least one song.</source>
        <translation type="unfinished"></translation>
    </message>
    <message>
        <location filename="openlp/plugins/songs/forms/songmaintenanceform.py" line="495"/>
        <source>No book selected!</source>
        <translation type="unfinished">¡Ningún libro seleccionado!</translation>
    </message>
</context>
<context>
    <name>SongsPlugin.SongsTab</name>
    <message>
        <location filename="openlp/plugins/songs/lib/songstab.py" line="40"/>
        <source>Songs</source>
        <translation type="unfinished">Canciones</translation>
    </message>
    <message>
        <location filename="openlp/plugins/songs/lib/songstab.py" line="67"/>
        <source>Songs Mode</source>
        <translation type="unfinished">Modo de canciones</translation>
    </message>
    <message>
        <location filename="openlp/plugins/songs/lib/songstab.py" line="69"/>
        <source>Enable search as you type</source>
        <translation type="unfinished"></translation>
    </message>
    <message>
        <location filename="openlp/plugins/songs/lib/songstab.py" line="71"/>
        <source>Display verses on live tool bar</source>
        <translation type="unfinished"></translation>
    </message>
</context>
<context>
    <name>SongsPlugin.TopicsForm</name>
    <message>
        <location filename="openlp/plugins/songs/forms/topicsdialog.py" line="65"/>
        <source>Topic Maintenance</source>
        <translation type="unfinished">Mantenimiento de Categorías</translation>
    </message>
    <message>
        <location filename="openlp/plugins/songs/forms/topicsdialog.py" line="67"/>
        <source>Topic name:</source>
        <translation type="unfinished">Categoría:</translation>
    </message>
    <message>
        <location filename="openlp/plugins/songs/forms/topicsform.py" line="51"/>
        <source>Error</source>
        <translation type="unfinished">Error</translation>
    </message>
    <message>
        <location filename="openlp/plugins/songs/forms/topicsform.py" line="51"/>
        <source>You need to type in a topic name.</source>
        <translation type="unfinished"></translation>
    </message>
</context>
<context>
    <name>SongsPlugin.VerseType</name>
    <message>
        <location filename="openlp/plugins/songs/lib/__init__.py" line="51"/>
        <source>Verse</source>
        <translation type="unfinished">Verso</translation>
    </message>
    <message>
        <location filename="openlp/plugins/songs/lib/__init__.py" line="53"/>
        <source>Chorus</source>
        <translation type="unfinished">Coro</translation>
    </message>
    <message>
        <location filename="openlp/plugins/songs/lib/__init__.py" line="55"/>
        <source>Bridge</source>
        <translation type="unfinished">Puente</translation>
    </message>
    <message>
        <location filename="openlp/plugins/songs/lib/__init__.py" line="57"/>
        <source>Pre-Chorus</source>
        <translation type="unfinished">Pre-Coro</translation>
    </message>
    <message>
        <location filename="openlp/plugins/songs/lib/__init__.py" line="59"/>
        <source>Intro</source>
        <translation type="unfinished">Intro</translation>
    </message>
    <message>
        <location filename="openlp/plugins/songs/lib/__init__.py" line="61"/>
        <source>Ending</source>
        <translation type="unfinished">Final</translation>
    </message>
    <message>
        <location filename="openlp/plugins/songs/lib/__init__.py" line="63"/>
        <source>Other</source>
        <translation type="unfinished">Otro</translation>
    </message>
</context>
</TS><|MERGE_RESOLUTION|>--- conflicted
+++ resolved
@@ -501,21 +501,11 @@
         <translation type="unfinished">Derechos de autor en blanco</translation>
     </message>
     <message>
-        <location filename="openlp/plugins/bibles/forms/importwizardform.py" line="181"/>
-        <source>You need to set a copyright for your Bible. Bibles in the Public Domain need to be marked as such.</source>
-        <translation type="unfinished"></translation>
-    </message>
-    <message>
         <location filename="openlp/plugins/bibles/forms/importwizardform.py" line="191"/>
         <source>Bible Exists</source>
         <translation type="unfinished">Ya existe la Biblia</translation>
     </message>
     <message>
-        <location filename="openlp/plugins/bibles/forms/importwizardform.py" line="191"/>
-        <source>This Bible already exists. Please import a different Bible or first delete the existing one.</source>
-        <translation type="unfinished"></translation>
-    </message>
-    <message>
         <location filename="openlp/plugins/bibles/forms/importwizardform.py" line="221"/>
         <source>Open OSIS File</source>
         <translation type="unfinished"></translation>
@@ -549,6 +539,16 @@
         <location filename="openlp/plugins/bibles/forms/importwizardform.py" line="449"/>
         <source>Your Bible import failed.</source>
         <translation type="unfinished">La importación de su Biblia falló.</translation>
+    </message>
+    <message>
+        <location filename="openlp/plugins/bibles/forms/importwizardform.py" line="181"/>
+        <source>You need to set a copyright for your Bible. Bibles in the Public Domain need to be marked as such.</source>
+        <translation type="unfinished"></translation>
+    </message>
+    <message>
+        <location filename="openlp/plugins/bibles/forms/importwizardform.py" line="191"/>
+        <source>This Bible already exists. Please import a different Bible or first delete the existing one.</source>
+        <translation type="unfinished"></translation>
     </message>
 </context>
 <context>
@@ -1504,13 +1504,13 @@
 <context>
     <name>OpenLP.ExceptionDialog</name>
     <message>
+        <location filename="openlp/core/ui/exceptiondialog.py" line="77"/>
+        <source>Oops! OpenLP hit a problem, and couldn&apos;t recover. The text in the box below contains information that might be helpful to the OpenLP developers, so please e-mail it to bugs@openlp.org, along with a detailed description of what you were doing when the problem occurred.</source>
+        <translation type="unfinished"></translation>
+    </message>
+    <message>
         <location filename="openlp/core/ui/exceptiondialog.py" line="75"/>
         <source>Error Occurred</source>
-        <translation type="unfinished"></translation>
-    </message>
-    <message>
-        <location filename="openlp/core/ui/exceptiondialog.py" line="77"/>
-        <source>Oops! OpenLP hit a problem, and couldn&apos;t recover. The text in the box below contains information that might be helpful to the OpenLP developers, so please e-mail it to bugs@openlp.org, along with a detailed description of what you were doing when the problem occurred.</source>
         <translation type="unfinished"></translation>
     </message>
 </context>
@@ -1645,12 +1645,12 @@
 <context>
     <name>OpenLP.LanguageManager</name>
     <message>
-        <location filename="openlp/core/utils/languagemanager.py" line="121"/>
+        <location filename="openlp/core/utils/languagemanager.py" line="119"/>
         <source>Language</source>
         <translation type="unfinished"></translation>
     </message>
     <message>
-        <location filename="openlp/core/utils/languagemanager.py" line="121"/>
+        <location filename="openlp/core/utils/languagemanager.py" line="119"/>
         <source>Please restart OpenLP to use your new language setting.</source>
         <translation type="unfinished"></translation>
     </message>
@@ -1663,6 +1663,11 @@
         <translation type="unfinished">OpenLP 2.0</translation>
     </message>
     <message>
+        <location filename="openlp/core/utils/languagemanager.py" line="85"/>
+        <source>English</source>
+        <translation type="unfinished">Ingles</translation>
+    </message>
+    <message>
         <location filename="openlp/core/ui/mainwindow.py" line="348"/>
         <source>&amp;File</source>
         <translation type="unfinished">&amp;Archivo</translation>
@@ -2064,12 +2069,6 @@
         <source>Default Theme: %s</source>
         <translation type="unfinished"></translation>
     </message>
-    <message>
-        <location filename="openlp/core/utils/languagemanager.py" line="85"/>
-        <source>English</source>
-        <comment>Please add here the name of your Language</comment>
-        <translation type="unfinished">Ingles</translation>
-    </message>
 </context>
 <context>
     <name>OpenLP.MediaManagerItem</name>
@@ -2538,11 +2537,6 @@
         <translation type="unfinished">Proyectar en vivo</translation>
     </message>
     <message>
-        <location filename="openlp/core/ui/slidecontroller.py" line="210"/>
-        <source>Edit and reload song preview</source>
-        <translation type="unfinished"></translation>
-    </message>
-    <message>
         <location filename="openlp/core/ui/slidecontroller.py" line="217"/>
         <source>Start continuous loop</source>
         <translation type="unfinished">Iniciar bucle continuo</translation>
@@ -2572,6 +2566,11 @@
         <source>Go To</source>
         <translation type="unfinished"></translation>
     </message>
+    <message>
+        <location filename="openlp/core/ui/slidecontroller.py" line="210"/>
+        <source>Edit and reload song preview</source>
+        <translation type="unfinished"></translation>
+    </message>
 </context>
 <context>
     <name>OpenLP.SpellTextEdit</name>
@@ -2694,16 +2693,6 @@
         <translation type="unfinished"></translation>
     </message>
     <message>
-        <location filename="openlp/core/ui/thememanager.py" line="242"/>
-        <source>Theme %s is used in the %s plugin.</source>
-        <translation type="unfinished"></translation>
-    </message>
-    <message>
-        <location filename="openlp/core/ui/thememanager.py" line="249"/>
-        <source>Theme %s is used by the service manager.</source>
-        <translation type="unfinished"></translation>
-    </message>
-    <message>
         <location filename="openlp/core/ui/thememanager.py" line="285"/>
         <source>You have not selected a theme.</source>
         <translation type="unfinished"></translation>
@@ -2764,6 +2753,16 @@
         <source>A theme with this name already exists. Would you like to overwrite it?</source>
         <translation type="unfinished"></translation>
     </message>
+    <message>
+        <location filename="openlp/core/ui/thememanager.py" line="242"/>
+        <source>Theme %s is used in the %s plugin.</source>
+        <translation type="unfinished"></translation>
+    </message>
+    <message>
+        <location filename="openlp/core/ui/thememanager.py" line="249"/>
+        <source>Theme %s is used by the service manager.</source>
+        <translation type="unfinished"></translation>
+    </message>
 </context>
 <context>
     <name>OpenLP.ThemesTab</name>
@@ -3407,16 +3406,6 @@
         <translation type="unfinished"></translation>
     </message>
     <message>
-        <location filename="openlp/plugins/songs/forms/songimportform.py" line="222"/>
-        <source>No EasyWorship Song Database Selected</source>
-        <translation type="unfinished"></translation>
-    </message>
-    <message>
-        <location filename="openlp/plugins/songs/forms/songimportform.py" line="222"/>
-        <source>You need to select an EasyWorship song database file to import from.</source>
-        <translation type="unfinished"></translation>
-    </message>
-    <message>
         <location filename="openlp/plugins/songs/forms/songimportform.py" line="265"/>
         <source>Select OpenLP 2.0 Database File</source>
         <translation type="unfinished"></translation>
@@ -3449,11 +3438,6 @@
     <message>
         <location filename="openlp/plugins/songs/forms/songimportform.py" line="329"/>
         <source>Select Document/Presentation Files</source>
-        <translation type="unfinished"></translation>
-    </message>
-    <message>
-        <location filename="openlp/plugins/songs/forms/songimportform.py" line="339"/>
-        <source>Select EasyWorship Database File</source>
         <translation type="unfinished"></translation>
     </message>
     <message>
@@ -3532,11 +3516,6 @@
         <translation type="unfinished"></translation>
     </message>
     <message>
-        <location filename="openlp/plugins/songs/forms/songimportwizard.py" line="525"/>
-        <source>EasyWorship</source>
-        <translation type="unfinished"></translation>
-    </message>
-    <message>
         <location filename="openlp/plugins/songs/forms/songimportwizard.py" line="579"/>
         <source>Filename:</source>
         <translation type="unfinished"></translation>
@@ -3549,11 +3528,6 @@
     <message>
         <location filename="openlp/plugins/songs/forms/songimportwizard.py" line="537"/>
         <source>The openlp.org 1.x importer has been disabled due to a missing Python module. If you want to use this importer, you will need to install the &quot;python-sqlite&quot; module.</source>
-        <translation type="unfinished"></translation>
-    </message>
-    <message>
-        <location filename="openlp/plugins/songs/forms/songimportwizard.py" line="546"/>
-        <source>The OpenLyrics importer has not yet been developed, but as you can see, we are still intending to do so. Hopefully it will be in the next release.</source>
         <translation type="unfinished"></translation>
     </message>
     <message>
@@ -3606,8 +3580,6 @@
         <source>Importing %s...</source>
         <translation type="unfinished"></translation>
     </message>
-<<<<<<< HEAD
-=======
     <message>
         <location filename="openlp/plugins/songs/forms/songimportform.py" line="222"/>
         <source>No EasyWorship Song Database Selected</source>
@@ -3633,7 +3605,6 @@
         <source>The OpenLyrics importer has not yet been developed, but as you can see, we are still intending to do so. Hopefully it will be in the next release.</source>
         <translation type="unfinished"></translation>
     </message>
->>>>>>> 8aa727c1
 </context>
 <context>
     <name>SongsPlugin.MediaItem</name>
@@ -3850,11 +3821,6 @@
         <translation type="unfinished"></translation>
     </message>
     <message>
-        <location filename="openlp/plugins/songs/forms/songmaintenanceform.py" line="324"/>
-        <source>Could not save your modified author, because the author already exists.</source>
-        <translation type="unfinished"></translation>
-    </message>
-    <message>
         <location filename="openlp/plugins/songs/forms/songmaintenanceform.py" line="361"/>
         <source>Could not save your modified topic, because it already exists.</source>
         <translation type="unfinished"></translation>
@@ -3919,6 +3885,11 @@
         <source>No book selected!</source>
         <translation type="unfinished">¡Ningún libro seleccionado!</translation>
     </message>
+    <message>
+        <location filename="openlp/plugins/songs/forms/songmaintenanceform.py" line="324"/>
+        <source>Could not save your modified author, because the author already exists.</source>
+        <translation type="unfinished"></translation>
+    </message>
 </context>
 <context>
     <name>SongsPlugin.SongsTab</name>
