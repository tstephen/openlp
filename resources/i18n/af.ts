--- conflicted
+++ resolved
@@ -5,17 +5,17 @@
     <message>
         <location filename="openlp/plugins/alerts/alertsplugin.py" line="70"/>
         <source>&amp;Alert</source>
-        <translation type="unfinished">W&amp;aarskuwing</translation>
+        <translation>W&amp;aarskuwing</translation>
     </message>
     <message>
         <location filename="openlp/plugins/alerts/alertsplugin.py" line="71"/>
         <source>Show an alert message.</source>
-        <translation type="unfinished"></translation>
+        <translation>Vertoon &apos;n waarskuwing boodskap.</translation>
     </message>
     <message>
         <location filename="openlp/plugins/alerts/alertsplugin.py" line="100"/>
         <source>&lt;strong&gt;Alerts Plugin&lt;/strong&gt;&lt;br /&gt;The alert plugin controls the displaying of nursery alerts on the display screen</source>
-        <translation type="unfinished"></translation>
+        <translation>&lt;strong&gt;Waarskuwing Mini-program&lt;/strong&gt;&lt;br/&gt;Die waarskuwing mini-program beheer die vertoning van moederskamer inligting op die vertoon skerm</translation>
     </message>
 </context>
 <context>
@@ -23,57 +23,57 @@
     <message>
         <location filename="openlp/plugins/alerts/forms/alertdialog.py" line="126"/>
         <source>Alert Message</source>
-        <translation type="unfinished">Waarskuwing Boodskap</translation>
+        <translation>Waarskuwing Boodskap</translation>
     </message>
     <message>
         <location filename="openlp/plugins/alerts/forms/alertdialog.py" line="128"/>
         <source>Alert &amp;text:</source>
-        <translation type="unfinished"></translation>
+        <translation>Waarskuwing &amp;teks:</translation>
     </message>
     <message>
         <location filename="openlp/plugins/alerts/forms/alertdialog.py" line="130"/>
         <source>&amp;Parameter(s):</source>
-        <translation type="unfinished"></translation>
+        <translation>&amp;Parameter(s):</translation>
     </message>
     <message>
         <location filename="openlp/plugins/alerts/forms/alertdialog.py" line="132"/>
         <source>&amp;New</source>
-        <translation type="unfinished">&amp;Nuwe</translation>
+        <translation>&amp;Nuwe</translation>
     </message>
     <message>
         <location filename="openlp/plugins/alerts/forms/alertdialog.py" line="134"/>
         <source>&amp;Save</source>
-        <translation type="unfinished">&amp;Stoor</translation>
+        <translation>&amp;Stoor</translation>
     </message>
     <message>
         <location filename="openlp/plugins/alerts/forms/alertdialog.py" line="136"/>
         <source>&amp;Delete</source>
-        <translation type="unfinished"></translation>
+        <translation>Wis uit</translation>
     </message>
     <message>
         <location filename="openlp/plugins/alerts/forms/alertdialog.py" line="138"/>
         <source>Displ&amp;ay</source>
-        <translation type="unfinished"></translation>
+        <translation>V&amp;ertoon</translation>
     </message>
     <message>
         <location filename="openlp/plugins/alerts/forms/alertdialog.py" line="140"/>
         <source>Display &amp;&amp; Cl&amp;ose</source>
-        <translation type="unfinished"></translation>
+        <translation>Vert&amp;oon &amp;&amp; Maak toe</translation>
     </message>
     <message>
         <location filename="openlp/plugins/alerts/forms/alertdialog.py" line="142"/>
         <source>&amp;Close</source>
-        <translation type="unfinished"></translation>
+        <translation>Maak toe</translation>
     </message>
     <message>
         <location filename="openlp/plugins/alerts/forms/alertform.py" line="96"/>
         <source>New Alert</source>
-        <translation type="unfinished"></translation>
+        <translation>Nuwe Waarskuwing</translation>
     </message>
     <message>
         <location filename="openlp/plugins/alerts/forms/alertform.py" line="96"/>
         <source>You haven&apos;t specified any text for your alert. Please type in some text before clicking New.</source>
-        <translation type="unfinished"></translation>
+        <translation>Daar is geen teks vir die waarskuwing gespesifiseer nie. Tik asseblief teks in voordat &apos;n nuwe een bygevoeg word.</translation>
     </message>
 </context>
 <context>
@@ -81,7 +81,7 @@
     <message>
         <location filename="openlp/plugins/alerts/lib/alertsmanager.py" line="72"/>
         <source>Alert message created and displayed.</source>
-        <translation type="unfinished"></translation>
+        <translation>Waarskuwing boodskap geskep en vertoon.</translation>
     </message>
 </context>
 <context>
@@ -89,77 +89,77 @@
     <message>
         <location filename="openlp/plugins/alerts/lib/alertstab.py" line="42"/>
         <source>Alerts</source>
-        <translation type="unfinished">Waarskuwings</translation>
+        <translation>Waarskuwings</translation>
     </message>
     <message>
         <location filename="openlp/plugins/alerts/lib/alertstab.py" line="191"/>
         <source>Font</source>
-        <translation type="unfinished">Skrif</translation>
+        <translation>Skrif</translation>
     </message>
     <message>
         <location filename="openlp/plugins/alerts/lib/alertstab.py" line="193"/>
         <source>Font name:</source>
-        <translation type="unfinished"></translation>
+        <translation>Skrif naam:</translation>
     </message>
     <message>
         <location filename="openlp/plugins/alerts/lib/alertstab.py" line="195"/>
         <source>Font color:</source>
-        <translation type="unfinished"></translation>
+        <translation>Skrif kleur:</translation>
     </message>
     <message>
         <location filename="openlp/plugins/alerts/lib/alertstab.py" line="197"/>
         <source>Background color:</source>
-        <translation type="unfinished"></translation>
+        <translation>Agtergrond kleur:</translation>
     </message>
     <message>
         <location filename="openlp/plugins/alerts/lib/alertstab.py" line="199"/>
         <source>Font size:</source>
-        <translation type="unfinished"></translation>
+        <translation>Skrif grootte:</translation>
     </message>
     <message>
         <location filename="openlp/plugins/alerts/lib/alertstab.py" line="201"/>
         <source>pt</source>
-        <translation type="unfinished">pt</translation>
+        <translation>pt</translation>
     </message>
     <message>
         <location filename="openlp/plugins/alerts/lib/alertstab.py" line="203"/>
         <source>Alert timeout:</source>
-        <translation type="unfinished">Waarskuwing tydgrens:</translation>
+        <translation>Waarskuwing verstreke-tyd:</translation>
     </message>
     <message>
         <location filename="openlp/plugins/alerts/lib/alertstab.py" line="205"/>
         <source>s</source>
-        <translation type="unfinished">s</translation>
+        <translation>s</translation>
     </message>
     <message>
         <location filename="openlp/plugins/alerts/lib/alertstab.py" line="207"/>
         <source>Location:</source>
-        <translation type="unfinished">Ligging:</translation>
+        <translation>Ligging:</translation>
     </message>
     <message>
         <location filename="openlp/plugins/alerts/lib/alertstab.py" line="209"/>
         <source>Preview</source>
-        <translation type="unfinished">Voorskou</translation>
+        <translation>Voorskou</translation>
     </message>
     <message>
         <location filename="openlp/plugins/alerts/lib/alertstab.py" line="211"/>
         <source>OpenLP 2.0</source>
-        <translation type="unfinished">OpenLP 2.0</translation>
+        <translation>OpenLP 2.0</translation>
     </message>
     <message>
         <location filename="openlp/plugins/alerts/lib/alertstab.py" line="213"/>
         <source>Top</source>
-        <translation type="unfinished"></translation>
+        <translation>Bo</translation>
     </message>
     <message>
         <location filename="openlp/plugins/alerts/lib/alertstab.py" line="215"/>
         <source>Middle</source>
-        <translation type="unfinished">Middel</translation>
+        <translation>Middel</translation>
     </message>
     <message>
         <location filename="openlp/plugins/alerts/lib/alertstab.py" line="217"/>
         <source>Bottom</source>
-        <translation type="unfinished">Onder</translation>
+        <translation>Onder</translation>
     </message>
 </context>
 <context>
@@ -167,12 +167,12 @@
     <message>
         <location filename="openlp/plugins/bibles/bibleplugin.py" line="82"/>
         <source>&amp;Bible</source>
-        <translation type="unfinished">&amp;Bybel</translation>
+        <translation>&amp;Bybel</translation>
     </message>
     <message>
         <location filename="openlp/plugins/bibles/bibleplugin.py" line="91"/>
         <source>&lt;strong&gt;Bible Plugin&lt;/strong&gt;&lt;br /&gt;The Bible plugin provides the ability to display bible verses from different sources during the service.</source>
-        <translation type="unfinished"></translation>
+        <translation>&lt;strong&gt;Bybel Mini-program&lt;/strong&gt;&lt;br/&gt;Die Bybel mini-program verskaf die taak om Bybel verse vanaf verskillende bronne tydens die diens te vertoon.</translation>
     </message>
 </context>
 <context>
@@ -180,12 +180,12 @@
     <message>
         <location filename="openlp/plugins/bibles/lib/db.py" line="353"/>
         <source>Book not found</source>
-        <translation type="unfinished"></translation>
+        <translation>Boek nie gevind nie</translation>
     </message>
     <message>
         <location filename="openlp/plugins/bibles/lib/db.py" line="353"/>
         <source>The book you requested could not be found in this bible. Please check your spelling and that this is a complete bible not just one testament.</source>
-        <translation type="unfinished"></translation>
+        <translation>Die aangevraagde boek kon nie in hierdie Bybel gevind word nie. Gaan asseblief spelling na en sien dat hierdie &apos;n volledige Bybel is instede van een testament.</translation>
     </message>
 </context>
 <context>
@@ -193,7 +193,7 @@
     <message>
         <location filename="openlp/plugins/bibles/lib/manager.py" line="245"/>
         <source>Scripture Reference Error</source>
-        <translation type="unfinished"></translation>
+        <translation>Skrif Verwysing Fout</translation>
     </message>
     <message>
         <location filename="openlp/plugins/bibles/lib/manager.py" line="245"/>
@@ -214,78 +214,79 @@
     <message>
         <location filename="openlp/plugins/bibles/lib/biblestab.py" line="49"/>
         <source>Bibles</source>
-        <translation type="unfinished">Bybels</translation>
+        <translation>Bybels</translation>
     </message>
     <message>
         <location filename="openlp/plugins/bibles/lib/biblestab.py" line="153"/>
         <source>Verse Display</source>
-        <translation type="unfinished">Vers Vertoning</translation>
+        <translation>Vers Vertoning</translation>
     </message>
     <message>
         <location filename="openlp/plugins/bibles/lib/biblestab.py" line="155"/>
         <source>Only show new chapter numbers</source>
-        <translation type="unfinished">Vertoon net nuwe hoofstuk nommers</translation>
+        <translation>Vertoon net nuwe hoofstuk nommers</translation>
     </message>
     <message>
         <location filename="openlp/plugins/bibles/lib/biblestab.py" line="158"/>
         <source>Layout style:</source>
-        <translation type="unfinished"></translation>
+        <translation>Uitleg styl:</translation>
     </message>
     <message>
         <location filename="openlp/plugins/bibles/lib/biblestab.py" line="160"/>
         <source>Display style:</source>
-        <translation type="unfinished"></translation>
+        <translation>Vertoon styl:</translation>
     </message>
     <message>
         <location filename="openlp/plugins/bibles/lib/biblestab.py" line="162"/>
         <source>Bible theme:</source>
-        <translation type="unfinished"></translation>
+        <translation>Bybel tema:</translation>
     </message>
     <message>
         <location filename="openlp/plugins/bibles/lib/biblestab.py" line="164"/>
         <source>Verse Per Slide</source>
-        <translation type="unfinished"></translation>
+        <translation>Verse Per Skyfie</translation>
     </message>
     <message>
         <location filename="openlp/plugins/bibles/lib/biblestab.py" line="166"/>
         <source>Verse Per Line</source>
-        <translation type="unfinished"></translation>
+        <translation>Verse Per Lyn</translation>
     </message>
     <message>
         <location filename="openlp/plugins/bibles/lib/biblestab.py" line="168"/>
         <source>Continuous</source>
-        <translation type="unfinished"></translation>
+        <translation>Aaneen-lopend</translation>
     </message>
     <message>
         <location filename="openlp/plugins/bibles/lib/biblestab.py" line="170"/>
         <source>No Brackets</source>
-        <translation type="unfinished"></translation>
+        <translation>Geen Hakkies</translation>
     </message>
     <message>
         <location filename="openlp/plugins/bibles/lib/biblestab.py" line="172"/>
         <source>( And )</source>
-        <translation type="unfinished"></translation>
+        <translation>( En )</translation>
     </message>
     <message>
         <location filename="openlp/plugins/bibles/lib/biblestab.py" line="174"/>
         <source>{ And }</source>
-        <translation type="unfinished"></translation>
+        <translation>{ En }</translation>
     </message>
     <message>
         <location filename="openlp/plugins/bibles/lib/biblestab.py" line="176"/>
         <source>[ And ]</source>
-        <translation type="unfinished"></translation>
+        <translation>[ En ]</translation>
     </message>
     <message>
         <location filename="openlp/plugins/bibles/lib/biblestab.py" line="178"/>
         <source>Note:
 Changes do not affect verses already in the service.</source>
-        <translation type="unfinished"></translation>
+        <translation>Nota:
+Veranderinge affekteer nie verse wat reeds in die diens is nie.</translation>
     </message>
     <message>
         <location filename="openlp/plugins/bibles/lib/biblestab.py" line="180"/>
         <source>Display dual Bible verses</source>
-        <translation type="unfinished"></translation>
+        <translation>Vertoon dubbel Bybel verse</translation>
     </message>
 </context>
 <context>
@@ -293,212 +294,252 @@
     <message>
         <location filename="openlp/plugins/bibles/forms/bibleimportwizard.py" line="311"/>
         <source>Bible Import Wizard</source>
-        <translation type="unfinished">Bybel Invoer Gids</translation>
+        <translation>Bybel Invoer Gids</translation>
     </message>
     <message>
         <location filename="openlp/plugins/bibles/forms/bibleimportwizard.py" line="313"/>
         <source>Welcome to the Bible Import Wizard</source>
-        <translation type="unfinished">Welkom by die Bybel Invoer Gids</translation>
+        <translation>Welkom by die Bybel Invoer Gids</translation>
     </message>
     <message>
         <location filename="openlp/plugins/bibles/forms/bibleimportwizard.py" line="317"/>
         <source>This wizard will help you to import Bibles from a variety of formats. Click the next button below to start the process by selecting a format to import from.</source>
-        <translation type="unfinished">Hierdie gids sal u help om Bybels van &apos;n verskeidenheid vormate in te voer. Kliek die volgende knoppie hieronder om die proses te begin en &apos;n formaat te kies om in te voer.</translation>
+        <translation>Hierdie gids sal u help om Bybels van &apos;n verskeidenheid formate in te voer. Kliek die volgende knoppie hieronder om die proses te begin deur &apos;n formaat te kies om in te voer.</translation>
     </message>
     <message>
         <location filename="openlp/plugins/bibles/forms/bibleimportwizard.py" line="322"/>
         <source>Select Import Source</source>
-        <translation type="unfinished">Selekteer Invoer Bron</translation>
+        <translation>Selekteer Invoer Bron</translation>
     </message>
     <message>
         <location filename="openlp/plugins/bibles/forms/bibleimportwizard.py" line="324"/>
         <source>Select the import format, and where to import from.</source>
-        <translation type="unfinished">Selekteer die invoer formaat en van waar af om in te voer.</translation>
+        <translation>Selekteer die invoer formaat en van waar af om in te voer.</translation>
     </message>
     <message>
         <location filename="openlp/plugins/bibles/forms/bibleimportwizard.py" line="327"/>
         <source>Format:</source>
-        <translation type="unfinished">Formaat:</translation>
+        <translation>Formaat:</translation>
     </message>
     <message>
         <location filename="openlp/plugins/bibles/forms/bibleimportwizard.py" line="329"/>
         <source>OSIS</source>
-        <translation type="unfinished">OSIS</translation>
+        <translation>OSIS</translation>
     </message>
     <message>
         <location filename="openlp/plugins/bibles/forms/bibleimportwizard.py" line="331"/>
         <source>CSV</source>
-        <translation type="unfinished">KGW</translation>
+        <translation>KGW (CSV)</translation>
     </message>
     <message>
         <location filename="openlp/plugins/bibles/forms/bibleimportwizard.py" line="333"/>
         <source>OpenSong</source>
-        <translation type="unfinished">OpenSong</translation>
+        <translation>OpenSong</translation>
     </message>
     <message>
         <location filename="openlp/plugins/bibles/forms/bibleimportwizard.py" line="335"/>
         <source>Web Download</source>
-        <translation type="unfinished">Web Aflaai</translation>
+        <translation>Web Aflaai</translation>
     </message>
     <message>
         <location filename="openlp/plugins/bibles/forms/bibleimportwizard.py" line="337"/>
         <source>File location:</source>
-        <translation type="unfinished"></translation>
+        <translation>Lêer ligging:</translation>
     </message>
     <message>
         <location filename="openlp/plugins/bibles/forms/bibleimportwizard.py" line="339"/>
         <source>Books location:</source>
-        <translation type="unfinished"></translation>
+        <translation>Boeke ligging:</translation>
     </message>
     <message>
         <location filename="openlp/plugins/bibles/forms/bibleimportwizard.py" line="341"/>
         <source>Verse location:</source>
-        <translation type="unfinished"></translation>
+        <translation>Vers ligging:</translation>
     </message>
     <message>
         <location filename="openlp/plugins/bibles/forms/bibleimportwizard.py" line="343"/>
         <source>Bible filename:</source>
-        <translation type="unfinished"></translation>
+        <translation>Bybel lêernaam:</translation>
     </message>
     <message>
         <location filename="openlp/plugins/bibles/forms/bibleimportwizard.py" line="345"/>
         <source>Location:</source>
-        <translation type="unfinished">Ligging:</translation>
+        <translation>Ligging:</translation>
     </message>
     <message>
         <location filename="openlp/plugins/bibles/forms/bibleimportwizard.py" line="347"/>
         <source>Crosswalk</source>
-        <translation type="unfinished">Cosswalk</translation>
+        <translation>Crosswalk</translation>
     </message>
     <message>
         <location filename="openlp/plugins/bibles/forms/bibleimportwizard.py" line="349"/>
         <source>BibleGateway</source>
-        <translation type="unfinished">BibleGateway</translation>
+        <translation>BibleGateway</translation>
     </message>
     <message>
         <location filename="openlp/plugins/bibles/forms/bibleimportwizard.py" line="351"/>
         <source>Bible:</source>
-        <translation type="unfinished">Bybel:</translation>
+        <translation>Bybel:</translation>
     </message>
     <message>
         <location filename="openlp/plugins/bibles/forms/bibleimportwizard.py" line="353"/>
         <source>Download Options</source>
-        <translation type="unfinished">Aflaai Opsies</translation>
+        <translation>Aflaai Opsies</translation>
     </message>
     <message>
         <location filename="openlp/plugins/bibles/forms/bibleimportwizard.py" line="356"/>
         <source>Server:</source>
-        <translation type="unfinished">Bediener:</translation>
+        <translation>Bediener:</translation>
     </message>
     <message>
         <location filename="openlp/plugins/bibles/forms/bibleimportwizard.py" line="358"/>
         <source>Username:</source>
-        <translation type="unfinished">Gebruikersnaam:</translation>
+        <translation>Gebruikersnaam:</translation>
     </message>
     <message>
         <location filename="openlp/plugins/bibles/forms/bibleimportwizard.py" line="360"/>
         <source>Password:</source>
-        <translation type="unfinished">Wagwoord:</translation>
+        <translation>Wagwoord:</translation>
     </message>
     <message>
         <location filename="openlp/plugins/bibles/forms/bibleimportwizard.py" line="362"/>
         <source>Proxy Server (Optional)</source>
-        <translation type="unfinished">Tussenganger Bediener (Opsioneel)</translation>
+        <translation>Tussenganger Bediener (Opsioneel)</translation>
     </message>
     <message>
         <location filename="openlp/plugins/bibles/forms/bibleimportwizard.py" line="366"/>
         <source>License Details</source>
-        <translation type="unfinished">Lisensie Besonderhede</translation>
+        <translation>Lisensie Besonderhede</translation>
     </message>
     <message>
         <location filename="openlp/plugins/bibles/forms/bibleimportwizard.py" line="368"/>
         <source>Set up the Bible&apos;s license details.</source>
-        <translation type="unfinished">Stel hierdie Bybel se lisensie besonderhede op.</translation>
+        <translation>Stel hierdie Bybel se lisensie besonderhede op.</translation>
     </message>
     <message>
         <location filename="openlp/plugins/bibles/forms/bibleimportwizard.py" line="371"/>
         <source>Version name:</source>
-        <translation type="unfinished"></translation>
+        <translation>Weergawe naam:</translation>
     </message>
     <message>
         <location filename="openlp/plugins/bibles/forms/bibleimportwizard.py" line="373"/>
         <source>Copyright:</source>
-        <translation type="unfinished">Kopiereg:</translation>
+        <translation>Kopiereg:</translation>
     </message>
     <message>
         <location filename="openlp/plugins/bibles/forms/bibleimportwizard.py" line="375"/>
         <source>Permission:</source>
-        <translation type="unfinished">Toestemming:</translation>
+        <translation>Toestemming:</translation>
     </message>
     <message>
         <location filename="openlp/plugins/bibles/forms/bibleimportwizard.py" line="377"/>
         <source>Importing</source>
-        <translation type="unfinished">Invoer</translation>
+        <translation>Invoer</translation>
     </message>
     <message>
         <location filename="openlp/plugins/bibles/forms/bibleimportwizard.py" line="379"/>
         <source>Please wait while your Bible is imported.</source>
-        <translation type="unfinished">Wag asseblief terwyl u Bybel ingevoer word.</translation>
+        <translation>Wag asseblief terwyl u Bybel ingevoer word.</translation>
     </message>
     <message>
         <location filename="openlp/plugins/bibles/forms/bibleimportwizard.py" line="382"/>
         <source>Ready.</source>
-        <translation type="unfinished">Gereed.</translation>
+        <translation>Gereed.</translation>
     </message>
     <message>
         <location filename="openlp/plugins/bibles/forms/importwizardform.py" line="127"/>
         <source>Invalid Bible Location</source>
-        <translation type="unfinished">Ongeldige Bybel Ligging</translation>
+        <translation>Ongeldige Bybel Ligging</translation>
     </message>
     <message>
         <location filename="openlp/plugins/bibles/forms/importwizardform.py" line="127"/>
         <source>You need to specify a file to import your Bible from.</source>
-        <translation type="unfinished"></translation>
+        <translation>&apos;n Lêer van waar die Byber ingevoer word moet gespesifiseer word.</translation>
     </message>
     <message>
         <location filename="openlp/plugins/bibles/forms/importwizardform.py" line="137"/>
         <source>Invalid Books File</source>
-        <translation type="unfinished">Ongeldige Boeke Lêer</translation>
+        <translation>Ongeldige Boeke Lêer</translation>
     </message>
     <message>
         <location filename="openlp/plugins/bibles/forms/importwizardform.py" line="137"/>
         <source>You need to specify a file with books of the Bible to use in the import.</source>
-        <translation type="unfinished"></translation>
+        <translation>&apos;n Lêer met boeke van die Bybel moet gespesifiseer word vir gebruik tydens die invoer.</translation>
     </message>
     <message>
         <location filename="openlp/plugins/bibles/forms/importwizardform.py" line="146"/>
         <source>Invalid Verse File</source>
-        <translation type="unfinished">Ongeldige Vers Lêer</translation>
+        <translation>Ongeldige Vers Lêer</translation>
     </message>
     <message>
         <location filename="openlp/plugins/bibles/forms/importwizardform.py" line="146"/>
         <source>You need to specify a file of Bible verses to import.</source>
-        <translation type="unfinished"></translation>
+        <translation>&apos;n Lêer met Bybel verse moet gespesifiseer word om in te voer.</translation>
     </message>
     <message>
         <location filename="openlp/plugins/bibles/forms/importwizardform.py" line="157"/>
         <source>Invalid OpenSong Bible</source>
-        <translation type="unfinished">Ongeldige OpenSong Bybel</translation>
+        <translation>Ongeldige OpenSong Bybel</translation>
     </message>
     <message>
         <location filename="openlp/plugins/bibles/forms/importwizardform.py" line="157"/>
         <source>You need to specify an OpenSong Bible file to import.</source>
-        <translation type="unfinished"></translation>
+        <translation>&apos;n OpenSong Bybel moet gespesifiseer word om in te voer.</translation>
     </message>
     <message>
         <location filename="openlp/plugins/bibles/forms/importwizardform.py" line="172"/>
         <source>Empty Version Name</source>
-        <translation type="unfinished">Weergawe Naam is Leeg</translation>
+        <translation>Weergawe Naam is leeg</translation>
     </message>
     <message>
         <location filename="openlp/plugins/bibles/forms/importwizardform.py" line="172"/>
         <source>You need to specify a version name for your Bible.</source>
-        <translation type="unfinished"></translation>
+        <translation>&apos;n Weergawe naam moet vir die Bybel gespesifiseer word.</translation>
     </message>
     <message>
         <location filename="openlp/plugins/bibles/forms/importwizardform.py" line="181"/>
         <source>Empty Copyright</source>
-        <translation type="unfinished">Leë Kopiereg</translation>
+        <translation>Kopiereg is leeg.</translation>
+    </message>
+    <message>
+        <location filename="openlp/plugins/bibles/forms/importwizardform.py" line="191"/>
+        <source>Bible Exists</source>
+        <translation>Bybel Bestaan reeds</translation>
+    </message>
+    <message>
+        <location filename="openlp/plugins/bibles/forms/importwizardform.py" line="221"/>
+        <source>Open OSIS File</source>
+        <translation>Maak OSIS Lêer oop</translation>
+    </message>
+    <message>
+        <location filename="openlp/plugins/bibles/forms/importwizardform.py" line="229"/>
+        <source>Open Books CSV File</source>
+        <translation>Maak Boeke CSV (KGW) Lêer oop</translation>
+    </message>
+    <message>
+        <location filename="openlp/plugins/bibles/forms/importwizardform.py" line="237"/>
+        <source>Open Verses CSV File</source>
+        <translation>Maak Verse CSV Lêer oop</translation>
+    </message>
+    <message>
+        <location filename="openlp/plugins/bibles/forms/importwizardform.py" line="244"/>
+        <source>Open OpenSong Bible</source>
+        <translation>Maak OpenSong Bybel Oop</translation>
+    </message>
+    <message>
+        <location filename="openlp/plugins/bibles/forms/importwizardform.py" line="389"/>
+        <source>Starting import...</source>
+        <translation>Invoer begin...</translation>
+    </message>
+    <message>
+        <location filename="openlp/plugins/bibles/forms/importwizardform.py" line="445"/>
+        <source>Finished import.</source>
+        <translation>Invoer voltooi.</translation>
+    </message>
+    <message>
+        <location filename="openlp/plugins/bibles/forms/importwizardform.py" line="449"/>
+        <source>Your Bible import failed.</source>
+        <translation>Die Bybel invoer het misluk.</translation>
     </message>
     <message>
         <location filename="openlp/plugins/bibles/forms/importwizardform.py" line="181"/>
@@ -507,48 +548,8 @@
     </message>
     <message>
         <location filename="openlp/plugins/bibles/forms/importwizardform.py" line="191"/>
-        <source>Bible Exists</source>
-        <translation type="unfinished">Bybel Bestaan</translation>
-    </message>
-    <message>
-        <location filename="openlp/plugins/bibles/forms/importwizardform.py" line="191"/>
         <source>This Bible already exists. Please import a different Bible or first delete the existing one.</source>
         <translation type="unfinished"></translation>
-    </message>
-    <message>
-        <location filename="openlp/plugins/bibles/forms/importwizardform.py" line="221"/>
-        <source>Open OSIS File</source>
-        <translation type="unfinished"></translation>
-    </message>
-    <message>
-        <location filename="openlp/plugins/bibles/forms/importwizardform.py" line="229"/>
-        <source>Open Books CSV File</source>
-        <translation type="unfinished"></translation>
-    </message>
-    <message>
-        <location filename="openlp/plugins/bibles/forms/importwizardform.py" line="237"/>
-        <source>Open Verses CSV File</source>
-        <translation type="unfinished"></translation>
-    </message>
-    <message>
-        <location filename="openlp/plugins/bibles/forms/importwizardform.py" line="244"/>
-        <source>Open OpenSong Bible</source>
-        <translation type="unfinished">Maak OpenSong Bybel Oop</translation>
-    </message>
-    <message>
-        <location filename="openlp/plugins/bibles/forms/importwizardform.py" line="389"/>
-        <source>Starting import...</source>
-        <translation type="unfinished">Invoer begin...</translation>
-    </message>
-    <message>
-        <location filename="openlp/plugins/bibles/forms/importwizardform.py" line="445"/>
-        <source>Finished import.</source>
-        <translation type="unfinished">Invoer voltooi.</translation>
-    </message>
-    <message>
-        <location filename="openlp/plugins/bibles/forms/importwizardform.py" line="449"/>
-        <source>Your Bible import failed.</source>
-        <translation type="unfinished">U Bybel invoer het misluk.</translation>
     </message>
 </context>
 <context>
@@ -556,112 +557,112 @@
     <message>
         <location filename="openlp/plugins/bibles/lib/mediaitem.py" line="58"/>
         <source>Bible</source>
-        <translation type="unfinished">Bybel</translation>
+        <translation>Bybel</translation>
     </message>
     <message>
         <location filename="openlp/plugins/bibles/lib/mediaitem.py" line="148"/>
         <source>Quick</source>
-        <translation type="unfinished">Vinnig</translation>
+        <translation>Vinnig</translation>
     </message>
     <message>
         <location filename="openlp/plugins/bibles/lib/mediaitem.py" line="233"/>
         <source>Advanced</source>
-        <translation type="unfinished">Gevorderd</translation>
+        <translation>Gevorderd</translation>
     </message>
     <message>
         <location filename="openlp/plugins/bibles/lib/mediaitem.py" line="305"/>
         <source>Version:</source>
-        <translation type="unfinished">Weergawe:</translation>
+        <translation>Weergawe:</translation>
     </message>
     <message>
         <location filename="openlp/plugins/bibles/lib/mediaitem.py" line="307"/>
         <source>Dual:</source>
-        <translation type="unfinished">Dubbel:</translation>
+        <translation>Dubbel:</translation>
     </message>
     <message>
         <location filename="openlp/plugins/bibles/lib/mediaitem.py" line="297"/>
         <source>Search type:</source>
-        <translation type="unfinished"></translation>
+        <translation>Tipe soek:</translation>
     </message>
     <message>
         <location filename="openlp/plugins/bibles/lib/mediaitem.py" line="299"/>
         <source>Find:</source>
-        <translation type="unfinished">Vind:</translation>
+        <translation>Vind:</translation>
     </message>
     <message>
         <location filename="openlp/plugins/bibles/lib/mediaitem.py" line="321"/>
         <source>Search</source>
-        <translation type="unfinished">Soek</translation>
+        <translation>Soek</translation>
     </message>
     <message>
         <location filename="openlp/plugins/bibles/lib/mediaitem.py" line="319"/>
         <source>Results:</source>
-        <translation type="unfinished">&amp;Resultate:</translation>
+        <translation>Resultate:</translation>
     </message>
     <message>
         <location filename="openlp/plugins/bibles/lib/mediaitem.py" line="309"/>
         <source>Book:</source>
-        <translation type="unfinished">Boek:</translation>
+        <translation>Boek:</translation>
     </message>
     <message>
         <location filename="openlp/plugins/bibles/lib/mediaitem.py" line="311"/>
         <source>Chapter:</source>
-        <translation type="unfinished">Hoofstuk:</translation>
+        <translation>Hoofstuk:</translation>
     </message>
     <message>
         <location filename="openlp/plugins/bibles/lib/mediaitem.py" line="313"/>
         <source>Verse:</source>
-        <translation type="unfinished">Vers:</translation>
+        <translation>Vers:</translation>
     </message>
     <message>
         <location filename="openlp/plugins/bibles/lib/mediaitem.py" line="315"/>
         <source>From:</source>
-        <translation type="unfinished">Vanaf:</translation>
+        <translation>Vanaf:</translation>
     </message>
     <message>
         <location filename="openlp/plugins/bibles/lib/mediaitem.py" line="317"/>
         <source>To:</source>
-        <translation type="unfinished">Aan:</translation>
+        <translation>Tot:</translation>
     </message>
     <message>
         <location filename="openlp/plugins/bibles/lib/mediaitem.py" line="323"/>
         <source>Verse Search</source>
-        <translation type="unfinished">Soek Vers</translation>
+        <translation>Soek Vers</translation>
     </message>
     <message>
         <location filename="openlp/plugins/bibles/lib/mediaitem.py" line="325"/>
         <source>Text Search</source>
-        <translation type="unfinished">Teks Soektog</translation>
+        <translation>Teks Soektog</translation>
     </message>
     <message>
         <location filename="openlp/plugins/bibles/lib/mediaitem.py" line="331"/>
         <source>Clear</source>
-        <translation type="unfinished"></translation>
+        <translation>Maak Skoon</translation>
     </message>
     <message>
         <location filename="openlp/plugins/bibles/lib/mediaitem.py" line="333"/>
         <source>Keep</source>
-        <translation type="unfinished">Behou</translation>
+        <translation>Behou</translation>
     </message>
     <message>
         <location filename="openlp/plugins/bibles/lib/mediaitem.py" line="387"/>
         <source>No Book Found</source>
-        <translation type="unfinished">Geeb Boek Gevind nie</translation>
+        <translation>Geen Boek Gevind nie</translation>
     </message>
     <message>
         <location filename="openlp/plugins/bibles/lib/mediaitem.py" line="387"/>
         <source>No matching book could be found in this Bible.</source>
-        <translation type="unfinished">Geen bypassende boek kon in dié Bybel gevind word nie.</translation>
+        <translation>Geen bypassende boek kon in dié Bybel gevind word nie.</translation>
     </message>
     <message>
         <location filename="openlp/plugins/bibles/lib/mediaitem.py" line="569"/>
         <source>etc</source>
-        <translation type="unfinished"></translation>
+        <translation>ens</translation>
     </message>
     <message>
         <location filename="openlp/plugins/bibles/lib/mediaitem.py" line="627"/>
         <source>Bible not fully loaded.</source>
-        <translation type="unfinished"></translation>
+        <translation>Bybel nie ten volle gelaai nie.</translation>
     </message>
 </context>
 <context>
@@ -669,7 +670,7 @@
     <message>
         <location filename="openlp/plugins/bibles/lib/opensong.py" line="90"/>
         <source>Importing</source>
-        <translation type="unfinished">Invoer</translation>
+        <translation>Invoer</translation>
     </message>
 </context>
 <context>
@@ -677,7 +678,7 @@
     <message>
         <location filename="openlp/plugins/custom/customplugin.py" line="65"/>
         <source>&lt;strong&gt;Custom Plugin&lt;/strong&gt;&lt;br /&gt;The custom plugin provides the ability to set up custom text slides that can be displayed on the screen the same way songs are. This plugin provides greater freedom over the songs plugin.</source>
-        <translation type="unfinished"></translation>
+        <translation>&lt;strong&gt;Aanpas Mini-program&lt;/strong&gt;&lt;br/&gt;Die aanpas mini-program verskaf die vermoë om aangepasde teks skyfies op te stel wat in dieselfde manier gebruik word as die liedere mini-program. Dié mini-program verskaf grooter vryheid as die liedere mini-program.</translation>
     </message>
 </context>
 <context>
@@ -685,17 +686,17 @@
     <message>
         <location filename="openlp/plugins/custom/lib/customtab.py" line="40"/>
         <source>Custom</source>
-        <translation type="unfinished"></translation>
+        <translation>Aanpas</translation>
     </message>
     <message>
         <location filename="openlp/plugins/custom/lib/customtab.py" line="61"/>
         <source>Custom Display</source>
-        <translation type="unfinished">Aangepasde Vertoning</translation>
+        <translation>Aangepasde Vertoning</translation>
     </message>
     <message>
         <location filename="openlp/plugins/custom/lib/customtab.py" line="63"/>
         <source>Display footer</source>
-        <translation type="unfinished"></translation>
+        <translation>Vertoon voetspasie</translation>
     </message>
 </context>
 <context>
@@ -703,127 +704,127 @@
     <message>
         <location filename="openlp/plugins/custom/forms/editcustomdialog.py" line="142"/>
         <source>Edit Custom Slides</source>
-        <translation type="unfinished">Redigeer Aangepaste Skyfies</translation>
+        <translation>Redigeer Aangepaste Skyfies</translation>
     </message>
     <message>
         <location filename="openlp/plugins/custom/forms/editcustomdialog.py" line="144"/>
         <source>Move slide up one position.</source>
-        <translation type="unfinished"></translation>
+        <translation>Skuif skyfie een posisie op.</translation>
     </message>
     <message>
         <location filename="openlp/plugins/custom/forms/editcustomdialog.py" line="147"/>
         <source>Move slide down one position.</source>
-        <translation type="unfinished"></translation>
+        <translation>Skuif skyfie een posisie af.</translation>
     </message>
     <message>
         <location filename="openlp/plugins/custom/forms/editcustomdialog.py" line="150"/>
         <source>&amp;Title:</source>
-        <translation type="unfinished"></translation>
+        <translation>&amp;Titel:</translation>
     </message>
     <message>
         <location filename="openlp/plugins/custom/forms/editcustomdialog.py" line="152"/>
         <source>Add New</source>
-        <translation type="unfinished">Voeg Nuwe By</translation>
+        <translation>Voeg Nuwe By</translation>
     </message>
     <message>
         <location filename="openlp/plugins/custom/forms/editcustomdialog.py" line="154"/>
         <source>Add a new slide at bottom.</source>
-        <translation type="unfinished"></translation>
+        <translation>Voeg nuwe skyfie by aan die onderkant.</translation>
     </message>
     <message>
         <location filename="openlp/plugins/custom/forms/editcustomdialog.py" line="157"/>
         <source>Edit</source>
-        <translation type="unfinished">Redigeer</translation>
+        <translation>Redigeer</translation>
     </message>
     <message>
         <location filename="openlp/plugins/custom/forms/editcustomdialog.py" line="159"/>
         <source>Edit the selected slide.</source>
-        <translation type="unfinished"></translation>
+        <translation>Redigeer die geselekteerde skyfie.</translation>
     </message>
     <message>
         <location filename="openlp/plugins/custom/forms/editcustomdialog.py" line="162"/>
         <source>Edit All</source>
-        <translation type="unfinished">Redigeer Alles</translation>
+        <translation>Redigeer Alles</translation>
     </message>
     <message>
         <location filename="openlp/plugins/custom/forms/editcustomdialog.py" line="164"/>
         <source>Edit all the slides at once.</source>
-        <translation type="unfinished"></translation>
+        <translation>Redigeer al die skyfies tegelyk.</translation>
     </message>
     <message>
         <location filename="openlp/plugins/custom/forms/editcustomdialog.py" line="167"/>
         <source>Save</source>
-        <translation type="unfinished">Stoor</translation>
+        <translation>Stoor</translation>
     </message>
     <message>
         <location filename="openlp/plugins/custom/forms/editcustomdialog.py" line="169"/>
         <source>Save the slide currently being edited.</source>
-        <translation type="unfinished"></translation>
+        <translation>Stoor die skyfie wat tans geredigeer word.</translation>
     </message>
     <message>
         <location filename="openlp/plugins/custom/forms/editcustomdialog.py" line="172"/>
         <source>Delete</source>
-        <translation type="unfinished"></translation>
+        <translation>Wis uit</translation>
     </message>
     <message>
         <location filename="openlp/plugins/custom/forms/editcustomdialog.py" line="174"/>
         <source>Delete the selected slide.</source>
-        <translation type="unfinished"></translation>
+        <translation>Wis die geselekteerde skyfie uit.</translation>
     </message>
     <message>
         <location filename="openlp/plugins/custom/forms/editcustomdialog.py" line="177"/>
         <source>Clear</source>
-        <translation type="unfinished"></translation>
+        <translation>Maak skoon</translation>
     </message>
     <message>
         <location filename="openlp/plugins/custom/forms/editcustomdialog.py" line="179"/>
         <source>Clear edit area</source>
-        <translation type="unfinished">Maak skoon die redigeer area</translation>
+        <translation>Maak die redigeer area skoon</translation>
     </message>
     <message>
         <location filename="openlp/plugins/custom/forms/editcustomdialog.py" line="181"/>
         <source>Split Slide</source>
-        <translation type="unfinished"></translation>
+        <translation>Verdeel Skyfie</translation>
     </message>
     <message>
         <location filename="openlp/plugins/custom/forms/editcustomdialog.py" line="183"/>
         <source>Split a slide into two by inserting a slide splitter.</source>
-        <translation type="unfinished"></translation>
+        <translation>Verdeel &apos;n skyfie deur &apos;n skyfie-verdeler te gebruik.</translation>
     </message>
     <message>
         <location filename="openlp/plugins/custom/forms/editcustomdialog.py" line="186"/>
         <source>The&amp;me:</source>
-        <translation type="unfinished"></translation>
+        <translation>Te&amp;ma:</translation>
     </message>
     <message>
         <location filename="openlp/plugins/custom/forms/editcustomdialog.py" line="188"/>
         <source>&amp;Credits:</source>
-        <translation type="unfinished"></translation>
+        <translation>Krediete:</translation>
     </message>
     <message>
         <location filename="openlp/plugins/custom/forms/editcustomform.py" line="90"/>
         <source>Save &amp;&amp; Preview</source>
-        <translation type="unfinished">Stoor &amp;&amp; Voorskou</translation>
+        <translation>Stoor &amp;&amp; Voorskou</translation>
     </message>
     <message>
         <location filename="openlp/plugins/custom/forms/editcustomform.py" line="153"/>
         <source>Error</source>
-        <translation type="unfinished">Fout</translation>
+        <translation>Fout</translation>
     </message>
     <message>
         <location filename="openlp/plugins/custom/forms/editcustomform.py" line="271"/>
         <source>You need to type in a title.</source>
-        <translation type="unfinished"></translation>
+        <translation>&apos;n Titel word benodig.</translation>
     </message>
     <message>
         <location filename="openlp/plugins/custom/forms/editcustomform.py" line="276"/>
         <source>You need to add at least one slide</source>
-        <translation type="unfinished"></translation>
+        <translation>Ten minste een skyfie moet bygevoeg word</translation>
     </message>
     <message>
         <location filename="openlp/plugins/custom/forms/editcustomform.py" line="280"/>
         <source>You have one or more unsaved slides, please either save your slide(s) or clear your changes.</source>
-        <translation type="unfinished"></translation>
+        <translation>Daar is een of meer ongestoorde skyfies, stoor asseblief die skyfie(s) of maak die veranderinge skoon.</translation>
     </message>
 </context>
 <context>
@@ -831,17 +832,17 @@
     <message>
         <location filename="openlp/plugins/custom/lib/mediaitem.py" line="51"/>
         <source>Custom</source>
-        <translation type="unfinished"></translation>
+        <translation>Aanpas</translation>
     </message>
     <message>
         <location filename="openlp/plugins/custom/lib/mediaitem.py" line="123"/>
         <source>You haven&apos;t selected an item to edit.</source>
-        <translation type="unfinished"></translation>
+        <translation>Daar is nie &apos;n item geselekteer om te redigeer nie</translation>
     </message>
     <message>
         <location filename="openlp/plugins/custom/lib/mediaitem.py" line="136"/>
         <source>You haven&apos;t selected an item to delete.</source>
-        <translation type="unfinished"></translation>
+        <translation>Daar is nie &apos;n item geselekteer om uit te wis nie.</translation>
     </message>
 </context>
 <context>
@@ -849,7 +850,7 @@
     <message>
         <location filename="openlp/plugins/images/imageplugin.py" line="48"/>
         <source>&lt;strong&gt;Image Plugin&lt;/strong&gt;&lt;br /&gt;The image plugin provides displaying of images.&lt;br /&gt;One of the distinguishing features of this plugin is the ability to group a number of images together in the service manager, making the displaying of multiple images easier. This plugin can also make use of OpenLP&apos;s &quot;timed looping&quot; feature to create a slide show that runs automatically. In addition to this, images from the plugin can be used to override the current theme&apos;s background, which renders text-based items like songs with the selected image as a background instead of the background provided by the theme.</source>
-        <translation type="unfinished"></translation>
+        <translation>&lt;strong&gt;Beeld Mini-program&lt;/strong&gt;&lt;br/&gt;Die beeld mini-program verskaf vertoning van beelde.&lt;br/&gt;Een van die onderskeidende kenmerke van hierdie mini-program is die vermoë om beelde te groepeer in die diensbestuurder wat dit maklik maak om verskeie beelde te vertoon. Die mini-program kan ook van OpenLP se &quot;tydgebonde herhaling&quot;-funksie gebruik maak om &apos;n automatiese skyfe-vertoning te verkry. Verder kan beelde van hierdie mini-program gebruik word om die huidige tema se agtergrond te vervang hoewel &apos;n tema sy eie agtergrond het.</translation>
     </message>
 </context>
 <context>
@@ -857,52 +858,52 @@
     <message>
         <location filename="openlp/plugins/images/lib/mediaitem.py" line="54"/>
         <source>Image</source>
-        <translation type="unfinished">Beeld</translation>
+        <translation>Beeld</translation>
     </message>
     <message>
         <location filename="openlp/plugins/images/lib/mediaitem.py" line="62"/>
         <source>Select Image(s)</source>
-        <translation type="unfinished">Selekteer beeld(e)</translation>
+        <translation>Selekteer beeld(e)</translation>
     </message>
     <message>
         <location filename="openlp/plugins/images/lib/mediaitem.py" line="65"/>
         <source>All Files</source>
-        <translation type="unfinished"></translation>
+        <translation>Alle Lêers</translation>
     </message>
     <message>
         <location filename="openlp/plugins/images/lib/mediaitem.py" line="108"/>
         <source>Replace Live Background</source>
-        <translation type="unfinished"></translation>
+        <translation>Vervang Regstreekse Agtergrond</translation>
     </message>
     <message>
         <location filename="openlp/plugins/images/lib/mediaitem.py" line="108"/>
         <source>Replace Background</source>
-        <translation type="unfinished"></translation>
+        <translation>Vervang Agtergrond</translation>
     </message>
     <message>
         <location filename="openlp/plugins/media/lib/mediaitem.py" line="100"/>
         <source>Reset Live Background</source>
-        <translation type="unfinished"></translation>
+        <translation>Herstel Regstreekse Agtergrond</translation>
     </message>
     <message>
         <location filename="openlp/plugins/images/lib/mediaitem.py" line="126"/>
         <source>You must select an image to delete.</source>
-        <translation type="unfinished"></translation>
+        <translation>&apos;n Beeld om uit te wis moet geselekteer word.</translation>
     </message>
     <message>
         <location filename="openlp/plugins/images/lib/mediaitem.py" line="162"/>
         <source>Image(s)</source>
-        <translation type="unfinished">Beeld(e)</translation>
+        <translation>Beeld(e)</translation>
     </message>
     <message>
         <location filename="openlp/plugins/images/lib/mediaitem.py" line="183"/>
         <source>You must select an image to replace the background with.</source>
-        <translation type="unfinished"></translation>
+        <translation>&apos;n Beeld wat die agtergrond vervang moet gekies word.</translation>
     </message>
     <message>
         <location filename="openlp/plugins/media/lib/mediaitem.py" line="113"/>
         <source>You must select a media file to replace the background with.</source>
-        <translation type="unfinished"></translation>
+        <translation>&apos;n Media lêer wat die agtergrond vervang moet gekies word.</translation>
     </message>
 </context>
 <context>
@@ -910,7 +911,7 @@
     <message>
         <location filename="openlp/plugins/media/mediaplugin.py" line="76"/>
         <source>&lt;strong&gt;Media Plugin&lt;/strong&gt;&lt;br /&gt;The media plugin provides playback of audio and video.</source>
-        <translation type="unfinished"></translation>
+        <translation>&lt;strong&gt;Media Mini-program&lt;/strong&gt;&lt;br/&gt;Die media mini-program verskaf speel funksies van audio en video.</translation>
     </message>
 </context>
 <context>
@@ -918,27 +919,27 @@
     <message>
         <location filename="openlp/plugins/media/lib/mediaitem.py" line="127"/>
         <source>Media</source>
-        <translation type="unfinished">Media</translation>
+        <translation>Media</translation>
     </message>
     <message>
         <location filename="openlp/plugins/media/lib/mediaitem.py" line="64"/>
         <source>Select Media</source>
-        <translation type="unfinished">Selekteer Media</translation>
+        <translation>Selekteer Media</translation>
     </message>
     <message>
         <location filename="openlp/plugins/media/lib/mediaitem.py" line="95"/>
         <source>Replace Live Background</source>
-        <translation type="unfinished"></translation>
+        <translation>Vervang Regstreekse Agtergrond</translation>
     </message>
     <message>
         <location filename="openlp/plugins/media/lib/mediaitem.py" line="95"/>
         <source>Replace Background</source>
-        <translation type="unfinished"></translation>
+        <translation>Vervang Agtergrond</translation>
     </message>
     <message>
         <location filename="openlp/plugins/media/lib/mediaitem.py" line="146"/>
         <source>You must select a media file to delete.</source>
-        <translation type="unfinished"></translation>
+        <translation>&apos;n Media lêer om uit te wis moet geselekteer word.</translation>
     </message>
 </context>
 <context>
@@ -946,7 +947,7 @@
     <message>
         <location filename="openlp/core/utils/__init__.py" line="274"/>
         <source>Image Files</source>
-        <translation type="unfinished"></translation>
+        <translation>Beeld Lêers</translation>
     </message>
 </context>
 <context>
@@ -954,7 +955,7 @@
     <message>
         <location filename="openlp/core/ui/aboutdialog.py" line="109"/>
         <source>About OpenLP</source>
-        <translation type="unfinished">Aangaande OpenLP</translation>
+        <translation>Aangaande OpenLP</translation>
     </message>
     <message>
         <location filename="openlp/core/ui/aboutdialog.py" line="111"/>
@@ -965,12 +966,18 @@
 Find out more about OpenLP: http://openlp.org/
 
 OpenLP is written and maintained by volunteers. If you would like to see more free Christian software being written, please consider contributing by using the button below.</source>
-        <translation type="unfinished"></translation>
+        <translation>OpenLP &lt;version&gt;&lt;revision&gt; - Open Source Lyrics Projection
+
+OpenLP is gratis kerk aanbieding sagteware of lirieke projeksie sagteware wat gebruik word vir die vertoning van liedere, Bybel verse, video&apos;s, beelde tot ook aanbiedings (as OpenOffice.org, PowerPoint of PowerPoint Viewer geïnstalleer is) vir kerklike aanbidding deur middel van &apos;n rekenaar en &apos;n data projektor.
+
+Vind meer uit oor OpenLP: http://openlp.org/
+
+OpenLP is geskryf en word onderhou deur vrywilligers. As u graag wil sien dat meer Christelike sagteware geskryf word, oorweeg dit asseblief om by te dra deur die knoppie hieronder te gebruik.</translation>
     </message>
     <message>
         <location filename="openlp/core/ui/aboutdialog.py" line="127"/>
         <source>About</source>
-        <translation type="unfinished">Aangaande</translation>
+        <translation>Aangaande</translation>
     </message>
     <message>
         <location filename="openlp/core/ui/aboutdialog.py" line="130"/>
@@ -1012,12 +1019,49 @@
     PyQt4: http://www.riverbankcomputing.co.uk/software/pyqt/intro
     Oxygen Icons: http://oxygen-icons.org/
 </source>
-        <translation type="unfinished"></translation>
+        <translation>Projek Leier
+Raoul &quot;superfly&quot; Snyman
+
+Ontwikkelaars
+Tim &quot;TRB143&quot; Bentley
+Jonathan &quot;gushie&quot; Corwin
+Michael &quot;cocooncrash&quot; Gorven
+Scott &quot;sguerrieri&quot; Guerrieri
+Raoul &quot;superfly&quot; Snyman
+Martin &quot;mijiti&quot; Thompson
+Jon &quot;Meths&quot; Tibble
+
+Bydraers
+Meinert &quot;m2j&quot; Jordan
+Andreas &quot;googol&quot; Preikschat
+Christian &quot;crichter&quot; Richter
+Philip &quot;Phill&quot; Ridout
+Maikel Stuivenberg
+Carsten &quot;catini&quot; Tingaard
+Frode &quot;frodus&quot; Woldsund
+
+Toetsers
+Philip &quot;Phill&quot; Ridout
+Wesley &quot;wrst&quot; Stout (lead)
+
+Verpakkers
+Thomas &quot;tabthorpe&quot; Abthorpe (FreeBSD)
+Tim &quot;TRB143&quot; Bentley (Fedora)
+Michael &quot;cocooncrash&quot; Gorven (Ubuntu)
+Matthias &quot;matthub&quot; Hub (Mac OS X)
+Raoul &quot;superfly&quot; Snyman (Windows, Ubuntu)
+
+Gebou Met
+Python: http://www.python.org/
+Qt4: http://qt.nokia.com/
+PyQt4: http://www.riverbankcomputing.co.uk/software/pyqt/intro
+Oxygen Ikone: http://oxygen-icons.org/
+</translation>
     </message>
     <message>
         <location filename="openlp/core/ui/aboutdialog.py" line="170"/>
         <source>Credits</source>
-        <translation type="unfinished">Krediete</translation>
+        <translation>Krediete</translation>
     </message>
     <message>
         <location filename="openlp/core/ui/aboutdialog.py" line="173"/>
@@ -1157,22 +1201,22 @@
     <message>
         <location filename="openlp/core/ui/aboutdialog.py" line="562"/>
         <source>License</source>
-        <translation type="unfinished">Lisensie</translation>
+        <translation>Lisensie</translation>
     </message>
     <message>
         <location filename="openlp/core/ui/aboutdialog.py" line="565"/>
         <source>Contribute</source>
-        <translation type="unfinished">Dra By</translation>
+        <translation>Dra By</translation>
     </message>
     <message>
         <location filename="openlp/core/ui/aboutdialog.py" line="567"/>
         <source>Close</source>
-        <translation type="unfinished">Maak toe</translation>
+        <translation>Maak toe</translation>
     </message>
     <message>
         <location filename="openlp/core/ui/aboutform.py" line="48"/>
         <source> build %s</source>
-        <translation type="unfinished"></translation>
+        <translation>bou %s</translation>
     </message>
 </context>
 <context>
@@ -1180,27 +1224,27 @@
     <message>
         <location filename="openlp/core/ui/advancedtab.py" line="49"/>
         <source>Advanced</source>
-        <translation type="unfinished">Gevorderd</translation>
+        <translation>Gevorderd</translation>
     </message>
     <message>
         <location filename="openlp/core/ui/advancedtab.py" line="135"/>
         <source>UI Settings</source>
-        <translation type="unfinished"></translation>
+        <translation>GK (UI) Verstellings</translation>
     </message>
     <message>
         <location filename="openlp/core/ui/advancedtab.py" line="136"/>
         <source>Number of recent files to display:</source>
-        <translation type="unfinished"></translation>
+        <translation>Hoeveelheid onlangse lêers om te vertoon:</translation>
     </message>
     <message>
         <location filename="openlp/core/ui/advancedtab.py" line="139"/>
         <source>Remember active media manager tab on startup</source>
-        <translation type="unfinished"></translation>
+        <translation>Onthou die laaste media bestuurder oortjie wanneer die program begin</translation>
     </message>
     <message>
         <location filename="openlp/core/ui/advancedtab.py" line="141"/>
         <source>Double-click to send items straight to live (requires restart)</source>
-        <translation type="unfinished"></translation>
+        <translation>Dubbel-kliek items direk na regstreekse vertoning te stuur (benodig herlaai)</translation>
     </message>
 </context>
 <context>
@@ -1208,451 +1252,451 @@
     <message>
         <location filename="openlp/core/ui/amendthemedialog.py" line="638"/>
         <source>Theme Maintenance</source>
-        <translation type="unfinished">Tema Onderhoud</translation>
+        <translation>Tema Onderhoud</translation>
     </message>
     <message>
         <location filename="openlp/core/ui/amendthemedialog.py" line="640"/>
         <source>Theme &amp;name:</source>
-        <translation type="unfinished"></translation>
+        <translation>Tema &amp;naam</translation>
     </message>
     <message>
         <location filename="openlp/core/ui/amendthemedialog.py" line="642"/>
         <source>Type:</source>
-        <translation type="unfinished">Tipe:</translation>
+        <translation>Tipe:</translation>
     </message>
     <message>
         <location filename="openlp/core/ui/amendthemedialog.py" line="644"/>
         <source>Solid Color</source>
-        <translation type="unfinished">Soliede Kleur</translation>
+        <translation>Soliede Kleur</translation>
     </message>
     <message>
         <location filename="openlp/core/ui/amendthemedialog.py" line="646"/>
         <source>Gradient</source>
-        <translation type="unfinished">Gradiënt</translation>
+        <translation>Gradiënt</translation>
     </message>
     <message>
         <location filename="openlp/core/ui/amendthemedialog.py" line="648"/>
         <source>Image</source>
-        <translation type="unfinished">Beeld</translation>
+        <translation>Beeld</translation>
     </message>
     <message>
         <location filename="openlp/core/ui/amendthemedialog.py" line="652"/>
         <source>Image:</source>
-        <translation type="unfinished">Beeld:</translation>
+        <translation>Beeld:</translation>
     </message>
     <message>
         <location filename="openlp/core/ui/amendthemedialog.py" line="654"/>
         <source>Gradient:</source>
-        <translation type="unfinished"></translation>
+        <translation>Gradiënt:</translation>
     </message>
     <message>
         <location filename="openlp/core/ui/amendthemedialog.py" line="656"/>
         <source>Horizontal</source>
-        <translation type="unfinished">Horisontaal</translation>
+        <translation>Horisontaal</translation>
     </message>
     <message>
         <location filename="openlp/core/ui/amendthemedialog.py" line="658"/>
         <source>Vertical</source>
-        <translation type="unfinished">Vertikaal</translation>
+        <translation>Vertikaal</translation>
     </message>
     <message>
         <location filename="openlp/core/ui/amendthemedialog.py" line="660"/>
         <source>Circular</source>
-        <translation type="unfinished">Sirkelvormig</translation>
+        <translation>Sirkelvormig</translation>
     </message>
     <message>
         <location filename="openlp/core/ui/amendthemedialog.py" line="662"/>
         <source>&amp;Background</source>
-        <translation type="unfinished"></translation>
+        <translation>Agtergrond</translation>
     </message>
     <message>
         <location filename="openlp/core/ui/amendthemedialog.py" line="665"/>
         <source>Main Font</source>
-        <translation type="unfinished">Hoof Skrif</translation>
+        <translation>Hoof Skrif</translation>
     </message>
     <message>
         <location filename="openlp/core/ui/amendthemedialog.py" line="712"/>
         <source>Font:</source>
-        <translation type="unfinished">Skrif:</translation>
+        <translation>Skrif:</translation>
     </message>
     <message>
         <location filename="openlp/core/ui/amendthemeform.py" line="615"/>
         <source>Color:</source>
-        <translation type="unfinished"></translation>
+        <translation>Kleur:</translation>
     </message>
     <message>
         <location filename="openlp/core/ui/amendthemedialog.py" line="716"/>
         <source>Size:</source>
-        <translation type="unfinished">Grootte:</translation>
+        <translation>Grootte:</translation>
     </message>
     <message>
         <location filename="openlp/core/ui/amendthemedialog.py" line="718"/>
         <source>pt</source>
-        <translation type="unfinished">pt</translation>
+        <translation>pt</translation>
     </message>
     <message>
         <location filename="openlp/core/ui/amendthemedialog.py" line="675"/>
         <source>Adjust line spacing:</source>
-        <translation type="unfinished"></translation>
+        <translation>Verstel lyn spasiëring:</translation>
     </message>
     <message>
         <location filename="openlp/core/ui/amendthemedialog.py" line="720"/>
         <source>Normal</source>
-        <translation type="unfinished">Normaal</translation>
+        <translation>Normaal</translation>
     </message>
     <message>
         <location filename="openlp/core/ui/amendthemedialog.py" line="722"/>
         <source>Bold</source>
-        <translation type="unfinished">Vetgedruk</translation>
+        <translation>Vetgedruk</translation>
     </message>
     <message>
         <location filename="openlp/core/ui/amendthemedialog.py" line="724"/>
         <source>Italics</source>
-        <translation type="unfinished">Kursief</translation>
+        <translation>Kursief</translation>
     </message>
     <message>
         <location filename="openlp/core/ui/amendthemedialog.py" line="726"/>
         <source>Bold/Italics</source>
-        <translation type="unfinished">Bold/Italics</translation>
+        <translation>Vetgedruk/Kursief</translation>
     </message>
     <message>
         <location filename="openlp/core/ui/amendthemedialog.py" line="728"/>
         <source>Style:</source>
-        <translation type="unfinished"></translation>
+        <translation>Styl:</translation>
     </message>
     <message>
         <location filename="openlp/core/ui/amendthemedialog.py" line="730"/>
         <source>Display Location</source>
-        <translation type="unfinished">Vertoon Ligging</translation>
+        <translation>Vertoon Ligging</translation>
     </message>
     <message>
         <location filename="openlp/core/ui/amendthemedialog.py" line="732"/>
         <source>Use default location</source>
-        <translation type="unfinished"></translation>
+        <translation>Gebruik verstek ligging</translation>
     </message>
     <message>
         <location filename="openlp/core/ui/amendthemedialog.py" line="734"/>
         <source>X position:</source>
-        <translation type="unfinished"></translation>
+        <translation>X posisie:</translation>
     </message>
     <message>
         <location filename="openlp/core/ui/amendthemedialog.py" line="736"/>
         <source>Y position:</source>
-        <translation type="unfinished"></translation>
+        <translation>Y posisie:</translation>
     </message>
     <message>
         <location filename="openlp/core/ui/amendthemedialog.py" line="738"/>
         <source>Width:</source>
-        <translation type="unfinished">Wydte:</translation>
+        <translation>Wydte:</translation>
     </message>
     <message>
         <location filename="openlp/core/ui/amendthemedialog.py" line="740"/>
         <source>Height:</source>
-        <translation type="unfinished">Hoogte:</translation>
+        <translation>Hoogte:</translation>
     </message>
     <message>
         <location filename="openlp/core/ui/amendthemedialog.py" line="767"/>
         <source>px</source>
-        <translation type="unfinished">px</translation>
+        <translation>px</translation>
     </message>
     <message>
         <location filename="openlp/core/ui/amendthemedialog.py" line="707"/>
         <source>&amp;Main Font</source>
-        <translation type="unfinished"></translation>
+        <translation>Hoof Skrif</translation>
     </message>
     <message>
         <location filename="openlp/core/ui/amendthemedialog.py" line="710"/>
         <source>Footer Font</source>
-        <translation type="unfinished">Voetnota Skriftipe</translation>
+        <translation>Voetnota Skriftipe</translation>
     </message>
     <message>
         <location filename="openlp/core/ui/amendthemedialog.py" line="750"/>
         <source>&amp;Footer Font</source>
-        <translation type="unfinished"></translation>
+        <translation>Voetnota Skri&amp;ftipe</translation>
     </message>
     <message>
         <location filename="openlp/core/ui/amendthemedialog.py" line="753"/>
         <source>Outline</source>
-        <translation type="unfinished">Buitelyn</translation>
+        <translation>Buitelyn</translation>
     </message>
     <message>
         <location filename="openlp/core/ui/amendthemedialog.py" line="755"/>
         <source>Outline size:</source>
-        <translation type="unfinished"></translation>
+        <translation>Buitelyn grootte:</translation>
     </message>
     <message>
         <location filename="openlp/core/ui/amendthemedialog.py" line="759"/>
         <source>Outline color:</source>
-        <translation type="unfinished"></translation>
+        <translation>Buitelyn kleur:</translation>
     </message>
     <message>
         <location filename="openlp/core/ui/amendthemedialog.py" line="761"/>
         <source>Show outline:</source>
-        <translation type="unfinished"></translation>
+        <translation>Vertoon buitelyn:</translation>
     </message>
     <message>
         <location filename="openlp/core/ui/amendthemedialog.py" line="763"/>
         <source>Shadow</source>
-        <translation type="unfinished">Skaduwee</translation>
+        <translation>Skaduwee</translation>
     </message>
     <message>
         <location filename="openlp/core/ui/amendthemedialog.py" line="765"/>
         <source>Shadow size:</source>
-        <translation type="unfinished"></translation>
+        <translation>Skaduwee grootte:</translation>
     </message>
     <message>
         <location filename="openlp/core/ui/amendthemedialog.py" line="769"/>
         <source>Shadow color:</source>
-        <translation type="unfinished"></translation>
+        <translation>Skaduwee kleur:</translation>
     </message>
     <message>
         <location filename="openlp/core/ui/amendthemedialog.py" line="771"/>
         <source>Show shadow:</source>
-        <translation type="unfinished"></translation>
+        <translation>Vertoon skaduwee:</translation>
     </message>
     <message>
         <location filename="openlp/core/ui/amendthemedialog.py" line="773"/>
         <source>Alignment</source>
-        <translation type="unfinished">Belyning</translation>
+        <translation>Belyning</translation>
     </message>
     <message>
         <location filename="openlp/core/ui/amendthemedialog.py" line="775"/>
         <source>Horizontal align:</source>
-        <translation type="unfinished"></translation>
+        <translation>Horisontale belyning:</translation>
     </message>
     <message>
         <location filename="openlp/core/ui/amendthemedialog.py" line="777"/>
         <source>Left</source>
-        <translation type="unfinished">Links</translation>
+        <translation>Links</translation>
     </message>
     <message>
         <location filename="openlp/core/ui/amendthemedialog.py" line="779"/>
         <source>Right</source>
-        <translation type="unfinished">Regs</translation>
+        <translation>Regs</translation>
     </message>
     <message>
         <location filename="openlp/core/ui/amendthemedialog.py" line="781"/>
         <source>Center</source>
-        <translation type="unfinished">Middel</translation>
+        <translation>Middel</translation>
     </message>
     <message>
         <location filename="openlp/core/ui/amendthemedialog.py" line="783"/>
         <source>Vertical align:</source>
-        <translation type="unfinished"></translation>
+        <translation>Vertikale belyning:</translation>
     </message>
     <message>
         <location filename="openlp/core/ui/amendthemedialog.py" line="785"/>
         <source>Top</source>
-        <translation type="unfinished"></translation>
+        <translation>Bo</translation>
     </message>
     <message>
         <location filename="openlp/core/ui/amendthemedialog.py" line="787"/>
         <source>Middle</source>
-        <translation type="unfinished">Middel</translation>
+        <translation>Middel</translation>
     </message>
     <message>
         <location filename="openlp/core/ui/amendthemedialog.py" line="789"/>
         <source>Bottom</source>
-        <translation type="unfinished">Onder</translation>
+        <translation>Onder</translation>
     </message>
     <message>
         <location filename="openlp/core/ui/amendthemedialog.py" line="791"/>
         <source>Slide Transition</source>
-        <translation type="unfinished">Skyfie Verandering</translation>
+        <translation>Skyfie Verandering</translation>
     </message>
     <message>
         <location filename="openlp/core/ui/amendthemedialog.py" line="793"/>
         <source>Transition active</source>
-        <translation type="unfinished"></translation>
+        <translation>Verandering aktief</translation>
     </message>
     <message>
         <location filename="openlp/core/ui/amendthemedialog.py" line="795"/>
         <source>&amp;Other Options</source>
-        <translation type="unfinished"></translation>
+        <translation>Ander &amp;Opsies</translation>
     </message>
     <message>
         <location filename="openlp/core/ui/amendthemedialog.py" line="798"/>
         <source>Preview</source>
-        <translation type="unfinished">Voorskou</translation>
+        <translation>Voorskou</translation>
     </message>
     <message>
         <location filename="openlp/core/ui/amendthemeform.py" line="211"/>
         <source>All Files</source>
-        <translation type="unfinished"></translation>
+        <translation>Alle Lêers</translation>
     </message>
     <message>
         <location filename="openlp/core/ui/amendthemeform.py" line="213"/>
         <source>Select Image</source>
-        <translation type="unfinished"></translation>
+        <translation>Selekteer beeld</translation>
     </message>
     <message>
         <location filename="openlp/core/ui/amendthemeform.py" line="631"/>
         <source>First color:</source>
-        <translation type="unfinished"></translation>
+        <translation>Eerste kleur:</translation>
     </message>
     <message>
         <location filename="openlp/core/ui/amendthemeform.py" line="633"/>
         <source>Second color:</source>
-        <translation type="unfinished"></translation>
+        <translation>Tweede kleur:</translation>
     </message>
     <message>
         <location filename="openlp/core/ui/amendthemeform.py" line="702"/>
         <source>Slide height is %s rows.</source>
-        <translation type="unfinished"></translation>
+        <translation>Skyfie hoogte is %s rye.</translation>
     </message>
 </context>
 <context>
     <name>OpenLP.ExceptionDialog</name>
+    <message>
+        <location filename="openlp/core/ui/exceptiondialog.py" line="77"/>
+        <source>Oops! OpenLP hit a problem, and couldn&apos;t recover. The text in the box below contains information that might be helpful to the OpenLP developers, so please e-mail it to bugs@openlp.org, along with a detailed description of what you were doing when the problem occurred.</source>
+        <translation>Oeps! OpenLP het &apos;n probleem ondervind en kon nie daarvanaf herstel nie. Die teks in die boks hieronder bevat inligting wat van hulp kan wees aan die OpenLP ontwikkelaars, so stuur dit asseblief per e-pos na bugs@openlp.org saam met &apos;n gedetaileerde beskrywing van wat gedoen was toe die probleem plaasgevind het.</translation>
+    </message>
     <message>
         <location filename="openlp/core/ui/exceptiondialog.py" line="75"/>
         <source>Error Occurred</source>
         <translation type="unfinished"></translation>
     </message>
-    <message>
-        <location filename="openlp/core/ui/exceptiondialog.py" line="77"/>
-        <source>Oops! OpenLP hit a problem, and couldn&apos;t recover. The text in the box below contains information that might be helpful to the OpenLP developers, so please e-mail it to bugs@openlp.org, along with a detailed description of what you were doing when the problem occurred.</source>
-        <translation type="unfinished"></translation>
-    </message>
 </context>
 <context>
     <name>OpenLP.GeneralTab</name>
     <message>
         <location filename="openlp/core/ui/generaltab.py" line="65"/>
         <source>General</source>
-        <translation type="unfinished">Algemeen</translation>
+        <translation>Algemeen</translation>
     </message>
     <message>
         <location filename="openlp/core/ui/generaltab.py" line="297"/>
         <source>Monitors</source>
-        <translation type="unfinished">Monitors</translation>
+        <translation>Monitors</translation>
     </message>
     <message>
         <location filename="openlp/core/ui/generaltab.py" line="299"/>
         <source>Select monitor for output display:</source>
-        <translation type="unfinished">Selekteer monitor vir uitgaande vertoning:</translation>
+        <translation>Selekteer monitor vir uitgaande vertoning:</translation>
     </message>
     <message>
         <location filename="openlp/core/ui/generaltab.py" line="301"/>
         <source>Display if a single screen</source>
-        <translation type="unfinished"></translation>
+        <translation>Vertoon as dit &apos;n enkel skerm is</translation>
     </message>
     <message>
         <location filename="openlp/core/ui/generaltab.py" line="303"/>
         <source>Application Startup</source>
-        <translation type="unfinished">Program Aanskakel</translation>
+        <translation>Applikasie Aanskakel</translation>
     </message>
     <message>
         <location filename="openlp/core/ui/generaltab.py" line="305"/>
         <source>Show blank screen warning</source>
-        <translation type="unfinished">Vertoon leë skerm waarskuwing</translation>
+        <translation>Vertoon leë skerm waarskuwing</translation>
     </message>
     <message>
         <location filename="openlp/core/ui/generaltab.py" line="307"/>
         <source>Automatically open the last service</source>
-        <translation type="unfinished">Maak vanself die laaste diens oop</translation>
+        <translation>Maak vanself die laaste diens oop</translation>
     </message>
     <message>
         <location filename="openlp/core/ui/generaltab.py" line="309"/>
         <source>Show the splash screen</source>
-        <translation type="unfinished">Wys die spatsel skerm</translation>
+        <translation>Wys die spatsel skerm</translation>
     </message>
     <message>
         <location filename="openlp/core/ui/generaltab.py" line="311"/>
         <source>Application Settings</source>
-        <translation type="unfinished">Program Verstellings</translation>
+        <translation>Program Verstellings</translation>
     </message>
     <message>
         <location filename="openlp/core/ui/generaltab.py" line="313"/>
         <source>Prompt to save before starting a new service</source>
-        <translation type="unfinished"></translation>
+        <translation>Vra om te stoor voordat &apos;n nuwe diens begin word</translation>
     </message>
     <message>
         <location filename="openlp/core/ui/generaltab.py" line="315"/>
         <source>Automatically preview next item in service</source>
-        <translation type="unfinished"></translation>
+        <translation>Wys voorskou van volgende item in diens automaties</translation>
     </message>
     <message>
         <location filename="openlp/core/ui/generaltab.py" line="317"/>
         <source>Slide loop delay:</source>
-        <translation type="unfinished"></translation>
+        <translation>Skyfie herhaal vertraging:</translation>
     </message>
     <message>
         <location filename="openlp/core/ui/generaltab.py" line="319"/>
         <source> sec</source>
-        <translation type="unfinished"></translation>
+        <translation>sek</translation>
     </message>
     <message>
         <location filename="openlp/core/ui/generaltab.py" line="321"/>
         <source>CCLI Details</source>
-        <translation type="unfinished">CCLI Inligting</translation>
+        <translation>CCLI Inligting</translation>
     </message>
     <message>
         <location filename="openlp/core/ui/generaltab.py" line="323"/>
         <source>CCLI number:</source>
-        <translation type="unfinished"></translation>
+        <translation>CCLI nommer:</translation>
     </message>
     <message>
         <location filename="openlp/core/ui/generaltab.py" line="325"/>
         <source>SongSelect username:</source>
-        <translation type="unfinished"></translation>
+        <translation>SongSelect gebruikersnaam:</translation>
     </message>
     <message>
         <location filename="openlp/core/ui/generaltab.py" line="327"/>
         <source>SongSelect password:</source>
-        <translation type="unfinished"></translation>
+        <translation>SongSelect wagwoord:</translation>
     </message>
     <message>
         <location filename="openlp/core/ui/generaltab.py" line="330"/>
         <source>Display Position</source>
-        <translation type="unfinished"></translation>
+        <translation>Vertoon Posisie</translation>
     </message>
     <message>
         <location filename="openlp/core/ui/generaltab.py" line="344"/>
         <source>X</source>
-        <translation type="unfinished"></translation>
+        <translation>X</translation>
     </message>
     <message>
         <location filename="openlp/core/ui/generaltab.py" line="345"/>
         <source>Y</source>
-        <translation type="unfinished"></translation>
+        <translation>Y</translation>
     </message>
     <message>
         <location filename="openlp/core/ui/generaltab.py" line="346"/>
         <source>Height</source>
-        <translation type="unfinished"></translation>
+        <translation>Hoogte</translation>
     </message>
     <message>
         <location filename="openlp/core/ui/generaltab.py" line="348"/>
         <source>Width</source>
-        <translation type="unfinished"></translation>
+        <translation>Wydte</translation>
     </message>
     <message>
         <location filename="openlp/core/ui/generaltab.py" line="342"/>
         <source>Override display position</source>
-        <translation type="unfinished"></translation>
+        <translation>Oorskryf vertoon posisie</translation>
     </message>
     <message>
         <location filename="openlp/core/ui/generaltab.py" line="357"/>
         <source>Screen</source>
-        <translation type="unfinished">Skerm</translation>
+        <translation>Skerm</translation>
     </message>
     <message>
         <location filename="openlp/core/ui/generaltab.py" line="360"/>
         <source>primary</source>
-        <translation type="unfinished">primêre</translation>
+        <translation>primêre</translation>
     </message>
 </context>
 <context>
     <name>OpenLP.LanguageManager</name>
     <message>
-        <location filename="openlp/core/utils/languagemanager.py" line="121"/>
+        <location filename="openlp/core/utils/languagemanager.py" line="119"/>
         <source>Language</source>
-        <translation type="unfinished"></translation>
-    </message>
-    <message>
-        <location filename="openlp/core/utils/languagemanager.py" line="121"/>
+        <translation>Taal</translation>
+    </message>
+    <message>
+        <location filename="openlp/core/utils/languagemanager.py" line="119"/>
         <source>Please restart OpenLP to use your new language setting.</source>
-        <translation type="unfinished"></translation>
+        <translation>Herlaai asseblief OpenLP om die nuwe taal instelling te gebruik.</translation>
     </message>
 </context>
 <context>
@@ -1660,415 +1704,416 @@
     <message>
         <location filename="openlp/core/ui/mainwindow.py" line="345"/>
         <source>OpenLP 2.0</source>
-        <translation type="unfinished">OpenLP 2.0</translation>
+        <translation>OpenLP 2.0</translation>
+    </message>
+    <message>
+        <location filename="openlp/core/utils/languagemanager.py" line="85"/>
+        <source>English</source>
+        <translation>Engels</translation>
     </message>
     <message>
         <location filename="openlp/core/ui/mainwindow.py" line="348"/>
         <source>&amp;File</source>
-        <translation type="unfinished">&amp;Lêer</translation>
+        <translation>&amp;Lêer</translation>
     </message>
     <message>
         <location filename="openlp/core/ui/mainwindow.py" line="349"/>
         <source>&amp;Import</source>
-        <translation type="unfinished">&amp;Invoer</translation>
+        <translation>&amp;Invoer</translation>
     </message>
     <message>
         <location filename="openlp/core/ui/mainwindow.py" line="350"/>
         <source>&amp;Export</source>
-        <translation type="unfinished">&amp;Uitvoer</translation>
+        <translation>Uitvo&amp;er</translation>
     </message>
     <message>
         <location filename="openlp/core/ui/mainwindow.py" line="351"/>
         <source>&amp;View</source>
-        <translation type="unfinished">&amp;Bekyk</translation>
+        <translation>&amp;Bekyk</translation>
     </message>
     <message>
         <location filename="openlp/core/ui/mainwindow.py" line="352"/>
         <source>M&amp;ode</source>
-        <translation type="unfinished">M&amp;odus</translation>
+        <translation>M&amp;odus</translation>
     </message>
     <message>
         <location filename="openlp/core/ui/mainwindow.py" line="353"/>
         <source>&amp;Tools</source>
-        <translation type="unfinished">&amp;Gereedskap</translation>
+        <translation>&amp;Gereedskap</translation>
     </message>
     <message>
         <location filename="openlp/core/ui/mainwindow.py" line="354"/>
         <source>&amp;Settings</source>
-        <translation type="unfinished">Ver&amp;stellings</translation>
+        <translation>Ver&amp;stellings</translation>
     </message>
     <message>
         <location filename="openlp/core/ui/mainwindow.py" line="402"/>
         <source>&amp;Language</source>
-        <translation type="unfinished">Taa&amp;l</translation>
+        <translation>Taa&amp;l</translation>
     </message>
     <message>
         <location filename="openlp/core/ui/mainwindow.py" line="357"/>
         <source>&amp;Help</source>
-        <translation type="unfinished">&amp;Hulp</translation>
+        <translation>&amp;Hulp</translation>
     </message>
     <message>
         <location filename="openlp/core/ui/mainwindow.py" line="358"/>
         <source>Media Manager</source>
-        <translation type="unfinished">Media Bestuurder</translation>
+        <translation>Media Bestuurder</translation>
     </message>
     <message>
         <location filename="openlp/core/ui/mainwindow.py" line="360"/>
         <source>Service Manager</source>
-        <translation type="unfinished">Diens Bestuurder</translation>
+        <translation>Diens Bestuurder</translation>
     </message>
     <message>
         <location filename="openlp/core/ui/mainwindow.py" line="362"/>
         <source>Theme Manager</source>
-        <translation type="unfinished">Tema Bestuurder</translation>
+        <translation>Tema Bestuurder</translation>
     </message>
     <message>
         <location filename="openlp/core/ui/mainwindow.py" line="364"/>
         <source>&amp;New</source>
-        <translation type="unfinished">&amp;Nuwe</translation>
+        <translation>&amp;Nuwe</translation>
     </message>
     <message>
         <location filename="openlp/core/ui/mainwindow.py" line="365"/>
         <source>New Service</source>
-        <translation type="unfinished">Nuwe Diens</translation>
+        <translation>Nuwe Diens</translation>
     </message>
     <message>
         <location filename="openlp/core/ui/mainwindow.py" line="367"/>
         <source>Create a new service.</source>
-        <translation type="unfinished"></translation>
+        <translation>Skep &apos;n nuwe diens.</translation>
     </message>
     <message>
         <location filename="openlp/core/ui/mainwindow.py" line="369"/>
         <source>Ctrl+N</source>
-        <translation type="unfinished">Ctrl+N</translation>
+        <translation>Ctrl+N</translation>
     </message>
     <message>
         <location filename="openlp/core/ui/mainwindow.py" line="370"/>
         <source>&amp;Open</source>
-        <translation type="unfinished">Maak &amp;Oop</translation>
+        <translation>Maak &amp;Oop</translation>
     </message>
     <message>
         <location filename="openlp/core/ui/mainwindow.py" line="371"/>
         <source>Open Service</source>
-        <translation type="unfinished">Maak Diens Oop</translation>
+        <translation>Maak Diens Oop</translation>
     </message>
     <message>
         <location filename="openlp/core/ui/mainwindow.py" line="373"/>
         <source>Open an existing service.</source>
-        <translation type="unfinished"></translation>
+        <translation>Maak &apos;n bestaande diens oop.</translation>
     </message>
     <message>
         <location filename="openlp/core/ui/mainwindow.py" line="375"/>
         <source>Ctrl+O</source>
-        <translation type="unfinished">Ctrl+O</translation>
+        <translation>Ctrl+O</translation>
     </message>
     <message>
         <location filename="openlp/core/ui/mainwindow.py" line="376"/>
         <source>&amp;Save</source>
-        <translation type="unfinished">&amp;Stoor</translation>
+        <translation>&amp;Stoor</translation>
     </message>
     <message>
         <location filename="openlp/core/ui/mainwindow.py" line="377"/>
         <source>Save Service</source>
-        <translation type="unfinished">Stoor Diens</translation>
+        <translation>Stoor Diens</translation>
     </message>
     <message>
         <location filename="openlp/core/ui/mainwindow.py" line="379"/>
         <source>Save the current service to disk.</source>
-        <translation type="unfinished"></translation>
+        <translation>Stoor die huidige diens na skyf.</translation>
     </message>
     <message>
         <location filename="openlp/core/ui/mainwindow.py" line="381"/>
         <source>Ctrl+S</source>
-        <translation type="unfinished">Ctrl+S</translation>
+        <translation>Ctrl+S</translation>
     </message>
     <message>
         <location filename="openlp/core/ui/mainwindow.py" line="382"/>
         <source>Save &amp;As...</source>
-        <translation type="unfinished">Stoor &amp;As...</translation>
+        <translation>Stoor &amp;As...</translation>
     </message>
     <message>
         <location filename="openlp/core/ui/mainwindow.py" line="384"/>
         <source>Save Service As</source>
-        <translation type="unfinished">Stoor Diens As</translation>
+        <translation>Stoor Diens As</translation>
     </message>
     <message>
         <location filename="openlp/core/ui/mainwindow.py" line="386"/>
         <source>Save the current service under a new name.</source>
-        <translation type="unfinished"></translation>
+        <translation>Stoor die huidige diens onder &apos;n nuwe naam.</translation>
     </message>
     <message>
         <location filename="openlp/core/ui/mainwindow.py" line="388"/>
         <source>Ctrl+Shift+S</source>
-        <translation type="unfinished"></translation>
+        <translation>Ctrl+Shift+S</translation>
     </message>
     <message>
         <location filename="openlp/core/ui/mainwindow.py" line="390"/>
         <source>E&amp;xit</source>
-        <translation type="unfinished">&amp;Uitgang</translation>
+        <translation>&amp;Uitgang</translation>
     </message>
     <message>
         <location filename="openlp/core/ui/mainwindow.py" line="392"/>
         <source>Quit OpenLP</source>
-        <translation type="unfinished">Sluit OpenLP Af</translation>
+        <translation>Sluit OpenLP Af</translation>
     </message>
     <message>
         <location filename="openlp/core/ui/mainwindow.py" line="394"/>
         <source>Alt+F4</source>
-        <translation type="unfinished">Alt+F4</translation>
+        <translation>Alt+F4</translation>
     </message>
     <message>
         <location filename="openlp/core/ui/mainwindow.py" line="400"/>
         <source>&amp;Theme</source>
-        <translation type="unfinished">&amp;Tema</translation>
+        <translation>&amp;Tema</translation>
     </message>
     <message>
         <location filename="openlp/core/ui/mainwindow.py" line="404"/>
         <source>&amp;Configure OpenLP...</source>
-        <translation type="unfinished"></translation>
+        <translation>&amp;Konfigureer OpenLP...</translation>
     </message>
     <message>
         <location filename="openlp/core/ui/mainwindow.py" line="406"/>
         <source>&amp;Media Manager</source>
-        <translation type="unfinished">&amp;Media Bestuurder</translation>
+        <translation>&amp;Media Bestuurder</translation>
     </message>
     <message>
         <location filename="openlp/core/ui/mainwindow.py" line="408"/>
         <source>Toggle Media Manager</source>
-        <translation type="unfinished">Wissel Media Bestuurder</translation>
+        <translation>Wissel Media Bestuurder</translation>
     </message>
     <message>
         <location filename="openlp/core/ui/mainwindow.py" line="410"/>
         <source>Toggle the visibility of the media manager.</source>
-        <translation type="unfinished"></translation>
+        <translation>Wissel sigbaarheid van die media bestuurder.</translation>
     </message>
     <message>
         <location filename="openlp/core/ui/mainwindow.py" line="412"/>
         <source>F8</source>
-        <translation type="unfinished">F8</translation>
+        <translation>F8</translation>
     </message>
     <message>
         <location filename="openlp/core/ui/mainwindow.py" line="414"/>
         <source>&amp;Theme Manager</source>
-        <translation type="unfinished">&amp;Tema Bestuurder</translation>
+        <translation>&amp;Tema Bestuurder</translation>
     </message>
     <message>
         <location filename="openlp/core/ui/mainwindow.py" line="416"/>
         <source>Toggle Theme Manager</source>
-        <translation type="unfinished">Wissel Tema Bestuurder</translation>
+        <translation>Wissel Tema Bestuurder</translation>
     </message>
     <message>
         <location filename="openlp/core/ui/mainwindow.py" line="418"/>
         <source>Toggle the visibility of the theme manager.</source>
-        <translation type="unfinished"></translation>
+        <translation>Wissel sigbaarheid van die tema bestuurder.</translation>
     </message>
     <message>
         <location filename="openlp/core/ui/mainwindow.py" line="420"/>
         <source>F10</source>
-        <translation type="unfinished">F10</translation>
+        <translation>F10</translation>
     </message>
     <message>
         <location filename="openlp/core/ui/mainwindow.py" line="422"/>
         <source>&amp;Service Manager</source>
-        <translation type="unfinished">&amp;Diens Bestuurder</translation>
+        <translation>&amp;Diens Bestuurder</translation>
     </message>
     <message>
         <location filename="openlp/core/ui/mainwindow.py" line="424"/>
         <source>Toggle Service Manager</source>
-        <translation type="unfinished">Wissel Diens Bestuurder</translation>
+        <translation>Wissel Diens Bestuurder</translation>
     </message>
     <message>
         <location filename="openlp/core/ui/mainwindow.py" line="426"/>
         <source>Toggle the visibility of the service manager.</source>
-        <translation type="unfinished"></translation>
+        <translation>Wissel sigbaarheid van die diens bestuurder.</translation>
     </message>
     <message>
         <location filename="openlp/core/ui/mainwindow.py" line="428"/>
         <source>F9</source>
-        <translation type="unfinished">F9</translation>
+        <translation>F9</translation>
     </message>
     <message>
         <location filename="openlp/core/ui/mainwindow.py" line="430"/>
         <source>&amp;Preview Panel</source>
-        <translation type="unfinished">&amp;Voorskou Paneel</translation>
+        <translation>Voorskou &amp;Paneel</translation>
     </message>
     <message>
         <location filename="openlp/core/ui/mainwindow.py" line="432"/>
         <source>Toggle Preview Panel</source>
-        <translation type="unfinished">Wissel Voorskou Paneel</translation>
+        <translation>Wissel Voorskou Paneel</translation>
     </message>
     <message>
         <location filename="openlp/core/ui/mainwindow.py" line="434"/>
         <source>Toggle the visibility of the preview panel.</source>
-        <translation type="unfinished"></translation>
+        <translation>Wissel sigbaarheid van die voorskou paneel.</translation>
     </message>
     <message>
         <location filename="openlp/core/ui/mainwindow.py" line="436"/>
         <source>F11</source>
-        <translation type="unfinished">F11</translation>
+        <translation>F11</translation>
     </message>
     <message>
         <location filename="openlp/core/ui/mainwindow.py" line="438"/>
         <source>&amp;Live Panel</source>
-        <translation type="unfinished"></translation>
+        <translation>Regstreekse Panee&amp;l</translation>
     </message>
     <message>
         <location filename="openlp/core/ui/mainwindow.py" line="440"/>
         <source>Toggle Live Panel</source>
-        <translation type="unfinished"></translation>
+        <translation>Wissel Regstreekse Paneel</translation>
     </message>
     <message>
         <location filename="openlp/core/ui/mainwindow.py" line="442"/>
         <source>Toggle the visibility of the live panel.</source>
-        <translation type="unfinished"></translation>
+        <translation>Wissel sigbaarheid van die regstreekse paneel.</translation>
     </message>
     <message>
         <location filename="openlp/core/ui/mainwindow.py" line="444"/>
         <source>F12</source>
-        <translation type="unfinished">F12</translation>
+        <translation>F12</translation>
     </message>
     <message>
         <location filename="openlp/core/ui/mainwindow.py" line="446"/>
         <source>&amp;Plugin List</source>
-        <translation type="unfinished">In&amp;prop Lys</translation>
+        <translation>Mini-&amp;program Lys</translation>
     </message>
     <message>
         <location filename="openlp/core/ui/mainwindow.py" line="448"/>
         <source>List the Plugins</source>
-        <translation type="unfinished">Lys die Inproppe</translation>
+        <translation>Lys die Mini-programme</translation>
     </message>
     <message>
         <location filename="openlp/core/ui/mainwindow.py" line="450"/>
         <source>Alt+F7</source>
-        <translation type="unfinished">Alt+F7</translation>
+        <translation>Alt+F7</translation>
     </message>
     <message>
         <location filename="openlp/core/ui/mainwindow.py" line="452"/>
         <source>&amp;User Guide</source>
-        <translation type="unfinished">&amp;Gebruikers Gids</translation>
+        <translation>Gebr&amp;uikers Gids</translation>
     </message>
     <message>
         <location filename="openlp/core/ui/mainwindow.py" line="454"/>
         <source>&amp;About</source>
-        <translation type="unfinished">&amp;Aangaande</translation>
+        <translation>&amp;Aangaande</translation>
     </message>
     <message>
         <location filename="openlp/core/ui/mainwindow.py" line="455"/>
         <source>More information about OpenLP</source>
-        <translation type="unfinished">Meer inligting aangaande OpenLP</translation>
+        <translation>Meer inligting aangaande OpenLP</translation>
     </message>
     <message>
         <location filename="openlp/core/ui/mainwindow.py" line="457"/>
         <source>Ctrl+F1</source>
-        <translation type="unfinished">Ctrl+F1</translation>
+        <translation>Ctrl+F1</translation>
     </message>
     <message>
         <location filename="openlp/core/ui/mainwindow.py" line="459"/>
         <source>&amp;Online Help</source>
-        <translation type="unfinished">&amp;Aanlyn Hulp</translation>
+        <translation>&amp;Aanlyn Hulp</translation>
     </message>
     <message>
         <location filename="openlp/core/ui/mainwindow.py" line="461"/>
         <source>&amp;Web Site</source>
-        <translation type="unfinished">&amp;Web Tuiste</translation>
+        <translation>&amp;Web Tuiste</translation>
     </message>
     <message>
         <location filename="openlp/core/ui/mainwindow.py" line="463"/>
         <source>&amp;Auto Detect</source>
-        <translation type="unfinished"></translation>
+        <translation>Verklik Outom&amp;aties</translation>
     </message>
     <message>
         <location filename="openlp/core/ui/mainwindow.py" line="465"/>
         <source>Use the system language, if available.</source>
-        <translation type="unfinished"></translation>
+        <translation>Gebruik die sisteem se taal as dit beskikbaar is.</translation>
     </message>
     <message>
         <location filename="openlp/core/ui/mainwindow.py" line="470"/>
         <source>Set the interface language to %s</source>
-        <translation type="unfinished"></translation>
+        <translation>Verstel die koppelvlak taal na %s</translation>
     </message>
     <message>
         <location filename="openlp/core/ui/mainwindow.py" line="472"/>
         <source>Add &amp;Tool...</source>
-        <translation type="unfinished"></translation>
+        <translation>Voeg Gereedskaps&amp;tuk by...</translation>
     </message>
     <message>
         <location filename="openlp/core/ui/mainwindow.py" line="474"/>
         <source>Add an application to the list of tools.</source>
-        <translation type="unfinished"></translation>
+        <translation>Voeg &apos;n applikasie by die lys van gereedskapstukke.</translation>
     </message>
     <message>
         <location filename="openlp/core/ui/mainwindow.py" line="477"/>
         <source>&amp;Default</source>
-        <translation type="unfinished"></translation>
+        <translation>&amp;Verstek</translation>
     </message>
     <message>
         <location filename="openlp/core/ui/mainwindow.py" line="479"/>
         <source>Set the view mode back to the default.</source>
-        <translation type="unfinished"></translation>
+        <translation>Verstel skou modus terug na verstek modus.</translation>
     </message>
     <message>
         <location filename="openlp/core/ui/mainwindow.py" line="482"/>
         <source>&amp;Setup</source>
-        <translation type="unfinished"></translation>
+        <translation>Op&amp;stel</translation>
     </message>
     <message>
         <location filename="openlp/core/ui/mainwindow.py" line="483"/>
         <source>Set the view mode to Setup.</source>
-        <translation type="unfinished"></translation>
+        <translation>Verstel die skou modus na Opstel modus.</translation>
     </message>
     <message>
         <location filename="openlp/core/ui/mainwindow.py" line="486"/>
         <source>&amp;Live</source>
-        <translation type="unfinished">&amp;Regstreeks</translation>
+        <translation>&amp;Regstreeks</translation>
     </message>
     <message>
         <location filename="openlp/core/ui/mainwindow.py" line="487"/>
         <source>Set the view mode to Live.</source>
-        <translation type="unfinished"></translation>
+        <translation>Verstel die skou modus na Regstreeks.</translation>
     </message>
     <message>
         <location filename="openlp/core/ui/mainwindow.py" line="651"/>
         <source>Version %s of OpenLP is now available for download (you are currently running version %s). 
 
 You can download the latest version from http://openlp.org/.</source>
-        <translation type="unfinished"></translation>
+        <translation>Weergawe %s van OpenLP is nou beskikbaar vir aflaai (tans word weergawe %s gebruik). 
+
+Die nuutste weergawe kan afgelaai word vanaf http://openlp.org/.</translation>
     </message>
     <message>
         <location filename="openlp/core/ui/mainwindow.py" line="655"/>
         <source>OpenLP Version Updated</source>
-        <translation type="unfinished">OpenLP Weergawe is Opdateer</translation>
+        <translation>OpenLP Weergawe is Opdateer</translation>
     </message>
     <message>
         <location filename="openlp/core/ui/mainwindow.py" line="695"/>
         <source>OpenLP Main Display Blanked</source>
-        <translation type="unfinished">OpenLP Hoof Vertoning Blanko</translation>
+        <translation>OpenLP Hoof Vertoning Blanko</translation>
     </message>
     <message>
         <location filename="openlp/core/ui/mainwindow.py" line="695"/>
         <source>The Main Display has been blanked out</source>
-        <translation type="unfinished">Die Hoof Skerm is blanko</translation>
+        <translation>Die Hoof Skerm is afgeskakel</translation>
     </message>
     <message>
         <location filename="openlp/core/ui/mainwindow.py" line="781"/>
         <source>Save Changes to Service?</source>
-        <translation type="unfinished"></translation>
+        <translation>Stoor Veranderinge aan Diens?</translation>
     </message>
     <message>
         <location filename="openlp/core/ui/mainwindow.py" line="781"/>
         <source>Your service has changed. Do you want to save those changes?</source>
-        <translation type="unfinished"></translation>
+        <translation>Die diens het verander. Stoor veranderinge?</translation>
     </message>
     <message>
         <location filename="openlp/core/ui/mainwindow.py" line="847"/>
         <source>Default Theme: %s</source>
-        <translation type="unfinished"></translation>
-    </message>
-    <message>
-        <location filename="openlp/core/utils/languagemanager.py" line="85"/>
-        <source>English</source>
-        <comment>Please add here the name of your Language</comment>
-        <translation type="unfinished">Engels</translation>
+        <translation>Verstek Tema: %s</translation>
     </message>
 </context>
 <context>
@@ -2076,157 +2121,157 @@
     <message>
         <location filename="openlp/core/lib/mediamanageritem.py" line="478"/>
         <source>No Items Selected</source>
-        <translation type="unfinished"></translation>
+        <translation>Geen item geselekteer nie</translation>
     </message>
     <message>
         <location filename="openlp/core/lib/mediamanageritem.py" line="211"/>
         <source>Import %s</source>
-        <translation type="unfinished"></translation>
+        <translation>Voer %s in</translation>
     </message>
     <message>
         <location filename="openlp/core/lib/mediamanageritem.py" line="211"/>
         <source>Import a %s</source>
-        <translation type="unfinished"></translation>
+        <translation>Voer &apos;n %s in</translation>
     </message>
     <message>
         <location filename="openlp/core/lib/mediamanageritem.py" line="219"/>
         <source>Load %s</source>
-        <translation type="unfinished"></translation>
+        <translation>Laai %s</translation>
     </message>
     <message>
         <location filename="openlp/core/lib/mediamanageritem.py" line="219"/>
         <source>Load a new %s</source>
-        <translation type="unfinished"></translation>
+        <translation>Laai &apos;n nuwe %s</translation>
     </message>
     <message>
         <location filename="openlp/core/lib/mediamanageritem.py" line="227"/>
         <source>New %s</source>
-        <translation type="unfinished"></translation>
+        <translation>Nuwe %s</translation>
     </message>
     <message>
         <location filename="openlp/core/lib/mediamanageritem.py" line="227"/>
         <source>Add a new %s</source>
-        <translation type="unfinished"></translation>
+        <translation>Voeg &apos;n nuwe %s by</translation>
     </message>
     <message>
         <location filename="openlp/core/lib/mediamanageritem.py" line="235"/>
         <source>Edit %s</source>
-        <translation type="unfinished"></translation>
+        <translation>Redigeer %s</translation>
     </message>
     <message>
         <location filename="openlp/core/lib/mediamanageritem.py" line="235"/>
         <source>Edit the selected %s</source>
-        <translation type="unfinished"></translation>
+        <translation>Redigeer die geselekteerde %s</translation>
     </message>
     <message>
         <location filename="openlp/core/lib/mediamanageritem.py" line="244"/>
         <source>Delete %s</source>
-        <translation type="unfinished"></translation>
+        <translation>Wis %s uit</translation>
     </message>
     <message>
         <location filename="openlp/core/lib/mediamanageritem.py" line="244"/>
         <source>Delete the selected item</source>
-        <translation type="unfinished">Wis geselekteerde item uit</translation>
+        <translation>Wis geselekteerde item uit</translation>
     </message>
     <message>
         <location filename="openlp/core/lib/mediamanageritem.py" line="253"/>
         <source>Preview %s</source>
-        <translation type="unfinished"></translation>
+        <translation>Voorskou %s</translation>
     </message>
     <message>
         <location filename="openlp/core/lib/mediamanageritem.py" line="253"/>
         <source>Preview the selected item</source>
-        <translation type="unfinished">Voorskou die geselekteerde item</translation>
+        <translation>Voorskou die geselekteerde item</translation>
     </message>
     <message>
         <location filename="openlp/core/lib/mediamanageritem.py" line="259"/>
         <source>Send the selected item live</source>
-        <translation type="unfinished">Stuur die geselekteerde item na regstreekse vertoning</translation>
+        <translation>Stuur die geselekteerde item na regstreekse vertoning</translation>
     </message>
     <message>
         <location filename="openlp/core/lib/mediamanageritem.py" line="264"/>
         <source>Add %s to Service</source>
-        <translation type="unfinished"></translation>
+        <translation>Voeg %s by die Diens</translation>
     </message>
     <message>
         <location filename="openlp/core/lib/mediamanageritem.py" line="264"/>
         <source>Add the selected item(s) to the service</source>
-        <translation type="unfinished">Voeg die geselekteerde item(s) by die diens</translation>
+        <translation>Voeg die geselekteerde item(s) by die diens</translation>
     </message>
     <message>
         <location filename="openlp/core/lib/mediamanageritem.py" line="290"/>
         <source>&amp;Edit %s</source>
-        <translation type="unfinished"></translation>
+        <translation>R&amp;edigeer %s</translation>
     </message>
     <message>
         <location filename="openlp/core/lib/mediamanageritem.py" line="298"/>
         <source>&amp;Delete %s</source>
-        <translation type="unfinished"></translation>
+        <translation>Wis %s uit</translation>
     </message>
     <message>
         <location filename="openlp/core/lib/mediamanageritem.py" line="306"/>
         <source>&amp;Preview %s</source>
-        <translation type="unfinished"></translation>
+        <translation>Voorskou %s</translation>
     </message>
     <message>
         <location filename="openlp/core/lib/mediamanageritem.py" line="312"/>
         <source>&amp;Show Live</source>
-        <translation type="unfinished">&amp;Vertoon Regstreeks</translation>
+        <translation>Vertoon Regstreek&amp;s</translation>
     </message>
     <message>
         <location filename="openlp/core/lib/mediamanageritem.py" line="317"/>
         <source>&amp;Add to Service</source>
-        <translation type="unfinished">&amp;Voeg by Diens</translation>
+        <translation>Voeg by Diens</translation>
     </message>
     <message>
         <location filename="openlp/core/lib/mediamanageritem.py" line="323"/>
         <source>&amp;Add to selected Service Item</source>
-        <translation type="unfinished"></translation>
+        <translation>Voeg by die geselekteerde Diens item</translation>
     </message>
     <message>
         <location filename="openlp/core/lib/mediamanageritem.py" line="445"/>
         <source>You must select one or more items to preview.</source>
-        <translation type="unfinished"></translation>
+        <translation>Kies een of meer items vir die voorskou.</translation>
     </message>
     <message>
         <location filename="openlp/core/lib/mediamanageritem.py" line="462"/>
         <source>You must select one or more items to send live.</source>
-        <translation type="unfinished"></translation>
+        <translation>Kies een of meer items vir regstreekse uitsending.</translation>
     </message>
     <message>
         <location filename="openlp/core/lib/mediamanageritem.py" line="478"/>
         <source>You must select one or more items.</source>
-        <translation type="unfinished"></translation>
+        <translation>Kies een of meer items.</translation>
     </message>
     <message>
         <location filename="openlp/core/lib/mediamanageritem.py" line="505"/>
         <source>No items selected</source>
-        <translation type="unfinished"></translation>
+        <translation>Geen items geselekteer nie</translation>
     </message>
     <message>
         <location filename="openlp/core/lib/mediamanageritem.py" line="505"/>
         <source>You must select one or more items</source>
-        <translation type="unfinished"></translation>
+        <translation>Kies een of meer items</translation>
     </message>
     <message>
         <location filename="openlp/core/lib/mediamanageritem.py" line="513"/>
         <source>No Service Item Selected</source>
-        <translation type="unfinished"></translation>
+        <translation>Geen Diens Item Geselekteer nie</translation>
     </message>
     <message>
         <location filename="openlp/core/lib/mediamanageritem.py" line="513"/>
         <source>You must select an existing service item to add to.</source>
-        <translation type="unfinished"></translation>
+        <translation>&apos;n Bestaande diens item moet geselekteer word om by by te voeg.</translation>
     </message>
     <message>
         <location filename="openlp/core/lib/mediamanageritem.py" line="524"/>
         <source>Invalid Service Item</source>
-        <translation type="unfinished"></translation>
+        <translation>Ongeldige Diens Item</translation>
     </message>
     <message>
         <location filename="openlp/core/lib/mediamanageritem.py" line="524"/>
         <source>You must select a %s service item.</source>
-        <translation type="unfinished"></translation>
+        <translation>Kies &apos;n %s diens item.</translation>
     </message>
 </context>
 <context>
@@ -2234,52 +2279,52 @@
     <message>
         <location filename="openlp/core/ui/plugindialog.py" line="103"/>
         <source>Plugin List</source>
-        <translation type="unfinished">Inprop Lys</translation>
+        <translation>Mini-program Lys</translation>
     </message>
     <message>
         <location filename="openlp/core/ui/plugindialog.py" line="105"/>
         <source>Plugin Details</source>
-        <translation type="unfinished">Inprop Besonderhede</translation>
+        <translation>Mini-program Besonderhede</translation>
     </message>
     <message>
         <location filename="openlp/core/ui/plugindialog.py" line="107"/>
         <source>Version:</source>
-        <translation type="unfinished">Weergawe:</translation>
+        <translation>Weergawe:</translation>
     </message>
     <message>
         <location filename="openlp/core/ui/plugindialog.py" line="109"/>
         <source>About:</source>
-        <translation type="unfinished">Aangaande:</translation>
+        <translation>Aangaande:</translation>
     </message>
     <message>
         <location filename="openlp/core/ui/plugindialog.py" line="111"/>
         <source>Status:</source>
-        <translation type="unfinished">Status:</translation>
+        <translation>Status:</translation>
     </message>
     <message>
         <location filename="openlp/core/ui/plugindialog.py" line="113"/>
         <source>Active</source>
-        <translation type="unfinished">Aktief</translation>
+        <translation>Aktief</translation>
     </message>
     <message>
         <location filename="openlp/core/ui/plugindialog.py" line="115"/>
         <source>Inactive</source>
-        <translation type="unfinished">Onaktief</translation>
+        <translation>Onaktief</translation>
     </message>
     <message>
         <location filename="openlp/core/ui/pluginform.py" line="135"/>
         <source>%s (Inactive)</source>
-        <translation type="unfinished"></translation>
+        <translation>%s (Onaktief)</translation>
     </message>
     <message>
         <location filename="openlp/core/ui/pluginform.py" line="132"/>
         <source>%s (Active)</source>
-        <translation type="unfinished"></translation>
+        <translation>%s (Aktief)</translation>
     </message>
     <message>
         <location filename="openlp/core/ui/pluginform.py" line="138"/>
         <source>%s (Disabled)</source>
-        <translation type="unfinished"></translation>
+        <translation>%s (Onaktief)</translation>
     </message>
 </context>
 <context>
@@ -2287,22 +2332,22 @@
     <message>
         <location filename="openlp/core/ui/serviceitemeditdialog.py" line="71"/>
         <source>Reorder Service Item</source>
-        <translation type="unfinished"></translation>
+        <translation>Hergroepeer Diens Item</translation>
     </message>
     <message>
         <location filename="openlp/core/ui/serviceitemeditdialog.py" line="73"/>
         <source>Up</source>
-        <translation type="unfinished"></translation>
+        <translation>Op</translation>
     </message>
     <message>
         <location filename="openlp/core/ui/serviceitemeditdialog.py" line="74"/>
         <source>Delete</source>
-        <translation type="unfinished"></translation>
+        <translation>Wis uit</translation>
     </message>
     <message>
         <location filename="openlp/core/ui/serviceitemeditdialog.py" line="76"/>
         <source>Down</source>
-        <translation type="unfinished"></translation>
+        <translation>Af</translation>
     </message>
 </context>
 <context>
@@ -2310,97 +2355,97 @@
     <message>
         <location filename="openlp/core/ui/servicemanager.py" line="120"/>
         <source>New Service</source>
-        <translation type="unfinished">Nuwe Diens</translation>
+        <translation>Nuwe Diens</translation>
     </message>
     <message>
         <location filename="openlp/core/ui/servicemanager.py" line="120"/>
         <source>Create a new service</source>
-        <translation type="unfinished">Skep &apos;n nuwe diens</translation>
+        <translation>Skep &apos;n nuwe diens</translation>
     </message>
     <message>
         <location filename="openlp/core/ui/servicemanager.py" line="640"/>
         <source>Open Service</source>
-        <translation type="unfinished">Maak Diens Oop</translation>
+        <translation>Maak Diens Oop</translation>
     </message>
     <message>
         <location filename="openlp/core/ui/servicemanager.py" line="125"/>
         <source>Load an existing service</source>
-        <translation type="unfinished">Laai &apos;n bestaande diens</translation>
+        <translation>Laai &apos;n bestaande diens</translation>
     </message>
     <message>
         <location filename="openlp/core/ui/servicemanager.py" line="580"/>
         <source>Save Service</source>
-        <translation type="unfinished">Stoor Diens</translation>
+        <translation>Stoor Diens</translation>
     </message>
     <message>
         <location filename="openlp/core/ui/servicemanager.py" line="130"/>
         <source>Save this service</source>
-        <translation type="unfinished">Stoor hierdie diens</translation>
+        <translation>Stoor hierdie diens</translation>
     </message>
     <message>
         <location filename="openlp/core/ui/servicemanager.py" line="136"/>
         <source>Theme:</source>
-        <translation type="unfinished">Tema:</translation>
+        <translation>Tema:</translation>
     </message>
     <message>
         <location filename="openlp/core/ui/servicemanager.py" line="141"/>
         <source>Select a theme for the service</source>
-        <translation type="unfinished">Selekteer &apos;n tema vir die diens</translation>
+        <translation>Selekteer &apos;n tema vir die diens</translation>
     </message>
     <message>
         <location filename="openlp/core/ui/servicemanager.py" line="171"/>
         <source>Move to &amp;top</source>
-        <translation type="unfinished"></translation>
+        <translation>Skuif boon&amp;toe</translation>
     </message>
     <message>
         <location filename="openlp/core/ui/servicemanager.py" line="171"/>
         <source>Move item to the top of the service.</source>
-        <translation type="unfinished"></translation>
+        <translation>Skuif item tot heel bo in die diens.</translation>
     </message>
     <message>
         <location filename="openlp/core/ui/servicemanager.py" line="177"/>
         <source>Move &amp;up</source>
-        <translation type="unfinished"></translation>
+        <translation>Sk&amp;uif op</translation>
     </message>
     <message>
         <location filename="openlp/core/ui/servicemanager.py" line="177"/>
         <source>Move item up one position in the service.</source>
-        <translation type="unfinished"></translation>
+        <translation>Skuif item een posisie boontoe in die diens.</translation>
     </message>
     <message>
         <location filename="openlp/core/ui/servicemanager.py" line="183"/>
         <source>Move &amp;down</source>
-        <translation type="unfinished"></translation>
+        <translation>Skuif af</translation>
     </message>
     <message>
         <location filename="openlp/core/ui/servicemanager.py" line="183"/>
         <source>Move item down one position in the service.</source>
-        <translation type="unfinished"></translation>
+        <translation>Skuif item een posisie af in die diens.</translation>
     </message>
     <message>
         <location filename="openlp/core/ui/servicemanager.py" line="189"/>
         <source>Move to &amp;bottom</source>
-        <translation type="unfinished"></translation>
+        <translation>Skuif tot heel onder</translation>
     </message>
     <message>
         <location filename="openlp/core/ui/servicemanager.py" line="189"/>
         <source>Move item to the end of the service.</source>
-        <translation type="unfinished"></translation>
+        <translation>Skuif item tot aan die einde van die diens.</translation>
     </message>
     <message>
         <location filename="openlp/core/ui/servicemanager.py" line="250"/>
         <source>&amp;Delete From Service</source>
-        <translation type="unfinished"></translation>
+        <translation>Wis uit vanaf die Diens</translation>
     </message>
     <message>
         <location filename="openlp/core/ui/servicemanager.py" line="196"/>
         <source>Delete the selected item from the service.</source>
-        <translation type="unfinished"></translation>
+        <translation>Wis geselekteerde item van die diens af.</translation>
     </message>
     <message>
         <location filename="openlp/core/ui/servicemanager.py" line="233"/>
         <source>&amp;Add New Item</source>
-        <translation type="unfinished"></translation>
+        <translation>Voeg Nuwe Item By</translation>
     </message>
     <message>
         <location filename="openlp/core/ui/servicemanager.py" line="236"/>
@@ -2440,7 +2485,7 @@
     <message>
         <location filename="openlp/core/ui/servicemanager.py" line="654"/>
         <source>Save Changes to Service?</source>
-        <translation type="unfinished"></translation>
+        <translation type="unfinished">Stoor Veranderinge aan Diens?</translation>
     </message>
     <message>
         <location filename="openlp/core/ui/servicemanager.py" line="495"/>
@@ -2538,11 +2583,6 @@
         <translation type="unfinished">Verskuif na regstreekse skerm</translation>
     </message>
     <message>
-        <location filename="openlp/core/ui/slidecontroller.py" line="210"/>
-        <source>Edit and reload song preview</source>
-        <translation type="unfinished"></translation>
-    </message>
-    <message>
         <location filename="openlp/core/ui/slidecontroller.py" line="217"/>
         <source>Start continuous loop</source>
         <translation type="unfinished">Begin aaneenlopende lus</translation>
@@ -2572,6 +2612,11 @@
         <source>Go To</source>
         <translation type="unfinished"></translation>
     </message>
+    <message>
+        <location filename="openlp/core/ui/slidecontroller.py" line="210"/>
+        <source>Edit and reload song preview</source>
+        <translation type="unfinished"></translation>
+    </message>
 </context>
 <context>
     <name>OpenLP.SpellTextEdit</name>
@@ -2694,16 +2739,6 @@
         <translation type="unfinished"></translation>
     </message>
     <message>
-        <location filename="openlp/core/ui/thememanager.py" line="242"/>
-        <source>Theme %s is used in the %s plugin.</source>
-        <translation type="unfinished"></translation>
-    </message>
-    <message>
-        <location filename="openlp/core/ui/thememanager.py" line="249"/>
-        <source>Theme %s is used by the service manager.</source>
-        <translation type="unfinished"></translation>
-    </message>
-    <message>
         <location filename="openlp/core/ui/thememanager.py" line="285"/>
         <source>You have not selected a theme.</source>
         <translation type="unfinished"></translation>
@@ -2764,6 +2799,16 @@
         <source>A theme with this name already exists. Would you like to overwrite it?</source>
         <translation type="unfinished"></translation>
     </message>
+    <message>
+        <location filename="openlp/core/ui/thememanager.py" line="242"/>
+        <source>Theme %s is used in the %s plugin.</source>
+        <translation type="unfinished"></translation>
+    </message>
+    <message>
+        <location filename="openlp/core/ui/thememanager.py" line="249"/>
+        <source>Theme %s is used by the service manager.</source>
+        <translation type="unfinished"></translation>
+    </message>
 </context>
 <context>
     <name>OpenLP.ThemesTab</name>
@@ -3083,7 +3128,7 @@
     <message>
         <location filename="openlp/plugins/songs/forms/editsongdialog.py" line="413"/>
         <source>&amp;Title:</source>
-        <translation type="unfinished"></translation>
+        <translation type="unfinished">&amp;Titel:</translation>
     </message>
     <message>
         <location filename="openlp/plugins/songs/forms/editsongdialog.py" line="415"/>
@@ -3118,7 +3163,7 @@
     <message>
         <location filename="openlp/plugins/songs/forms/editsongdialog.py" line="427"/>
         <source>&amp;Delete</source>
-        <translation type="unfinished"></translation>
+        <translation type="unfinished">Wis uit</translation>
     </message>
     <message>
         <location filename="openlp/plugins/songs/forms/editsongdialog.py" line="429"/>
@@ -3203,7 +3248,7 @@
     <message>
         <location filename="openlp/plugins/songs/forms/editsongdialog.py" line="464"/>
         <source>CCLI number:</source>
-        <translation type="unfinished"></translation>
+        <translation type="unfinished">CCLI nommer:</translation>
     </message>
     <message>
         <location filename="openlp/plugins/songs/forms/editsongdialog.py" line="466"/>
@@ -3407,16 +3452,6 @@
         <translation type="unfinished"></translation>
     </message>
     <message>
-        <location filename="openlp/plugins/songs/forms/songimportform.py" line="222"/>
-        <source>No EasyWorship Song Database Selected</source>
-        <translation type="unfinished"></translation>
-    </message>
-    <message>
-        <location filename="openlp/plugins/songs/forms/songimportform.py" line="222"/>
-        <source>You need to select an EasyWorship song database file to import from.</source>
-        <translation type="unfinished"></translation>
-    </message>
-    <message>
         <location filename="openlp/plugins/songs/forms/songimportform.py" line="265"/>
         <source>Select OpenLP 2.0 Database File</source>
         <translation type="unfinished"></translation>
@@ -3449,11 +3484,6 @@
     <message>
         <location filename="openlp/plugins/songs/forms/songimportform.py" line="329"/>
         <source>Select Document/Presentation Files</source>
-        <translation type="unfinished"></translation>
-    </message>
-    <message>
-        <location filename="openlp/plugins/songs/forms/songimportform.py" line="339"/>
-        <source>Select EasyWorship Database File</source>
         <translation type="unfinished"></translation>
     </message>
     <message>
@@ -3532,11 +3562,6 @@
         <translation type="unfinished"></translation>
     </message>
     <message>
-        <location filename="openlp/plugins/songs/forms/songimportwizard.py" line="525"/>
-        <source>EasyWorship</source>
-        <translation type="unfinished"></translation>
-    </message>
-    <message>
         <location filename="openlp/plugins/songs/forms/songimportwizard.py" line="579"/>
         <source>Filename:</source>
         <translation type="unfinished"></translation>
@@ -3549,11 +3574,6 @@
     <message>
         <location filename="openlp/plugins/songs/forms/songimportwizard.py" line="537"/>
         <source>The openlp.org 1.x importer has been disabled due to a missing Python module. If you want to use this importer, you will need to install the &quot;python-sqlite&quot; module.</source>
-        <translation type="unfinished"></translation>
-    </message>
-    <message>
-        <location filename="openlp/plugins/songs/forms/songimportwizard.py" line="546"/>
-        <source>The OpenLyrics importer has not yet been developed, but as you can see, we are still intending to do so. Hopefully it will be in the next release.</source>
         <translation type="unfinished"></translation>
     </message>
     <message>
@@ -3606,8 +3626,6 @@
         <source>Importing %s...</source>
         <translation type="unfinished"></translation>
     </message>
-<<<<<<< HEAD
-=======
     <message>
         <location filename="openlp/plugins/songs/forms/songimportform.py" line="222"/>
         <source>No EasyWorship Song Database Selected</source>
@@ -3633,7 +3651,6 @@
         <source>The OpenLyrics importer has not yet been developed, but as you can see, we are still intending to do so. Hopefully it will be in the next release.</source>
         <translation type="unfinished"></translation>
     </message>
->>>>>>> 8aa727c1
 </context>
 <context>
     <name>SongsPlugin.MediaItem</name>
@@ -3807,7 +3824,7 @@
     <message>
         <location filename="openlp/plugins/songs/forms/songmaintenancedialog.py" line="238"/>
         <source>&amp;Delete</source>
-        <translation type="unfinished"></translation>
+        <translation type="unfinished">Wis uit</translation>
     </message>
     <message>
         <location filename="openlp/plugins/songs/forms/songmaintenanceform.py" line="391"/>
@@ -3850,11 +3867,6 @@
         <translation type="unfinished"></translation>
     </message>
     <message>
-        <location filename="openlp/plugins/songs/forms/songmaintenanceform.py" line="324"/>
-        <source>Could not save your modified author, because the author already exists.</source>
-        <translation type="unfinished"></translation>
-    </message>
-    <message>
         <location filename="openlp/plugins/songs/forms/songmaintenanceform.py" line="361"/>
         <source>Could not save your modified topic, because it already exists.</source>
         <translation type="unfinished"></translation>
@@ -3919,6 +3931,11 @@
         <source>No book selected!</source>
         <translation type="unfinished">Geen boek geselekteer nie!</translation>
     </message>
+    <message>
+        <location filename="openlp/plugins/songs/forms/songmaintenanceform.py" line="324"/>
+        <source>Could not save your modified author, because the author already exists.</source>
+        <translation type="unfinished"></translation>
+    </message>
 </context>
 <context>
     <name>SongsPlugin.SongsTab</name>
