--- conflicted
+++ resolved
@@ -147,12 +147,9 @@
         return self.exec_()
 
     def hookException(self, exctype, value, traceback):
-<<<<<<< HEAD
-=======
         if not hasattr(self, u'mainWindow')
             log.exception(''.join(format_exception(exctype, value, traceback)))
             return
->>>>>>> da15d252
         if not hasattr(self, u'exceptionForm'):
             self.exceptionForm = ExceptionForm(self.mainWindow)
         self.exceptionForm.exceptionTextEdit.setPlainText(
@@ -212,12 +209,8 @@
     language = LanguageManager.get_language()
     appTranslator = LanguageManager.get_translator(language)
     app.installTranslator(appTranslator)
-<<<<<<< HEAD
-    sys.excepthook = app.hookException
-=======
     if not options.no_error_form:
         sys.excepthook = app.hookException
->>>>>>> da15d252
     sys.exit(app.run())
 
 if __name__ == u'__main__':
