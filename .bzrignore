--- conflicted
+++ resolved
@@ -42,8 +42,4 @@
 *.~\?~
 .coverage
 cover
-<<<<<<< HEAD
-vlc-tests.kdev4
-=======
-*.kdev4
->>>>>>> dac90918
+*.kdev4