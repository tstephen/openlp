--- conflicted
+++ resolved
@@ -354,49 +354,12 @@
         """
         Test build songs footer with basic song and one author
         """
-<<<<<<< HEAD
         # GIVEN: A Song and a Service Item, mocked settings
-=======
-        # GIVEN: A Song and a Service Item, mocked settings: True for 'songs/display written by'
-        # and False for 'core/ccli number' (ccli will cause traceback if true)
-
-        mocked_settings = MagicMock()
-        mocked_settings.value.side_effect = [True, False]
-        MockedSettings.return_value = mocked_settings
-
-        mock_song = MagicMock()
-        mock_song.title = 'My Song'
-        mock_song.authors_songs = []
-        mock_author = MagicMock()
-        mock_author.display_name = 'my author'
-        mock_author_song = MagicMock()
-        mock_author_song.author = mock_author
-        mock_song.authors_songs.append(mock_author_song)
-        mock_song.copyright = 'My copyright'
-        service_item = ServiceItem(None)
-
-        # WHEN: I generate the Footer with default settings
-        author_list = self.media_item.generate_footer(service_item, mock_song)
-
-        # THEN: I get the following Array returned
-        assert service_item.raw_footer == ['My Song', 'Written by: my author', 'My copyright'], \
-            'The array should be returned correctly with a song, one author and copyright'
-        assert author_list == ['my author'], 'The author list should be returned correctly with one author'
-
-    @patch(u'openlp.plugins.songs.lib.mediaitem.Settings')
-    def test_build_song_footer_one_author_hide_written_by(self, MockedSettings):
-        """
-        Test build songs footer with basic song and one author
-        """
-        # GIVEN: A Song and a Service Item, mocked settings: False for 'songs/display written by'
-        # and False for 'core/ccli number' (ccli will cause traceback if true)
->>>>>>> 652b94e1
 
         mocked_settings = MagicMock()
         mocked_settings.value.side_effect = [False, "", "0"]
         MockedSettings.return_value = mocked_settings
 
-<<<<<<< HEAD
         with patch('mako.template.Template.render_unicode') as MockedRenderer:
             mock_song = MagicMock()
             mock_song.title = 'My Song'
@@ -430,27 +393,6 @@
             MockedRenderer.assert_called_once_with(**args)
             self.assertEqual(author_list, ['my author'],
                              'The author list should be returned correctly with one author')
-=======
-        mock_song = MagicMock()
-        mock_song.title = 'My Song'
-        mock_song.authors_songs = []
-        mock_author = MagicMock()
-        mock_author.display_name = 'my author'
-        mock_author_song = MagicMock()
-        mock_author_song.author = mock_author
-        mock_song.authors_songs.append(mock_author_song)
-        mock_song.copyright = 'My copyright'
-        service_item = ServiceItem(None)
-
-        # WHEN: I generate the Footer with default settings
-        author_list = self.media_item.generate_footer(service_item, mock_song)
-
-        # THEN: I get the following Array returned
-        assert service_item.raw_footer == ['My Song', 'my author', 'My copyright'], \
-            'The array should be returned correctly with a song, one author and copyright, ' \
-            'text Written by should not be part of the text.'
-        assert author_list == ['my author'], 'The author list should be returned correctly with one author'
->>>>>>> 652b94e1
 
     def test_build_song_footer_two_authors(self):
         """
@@ -486,19 +428,11 @@
         author_list = self.media_item.generate_footer(service_item, mock_song)
 
         # THEN: I get the following Array returned
-<<<<<<< HEAD
-        self.assertEqual(service_item.raw_footer, ['My Song', 'Words: another author', 'Music: my author',
-                                                   'Translation: translator', '© My copyright'],
-                         'The array should be returned correctly with a song, two authors and copyright')
-        self.assertEqual(author_list, ['another author', 'my author', 'translator'],
-                         'The author list should be returned correctly with two authors')
-=======
         assert service_item.raw_footer == ['My Song', 'Words: another author', 'Music: my author',
-                                           'Translation: translator', 'My copyright'], \
+                                           'Translation: translator', '© My copyright'], \
             'The array should be returned correctly with a song, two authors and copyright'
         assert author_list == ['another author', 'my author', 'translator'], \
             'The author list should be returned correctly with two authors'
->>>>>>> 652b94e1
 
     def test_build_song_footer_base_ccli(self):
         """
@@ -516,26 +450,16 @@
         self.media_item.generate_footer(service_item, mock_song)
 
         # THEN: I get the following Array returned
-<<<<<<< HEAD
-        self.assertEqual(service_item.raw_footer, ['My Song', '© My copyright', 'CCLI License: 1234'],
-                         'The array should be returned correctly with a song, an author, copyright and ccli')
-=======
-        assert service_item.raw_footer == ['My Song', 'My copyright', 'CCLI License: 1234'], \
+        assert service_item.raw_footer == ['My Song', '© My copyright', 'CCLI License: 1234'], \
             'The array should be returned correctly with a song, an author, copyright and ccli'
->>>>>>> 652b94e1
 
         # WHEN: I amend the CCLI value
         Settings().setValue('core/ccli number', '4321')
         self.media_item.generate_footer(service_item, mock_song)
 
         # THEN: I would get an amended footer string
-<<<<<<< HEAD
-        self.assertEqual(service_item.raw_footer, ['My Song', '© My copyright', 'CCLI License: 4321'],
-                         'The array should be returned correctly with a song, an author, copyright and amended ccli')
-=======
-        assert service_item.raw_footer == ['My Song', 'My copyright', 'CCLI License: 4321'], \
+        assert service_item.raw_footer == ['My Song', '© My copyright', 'CCLI License: 4321'], \
             'The array should be returned correctly with a song, an author, copyright and amended ccli'
->>>>>>> 652b94e1
 
     def test_build_song_footer_base_songbook(self):
         """
@@ -563,20 +487,8 @@
         # WHEN: I generate the Footer with default settings
         self.media_item.generate_footer(service_item, song)
 
-<<<<<<< HEAD
         # THEN: The songbook should be in the footer
-        self.assertEqual(service_item.raw_footer, ['My Song', '© My copyright', 'My songbook #12, Thy songbook #502A'])
-=======
-        # THEN: The songbook should not be in the footer
-        assert service_item.raw_footer == ['My Song', 'My copyright']
-
-        # WHEN: I activate the "display songbook" option
-        self.media_item.display_songbook = True
-        self.media_item.generate_footer(service_item, song)
-
-        # THEN: The songbook should be in the footer
-        assert service_item.raw_footer == ['My Song', 'My copyright', 'My songbook #12, Thy songbook #502A']
->>>>>>> 652b94e1
+        assert service_item.raw_footer == ['My Song', '© My copyright', 'My songbook #12, Thy songbook #502A']
 
     def test_build_song_footer_copyright_enabled(self):
         """
@@ -611,11 +523,7 @@
         self.media_item.generate_footer(service_item, mock_song)
 
         # THEN: The copyright symbol should not be in the footer
-<<<<<<< HEAD
-        self.assertEqual(service_item.raw_footer, ['My Song', '© My copyright'])
-=======
-        assert service_item.raw_footer == ['My Song', 'My copyright']
->>>>>>> 652b94e1
+        assert service_item.raw_footer == ['My Song', '© My copyright']
 
     def test_authors_match(self):
         """
