# -*- coding: utf-8 -*-
# vim: autoindent shiftwidth=4 expandtab textwidth=120 tabstop=4 softtabstop=4

###############################################################################
# OpenLP - Open Source Lyrics Projection                                      #
# --------------------------------------------------------------------------- #
# Copyright (c) 2008-2014 Raoul Snyman                                        #
# Portions copyright (c) 2008-2014 Tim Bentley, Gerald Britton, Jonathan      #
# Corwin, Samuel Findlay, Michael Gorven, Scott Guerrieri, Matthias Hub,      #
# Meinert Jordan, Armin Köhler, Erik Lundin, Edwin Lunando, Brian T. Meyer.   #
# Joshua Miller, Stevan Pettit, Andreas Preikschat, Mattias Põldaru,          #
# Christian Richter, Philip Ridout, Simon Scudder, Jeffrey Smith,             #
# Maikel Stuivenberg, Martin Thompson, Jon Tibble, Dave Warnock,              #
# Frode Woldsund, Martin Zibricky, Patrick Zimmermann                         #
# --------------------------------------------------------------------------- #
# This program is free software; you can redistribute it and/or modify it     #
# under the terms of the GNU General Public License as published by the Free  #
# Software Foundation; version 2 of the License.                              #
#                                                                             #
# This program is distributed in the hope that it will be useful, but WITHOUT #
# ANY WARRANTY; without even the implied warranty of MERCHANTABILITY or       #
# FITNESS FOR A PARTICULAR PURPOSE. See the GNU General Public License for    #
# more details.                                                               #
#                                                                             #
# You should have received a copy of the GNU General Public License along     #
# with this program; if not, write to the Free Software Foundation, Inc., 59  #
# Temple Place, Suite 330, Boston, MA 02111-1307 USA                          #
###############################################################################
"""
This module contains tests for the EasyWorship song importer.
"""

import os
from unittest import TestCase

from tests.functional import MagicMock, patch

from openlp.plugins.songs.lib.ewimport import EasyWorshipSongImport, FieldDescEntry, FieldType

TEST_PATH = os.path.abspath(
    os.path.join(os.path.dirname(__file__), '..', '..', '..', 'resources', 'easyworshipsongs'))
SONG_TEST_DATA = [
    {'title': 'Amazing Grace',
     'authors': ['John Newton'],
     'copyright': 'Public Domain',
     'ccli_number': 0,
     'verses':
        [('Amazing grace how sweet the sound,\nThat saved a wretch like me;\n'
          'I once was lost, but now am found\nWas blind, but now I see.', 'v1'),
         ('T\'was grace that taught my heart to fear,\nAnd grace my fears relieved;\n'
          'How precious did that grace appear\nThe hour I first believed.', 'v2'),
         ('Through many dangers, toil and snares,\nI have already come;\n'
          '\'Tis grace has brought me safe thus far,\nAnd grace will lead me home.', 'v3'),
         ('When we\'ve been there ten thousand years\nBright shining as the sun,\n'
          'We\'ve no less days to sing God\'s praise\nThan when we\'ve first begun.', 'v4')],
     'verse_order_list': []},
    {'title': 'Beautiful Garden Of Prayer',
     'authors': ['Eleanor Allen Schroll James H. Fillmore'],
     'copyright': 'Public Domain',
     'ccli_number': 0,
     'verses':
     [('O the beautiful garden, the garden of prayer,\nO the beautiful garden of prayer.\n'
       'There my Savior awaits, and He opens the gates\nTo the beautiful garden of prayer.', 'c1'),
      ('There\'s a garden where Jesus is waiting,\nThere\'s a place that is wondrously fair.\n'
       'For it glows with the light of His presence,\n\'Tis the beautiful garden of prayer.', 'v1'),
      ('There\'s a garden where Jesus is waiting,\nAnd I go with my burden and care.\n'
       'Just to learn from His lips, words of comfort,\nIn the beautiful garden of prayer.', 'v2'),
      ('There\'s a garden where Jesus is waiting,\nAnd He bids you to come meet Him there,\n'
       'Just to bow and receive a new blessing,\nIn the beautiful garden of prayer.', 'v3')],
     'verse_order_list': []}]

EWS_SONG_TEST_DATA =\
    { 'title' : 'Vi pløjed og vi så\'de',
    'authors' : ['Matthias Claudius'],
    'verses' : 
        [('Vi pløjed og vi så\'de\nvor sæd i sorten jord,\nså bad vi ham os hjælpe,\nsom højt i Himlen bor,\n'
          'og han lod snefald hegne\nmod frosten barsk og hård,\nhan lod det tø og regne\nog varme mildt i vår.', 
          'v1'),
         ('Alle gode gaver\nde kommer ovenned,\nså tak da Gud, ja, pris dog Gud\nfor al hans kærlighed!', 'c1'),
         ('Han er jo den, hvis vilje\nopholder alle ting,\nhan klæder markens lilje\nog runder himlens ring,\n'
          'ham lyder vind og vove,\nham rører ravnes nød,\nhvi skulle ej hans småbørn\nda og få dagligt brød?', 'v2'),
         ('Ja, tak, du kære Fader,\nså mild, så rig, så rund,\nfor korn i hæs og lader,\nfor godt i allen stund!\n'
          'Vi kan jo intet give,\nsom nogen ting er værd,\nmen tag vort stakkels hjerte,\nså ringe som det er!',
          'v3')],
    }


class EasyWorshipSongImportLogger(EasyWorshipSongImport):
    """
    This class logs changes in the title instance variable
    """
    _title_assignment_list = []

    def __init__(self, manager):
        EasyWorshipSongImport.__init__(self, manager, filenames=[])

    @property
    def title(self):
        return self._title_assignment_list[-1]

    @title.setter
    def title(self, title):
        self._title_assignment_list.append(title)


class TestFieldDesc:
    def __init__(self, name, field_type, size):
        self.name = name
        self.field_type = field_type
        self.size = size

TEST_DATA_ENCODING = 'cp1252'
CODE_PAGE_MAPPINGS = [
    (852, 'cp1250'), (737, 'cp1253'), (775, 'cp1257'), (855, 'cp1251'), (857, 'cp1254'),
    (866,  'cp1251'), (869, 'cp1253'), (862, 'cp1255'), (874, 'cp874')]
TEST_FIELD_DESCS = [
    TestFieldDesc('Title', FieldType.String, 50),
    TestFieldDesc('Text Percentage Bottom', FieldType.Int16, 2), TestFieldDesc('RecID', FieldType.Int32, 4),
    TestFieldDesc('Default Background', FieldType.Logical, 1), TestFieldDesc('Words', FieldType.Memo, 250),
    TestFieldDesc('Words', FieldType.Memo, 250), TestFieldDesc('BK Bitmap', FieldType.Blob, 10),
    TestFieldDesc('Last Modified', FieldType.Timestamp, 10)]
TEST_FIELDS = [
    b'A Heart Like Thine\0\0\0\0\0\0\0\0\0\0\0\0\0\0\0\0\0\0\0\0\0\0\0\0\0\0\0\0\0\0\0\0', 32868, 2147483750,
    129, b'{\\rtf1\\ansi\\deff0\\deftab254{\\fonttbl{\\f0\\fnil\\fcharset0 Arial;}{\\f1\\fnil\\fcharset0 Verdana;}}'
         b'{\\colortbl\\red0\\green0\\blue0;\\red255\\green0\\blue0;\\red0\\green128\\blue0;\\red0\\green0\\blue255;'
         b'\\red255\\green255\\blue0;\\red255\\green0\\blue255;\\red128\\g\xBF\xBD\7\0f\r\0\0\1\0',
         b'{\\rtf1\\ansi\\deff0\\deftab254{\\fonttbl{\\f0\\fnil\\fcharset0 Arial;}{\\f1\\fnil\\fcharset0 Verdana;}}'
         b'{\\colortbl\\red0\\green0\\blue0;\\red255\\green0\\blue0;\\red0\\green128\\blue0;\\red0\\green0'
         b'\\blue255;\\red255'
         b'\\green255\\blue0;\\red255\\green0\\blue255;\\red128\\g\6\0\xEF\xBF\xBD\6\0\0\1\0',
         b'\0\0\0\0\0\0\0\0\0\0', 0]
GET_MEMO_FIELD_TEST_RESULTS = [
    (4, b'\2', {'return': b'\2', 'read': (1, 3430), 'seek': (507136, (8, os.SEEK_CUR))}),
    (4, b'\3', {'return': b'', 'read': (1, ), 'seek': (507136, )}),
    (5, b'\3', {'return': b'\3', 'read': (1, 1725), 'seek': (3220111360, (41, os.SEEK_CUR), 3220111408)}),
    (5, b'\4', {'return': b'', 'read': (), 'seek': ()})]


class TestEasyWorshipSongImport(TestCase):
    """
    Test the functions in the :mod:`ewimport` module.
    """
    def create_field_desc_entry_test(self):
        """
        Test creating an instance of the :class`FieldDescEntry` class.
        """
        # GIVEN: Set arguments
        name = 'Title'
        field_type = FieldType.String
        size = 50

        # WHEN: A FieldDescEntry object is created.
        field_desc_entry = FieldDescEntry(name, field_type, size)

        # THEN:
        self.assertIsNotNone(field_desc_entry, 'Import should not be none')
        self.assertEquals(field_desc_entry.name, name, 'FieldDescEntry.name should be the same as the name argument')
        self.assertEquals(field_desc_entry.field_type, field_type,
                          'FieldDescEntry.type should be the same as the type argument')
        self.assertEquals(field_desc_entry.size, size, 'FieldDescEntry.size should be the same as the size argument')

    def create_importer_test(self):
        """
        Test creating an instance of the EasyWorship file importer
        """
        # GIVEN: A mocked out SongImport class, and a mocked out "manager"
        with patch('openlp.plugins.songs.lib.ewimport.SongImport'):
            mocked_manager = MagicMock()

            # WHEN: An importer object is created
            importer = EasyWorshipSongImport(mocked_manager, filenames=[])

            # THEN: The importer object should not be None
            self.assertIsNotNone(importer, 'Import should not be none')

    def find_field_exists_test(self):
        """
        Test finding an existing field in a given list using the :mod:`find_field`
        """
        # GIVEN: A mocked out SongImport class, a mocked out "manager" and a list of field descriptions.
        with patch('openlp.plugins.songs.lib.ewimport.SongImport'):
            mocked_manager = MagicMock()
            importer = EasyWorshipSongImport(mocked_manager, filenames=[])
            importer.field_descriptions = TEST_FIELD_DESCS

            # WHEN: Called with a field name that exists
            existing_fields = ['Title', 'Text Percentage Bottom', 'RecID', 'Default Background', 'Words',
                               'BK Bitmap', 'Last Modified']
            for field_name in existing_fields:

                # THEN: The item corresponding the index returned should have the same name attribute
                self.assertEquals(importer.field_descriptions[importer.find_field(field_name)].name, field_name)

    def find_non_existing_field_test(self):
        """
        Test finding an non-existing field in a given list using the :mod:`find_field`
        """
        # GIVEN: A mocked out SongImport class, a mocked out "manager" and a list of field descriptions
        with patch('openlp.plugins.songs.lib.ewimport.SongImport'):
            mocked_manager = MagicMock()
            importer = EasyWorshipSongImport(mocked_manager, filenames=[])
            importer.field_descriptions = TEST_FIELD_DESCS

            # WHEN: Called with a field name that does not exist
            non_existing_fields = ['BK Gradient Shading', 'BK Gradient Variant', 'Favorite', 'Copyright']
            for field_name in non_existing_fields:

                # THEN: The importer object should not be None
                self.assertRaises(IndexError, importer.find_field, field_name)

    def set_record_struct_test(self):
        """
        Test the :mod:`set_record_struct` module
        """
        # GIVEN: A mocked out SongImport class, a mocked out struct class, and a mocked out "manager" and a list of
        #       field descriptions
        with patch('openlp.plugins.songs.lib.ewimport.SongImport'), \
                patch('openlp.plugins.songs.lib.ewimport.struct') as mocked_struct:
            mocked_manager = MagicMock()
            importer = EasyWorshipSongImport(mocked_manager, filenames=[])

            # WHEN: set_record_struct is called with a list of field descriptions
            return_value = importer.set_record_struct(TEST_FIELD_DESCS)

            # THEN: set_record_struct should return None and Struct should be called with a value representing
            #       the list of field descriptions
            self.assertIsNone(return_value, 'set_record_struct should return None')
            mocked_struct.Struct.assert_called_with('>50sHIB250s250s10sQ')

    def get_field_test(self):
        """
        Test the :mod:`get_field` module
        """
        # GIVEN: A mocked out SongImport class, a mocked out "manager", an encoding and some test data and known results
        with patch('openlp.plugins.songs.lib.ewimport.SongImport'):
            mocked_manager = MagicMock()
            importer = EasyWorshipSongImport(mocked_manager, filenames=[])
            importer.encoding = TEST_DATA_ENCODING
            importer.fields = TEST_FIELDS
            importer.field_descriptions = TEST_FIELD_DESCS
            field_results = [(0, b'A Heart Like Thine'), (1, 100), (2, 102), (3, True), (6, None), (7, None)]

            # WHEN: Called with test data
            for field_index, result in field_results:
                return_value = importer.get_field(field_index)

            # THEN: get_field should return the known results
                self.assertEquals(return_value, result,
                                  'get_field should return "%s" when called with "%s"' %
                                  (result, TEST_FIELDS[field_index]))

    def get_memo_field_test(self):
        """
        Test the :mod:`get_field` module
        """
        for test_results in GET_MEMO_FIELD_TEST_RESULTS:
            # GIVEN: A mocked out SongImport class, a mocked out "manager", a mocked out memo_file and an encoding
            with patch('openlp.plugins.songs.lib.ewimport.SongImport'):
                mocked_manager = MagicMock()
                mocked_memo_file = MagicMock()
                importer = EasyWorshipSongImport(mocked_manager, filenames=[])
                importer.memo_file = mocked_memo_file
                importer.encoding = TEST_DATA_ENCODING

                # WHEN: Supplied with test fields and test field descriptions
                importer.fields = TEST_FIELDS
                importer.field_descriptions = TEST_FIELD_DESCS
                field_index = test_results[0]
                mocked_memo_file.read.return_value = test_results[1]
                get_field_result = test_results[2]['return']
                get_field_read_calls = test_results[2]['read']
                get_field_seek_calls = test_results[2]['seek']

                # THEN: get_field should return the appropriate value with the appropriate mocked objects being called
                self.assertEquals(importer.get_field(field_index), get_field_result)
                for call in get_field_read_calls:
                    mocked_memo_file.read.assert_any_call(call)
                for call in get_field_seek_calls:
                    if isinstance(call, int):
                        mocked_memo_file.seek.assert_any_call(call)
                    else:
                        mocked_memo_file.seek.assert_any_call(call[0], call[1])

    def do_import_source_test(self):
        """
        Test the :mod:`do_import` module opens the correct files
        """
        # GIVEN: A mocked out SongImport class, a mocked out "manager"
        with patch('openlp.plugins.songs.lib.ewimport.SongImport'), \
                patch('openlp.plugins.songs.lib.ewimport.os.path') as mocked_os_path:
            mocked_manager = MagicMock()
            importer = EasyWorshipSongImport(mocked_manager, filenames=[])
            mocked_os_path.isfile.side_effect = [True, False]

            # WHEN: Supplied with an import source
            importer.import_source = 'Songs.DB'

            # THEN: do_import should return None having called os.path.isfile
            self.assertIsNone(importer.do_import(), 'do_import should return None')
            mocked_os_path.isfile.assert_any_call('Songs.DB')
            mocked_os_path.isfile.assert_any_call('Songs.MB')

    def do_import_database_validity_test(self):
        """
        Test the :mod:`do_import` module handles invalid database files correctly
        """
        # GIVEN: A mocked out SongImport class, os.path and a mocked out "manager"
        with patch('openlp.plugins.songs.lib.ewimport.SongImport'), \
                patch('openlp.plugins.songs.lib.ewimport.os.path') as mocked_os_path:
            mocked_manager = MagicMock()
            importer = EasyWorshipSongImport(mocked_manager, filenames=[])
            mocked_os_path.isfile.return_value = True
            importer.import_source = 'Songs.DB'

            # WHEN: DB file size is less than 0x800
            mocked_os_path.getsize.return_value = 0x7FF

            # THEN: do_import should return None having called os.path.isfile
            self.assertIsNone(importer.do_import(), 'do_import should return None when db_size is less than 0x800')
            mocked_os_path.getsize.assert_any_call('Songs.DB')

    def do_import_memo_validty_test(self):
        """
        Test the :mod:`do_import` module handles invalid memo files correctly
        """
        # GIVEN: A mocked out SongImport class, a mocked out "manager"
        with patch('openlp.plugins.songs.lib.ewimport.SongImport'), \
            patch('openlp.plugins.songs.lib.ewimport.os.path') as mocked_os_path, \
            patch('builtins.open') as mocked_open, \
                patch('openlp.plugins.songs.lib.ewimport.struct') as mocked_struct:
            mocked_manager = MagicMock()
            importer = EasyWorshipSongImport(mocked_manager, filenames=[])
            mocked_os_path.isfile.return_value = True
            mocked_os_path.getsize.return_value = 0x800
            importer.import_source = 'Songs.DB'

            # WHEN: Unpacking first 35 bytes of Memo file
            struct_unpack_return_values = [(0, 0x700, 2, 0, 0), (0, 0x800, 0, 0, 0), (0, 0x800, 5, 0, 0)]
            mocked_struct.unpack.side_effect = struct_unpack_return_values

            # THEN: do_import should return None having called closed the open files db and memo files.
            for effect in struct_unpack_return_values:
                self.assertIsNone(importer.do_import(), 'do_import should return None when db_size is less than 0x800')
                self.assertEqual(mocked_open().close.call_count, 2,
                                 'The open db and memo files should have been closed')
                mocked_open().close.reset_mock()
                self.assertIs(mocked_open().seek.called, False, 'db_file.seek should not have been called.')

    def code_page_to_encoding_test(self):
        """
        Test the :mod:`do_import` converts the code page to the encoding correctly
        """
        # GIVEN: A mocked out SongImport class, a mocked out "manager"
        with patch('openlp.plugins.songs.lib.ewimport.SongImport'), \
            patch('openlp.plugins.songs.lib.ewimport.os.path') as mocked_os_path, \
            patch('builtins.open'), patch('openlp.plugins.songs.lib.ewimport.struct') as mocked_struct, \
                patch('openlp.plugins.songs.lib.ewimport.retrieve_windows_encoding') as \
                mocked_retrieve_windows_encoding:
            mocked_manager = MagicMock()
            importer = EasyWorshipSongImport(mocked_manager, filenames=[])
            mocked_os_path.isfile.return_value = True
            mocked_os_path.getsize.return_value = 0x800
            importer.import_source = 'Songs.DB'

            # WHEN: Unpacking the code page
            for code_page, encoding in CODE_PAGE_MAPPINGS:
                struct_unpack_return_values = [(0, 0x800, 2, 0, 0), (code_page, )]
                mocked_struct.unpack.side_effect = struct_unpack_return_values
                mocked_retrieve_windows_encoding.return_value = False

                # THEN: do_import should return None having called retrieve_windows_encoding with the correct encoding.
                self.assertIsNone(importer.do_import(), 'do_import should return None when db_size is less than 0x800')
                mocked_retrieve_windows_encoding.assert_call(encoding)

    def db_file_import_test(self):
        """
        Test the actual import of real song database files and check that the imported data is correct.
        """

        # GIVEN: Test files with a mocked out SongImport class, a mocked out "manager", a mocked out "import_wizard",
        #       and mocked out "author", "add_copyright", "add_verse", "finish" methods.
        with patch('openlp.plugins.songs.lib.ewimport.SongImport'), \
                patch('openlp.plugins.songs.lib.ewimport.retrieve_windows_encoding') as \
                mocked_retrieve_windows_encoding:
            mocked_retrieve_windows_encoding.return_value = 'cp1252'
            mocked_manager = MagicMock()
            mocked_import_wizard = MagicMock()
            mocked_add_author = MagicMock()
            mocked_add_verse = MagicMock()
            mocked_finish = MagicMock()
            mocked_title = MagicMock()
            mocked_finish.return_value = True
            importer = EasyWorshipSongImportLogger(mocked_manager)
            importer.import_wizard = mocked_import_wizard
            importer.stop_import_flag = False
            importer.add_author = mocked_add_author
            importer.add_verse = mocked_add_verse
            importer.title = mocked_title
            importer.finish = mocked_finish
            importer.topics = []

            # WHEN: Importing each file
            importer.import_source = os.path.join(TEST_PATH, 'Songs.DB')

            # THEN: do_import should return none, the song data should be as expected, and finish should have been
            #       called.
            self.assertIsNone(importer.do_import(), 'do_import should return None when it has completed')
            for song_data in SONG_TEST_DATA:
                title = song_data['title']
                author_calls = song_data['authors']
                song_copyright = song_data['copyright']
                ccli_number = song_data['ccli_number']
                add_verse_calls = song_data['verses']
                verse_order_list = song_data['verse_order_list']
                self.assertIn(title, importer._title_assignment_list, 'title for %s should be "%s"' % (title, title))
                for author in author_calls:
                    mocked_add_author.assert_any_call(author)
                if song_copyright:
                    self.assertEqual(importer.copyright, song_copyright)
                if ccli_number:
                    self.assertEquals(importer.ccli_number, ccli_number, 'ccli_number for %s should be %s'
                                                                         % (title, ccli_number))
                for verse_text, verse_tag in add_verse_calls:
                    mocked_add_verse.assert_any_call(verse_text, verse_tag)
                if verse_order_list:
<<<<<<< HEAD
                    self.assertEquals(importer.verse_order_list, verse_order_list, 'verse_order_list for %s should be %s'
                                                                   % (title, verse_order_list))
                mocked_finish.assert_called_with()

    def ews_file_import_test(self):
        """
        Test the actual import of song from ews file and check that the imported data is correct.
        """

        # GIVEN: Test files with a mocked out SongImport class, a mocked out "manager", a mocked out "import_wizard",
        #       and mocked out "author", "add_copyright", "add_verse", "finish" methods.
        with patch('openlp.plugins.songs.lib.ewimport.SongImport'), \
            patch('openlp.plugins.songs.lib.ewimport.retrieve_windows_encoding') as mocked_retrieve_windows_encoding:
            mocked_retrieve_windows_encoding.return_value = 'cp1252'
            mocked_manager = MagicMock()
            mocked_import_wizard = MagicMock()
            mocked_add_author = MagicMock()
            mocked_add_verse = MagicMock()
            mocked_finish = MagicMock()
            mocked_title = MagicMock()
            mocked_finish.return_value = True
            importer = EasyWorshipSongImportLogger(mocked_manager)
            importer.import_wizard = mocked_import_wizard
            importer.stop_import_flag = False
            importer.add_author = mocked_add_author
            importer.add_verse = mocked_add_verse
            importer.title = mocked_title
            importer.finish = mocked_finish
            importer.topics = []

            # WHEN: Importing ews file
            importer.import_source = os.path.join(TEST_PATH, 'test1.ews')

            # THEN: do_import should return none, the song data should be as expected, and finish should have been
            #       called.
            title = EWS_SONG_TEST_DATA['title']
            self.assertIsNone(importer.do_import(), 'do_import should return None when it has completed')
            self.assertIn(title, importer._title_assignment_list, 'title for should be "%s"' % title)
            mocked_add_author.assert_any_call(EWS_SONG_TEST_DATA['authors'][0])
            for verse_text, verse_tag in EWS_SONG_TEST_DATA['verses']:
                mocked_add_verse.assert_any_call(verse_text, verse_tag)
            mocked_finish.assert_called_with()
=======
                    self.assertEquals(importer.verse_order_list, verse_order_list,
                                      'verse_order_list for %s should be %s' % (title, verse_order_list))
                mocked_finish.assert_called_with()
>>>>>>> 5e9d9a3c
<|MERGE_RESOLUTION|>--- conflicted
+++ resolved
@@ -423,9 +423,8 @@
                 for verse_text, verse_tag in add_verse_calls:
                     mocked_add_verse.assert_any_call(verse_text, verse_tag)
                 if verse_order_list:
-<<<<<<< HEAD
-                    self.assertEquals(importer.verse_order_list, verse_order_list, 'verse_order_list for %s should be %s'
-                                                                   % (title, verse_order_list))
+                    self.assertEquals(importer.verse_order_list, verse_order_list,
+                                      'verse_order_list for %s should be %s' % (title, verse_order_list))
                 mocked_finish.assert_called_with()
 
     def ews_file_import_test(self):
@@ -465,9 +464,4 @@
             mocked_add_author.assert_any_call(EWS_SONG_TEST_DATA['authors'][0])
             for verse_text, verse_tag in EWS_SONG_TEST_DATA['verses']:
                 mocked_add_verse.assert_any_call(verse_text, verse_tag)
-            mocked_finish.assert_called_with()
-=======
-                    self.assertEquals(importer.verse_order_list, verse_order_list,
-                                      'verse_order_list for %s should be %s' % (title, verse_order_list))
-                mocked_finish.assert_called_with()
->>>>>>> 5e9d9a3c
+            mocked_finish.assert_called_with()