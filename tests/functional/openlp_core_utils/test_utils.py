# -*- coding: utf-8 -*-
# vim: autoindent shiftwidth=4 expandtab textwidth=120 tabstop=4 softtabstop=4

###############################################################################
# OpenLP - Open Source Lyrics Projection                                      #
# --------------------------------------------------------------------------- #
# Copyright (c) 2008-2013 Raoul Snyman                                        #
# Portions copyright (c) 2008-2013 Tim Bentley, Gerald Britton, Jonathan      #
# Corwin, Samuel Findlay, Michael Gorven, Scott Guerrieri, Matthias Hub,      #
# Meinert Jordan, Armin Köhler, Erik Lundin, Edwin Lunando, Brian T. Meyer.   #
# Joshua Miller, Stevan Pettit, Andreas Preikschat, Mattias Põldaru,          #
# Christian Richter, Philip Ridout, Simon Scudder, Jeffrey Smith,             #
# Maikel Stuivenberg, Martin Thompson, Jon Tibble, Dave Warnock,              #
# Frode Woldsund, Martin Zibricky, Patrick Zimmermann                         #
# --------------------------------------------------------------------------- #
# This program is free software; you can redistribute it and/or modify it     #
# under the terms of the GNU General Public License as published by the Free  #
# Software Foundation; version 2 of the License.                              #
#                                                                             #
# This program is distributed in the hope that it will be useful, but WITHOUT #
# ANY WARRANTY; without even the implied warranty of MERCHANTABILITY or       #
# FITNESS FOR A PARTICULAR PURPOSE. See the GNU General Public License for    #
# more details.                                                               #
#                                                                             #
# You should have received a copy of the GNU General Public License along     #
# with this program; if not, write to the Free Software Foundation, Inc., 59  #
# Temple Place, Suite 330, Boston, MA 02111-1307 USA                          #
###############################################################################
"""
Functional tests to test the AppLocation class and related methods.
"""
from unittest import TestCase

from openlp.core.utils import clean_filename, get_filesystem_encoding, _get_frozen_path, get_locale_key, \
    get_natural_key, split_filename
from tests.functional import patch


class TestUtils(TestCase):
    """
    A test suite to test out various methods around the AppLocation class.
    """
    def get_filesystem_encoding_sys_function_not_called_test(self):
        """
        Test the get_filesystem_encoding() function does not call the sys.getdefaultencoding() function
        """
        # GIVEN: sys.getfilesystemencoding returns "cp1252"
        with patch('openlp.core.utils.sys.getfilesystemencoding') as mocked_getfilesystemencoding, \
             patch('openlp.core.utils.sys.getdefaultencoding') as mocked_getdefaultencoding:
            mocked_getfilesystemencoding.return_value = 'cp1252'

            # WHEN: get_filesystem_encoding() is called
            result = get_filesystem_encoding()

            # THEN: getdefaultencoding should have been called
            mocked_getfilesystemencoding.assert_called_with()
            self.assertEqual(0, mocked_getdefaultencoding.called, 'getdefaultencoding should not have been called')
            self.assertEqual('cp1252', result, 'The result should be "cp1252"')

    def get_filesystem_encoding_sys_function_is_called_test(self):
        """
        Test the get_filesystem_encoding() function calls the sys.getdefaultencoding() function
        """
        # GIVEN: sys.getfilesystemencoding returns None and sys.getdefaultencoding returns "utf-8"
        with patch('openlp.core.utils.sys.getfilesystemencoding') as mocked_getfilesystemencoding, \
             patch('openlp.core.utils.sys.getdefaultencoding') as mocked_getdefaultencoding:
            mocked_getfilesystemencoding.return_value = None
            mocked_getdefaultencoding.return_value = 'utf-8'

            # WHEN: get_filesystem_encoding() is called
            result = get_filesystem_encoding()

            # THEN: getdefaultencoding should have been called
            mocked_getfilesystemencoding.assert_called_with()
            mocked_getdefaultencoding.assert_called_with()
            self.assertEqual('utf-8', result, 'The result should be "utf-8"')

    def get_frozen_path_in_unfrozen_app_test(self):
        """
        Test the _get_frozen_path() function when the application is not frozen (compiled by PyInstaller)
        """
        with patch('openlp.core.utils.sys') as mocked_sys:
            # GIVEN: The sys module "without" a "frozen" attribute
            mocked_sys.frozen = None

            # WHEN: We call _get_frozen_path() with two parameters
            frozen_path = _get_frozen_path('frozen', 'not frozen')

            # THEN: The non-frozen parameter is returned
            self.assertEqual('not frozen', frozen_path, '_get_frozen_path should return "not frozen"')

    def get_frozen_path_in_frozen_app_test(self):
        """
        Test the _get_frozen_path() function when the application is frozen (compiled by PyInstaller)
        """
        with patch('openlp.core.utils.sys') as mocked_sys:
            # GIVEN: The sys module *with* a "frozen" attribute
            mocked_sys.frozen = 1

            # WHEN: We call _get_frozen_path() with two parameters
            frozen_path = _get_frozen_path('frozen', 'not frozen')

            # THEN: The frozen parameter is returned
            self.assertEqual('frozen', frozen_path, 'Should return "frozen"')

    def split_filename_with_file_path_test(self):
        """
        Test the split_filename() function with a path to a file
        """
        # GIVEN: A path to a file.
        file_path = '/home/user/myfile.txt'
        wanted_result = ('/home/user', 'myfile.txt')
        with patch('openlp.core.utils.os.path.isfile') as mocked_is_file:
            mocked_is_file.return_value = True

            # WHEN: Split the file name.
            result = split_filename(file_path)

            # THEN: A tuple should be returned.
            self.assertEqual(wanted_result, result, 'A tuple with the dir and file name should have been returned')

    def split_filename_with_dir_path_test(self):
        """
        Test the split_filename() function with a path to a directory
        """
        # GIVEN: A path to a dir.
        file_path = '/home/user/mydir'
        wanted_result = ('/home/user/mydir', '')
        with patch('openlp.core.utils.os.path.isfile') as mocked_is_file:
            mocked_is_file.return_value = False

            # WHEN: Split the file name.
            result = split_filename(file_path)

            # THEN: A tuple should be returned.
            self.assertEqual(wanted_result, result,
                'A two-entry tuple with the directory and file name (empty) should have been returned.')

    def clean_filename_test(self):
        """
        Test the clean_filename() function
        """
        # GIVEN: A invalid file name and the valid file name.
        invalid_name = 'A_file_with_invalid_characters_[\\/:\*\?"<>\|\+\[\]%].py'
        wanted_name = 'A_file_with_invalid_characters______________________.py'

        # WHEN: Clean the name.
        result = clean_filename(invalid_name)

        # THEN: The file name should be cleaned.
        self.assertEqual(wanted_name, result, 'The file name should not contain any special characters.')

    def get_locale_key_test(self):
        """
        Test the get_locale_key(string) function on Windows
        """
<<<<<<< HEAD
        with patch('openlp.core.utils.languagemanager.LanguageManager.get_language') as mocked_get_language,  \
                patch('openlp.core.utils.os') as mocked_os:
            # GIVEN: The language is German
            # 0x00C3 (A with diaresis) should be sorted as "A". 0x00DF (sharp s) should be sorted as "ss".
            mocked_get_language.return_value = 'de'
            mocked_os.name = 'nt'
            unsorted_list = ['Auszug', 'Aushang', '\u00C4u\u00DFerung']

            # WHEN: We sort the list and use get_locale_key() to generate the sorting keys
            sorted_list = sorted(unsorted_list, key=get_locale_key)

            # THEN: We get a properly sorted list
            self.assertEqual(['Aushang', '\u00C4u\u00DFerung', 'Auszug'], sorted_list,
                'Strings should be sorted properly')

    def get_locale_key_linux_test(self):
        """
        Test the get_locale_key(string) function on Linux
        """
        with patch('openlp.core.utils.languagemanager.LanguageManager.get_language') as mocked_get_language,  \
                patch('openlp.core.utils.os.name') as mocked_os:
=======
        with patch('openlp.core.utils.languagemanager.LanguageManager.get_language') as mocked_get_language:
>>>>>>> 9ded4fee
            # GIVEN: The language is German
            # 0x00C3 (A with diaresis) should be sorted as "A". 0x00DF (sharp s) should be sorted as "ss".
            mocked_get_language.return_value = 'de'
            unsorted_list = ['Auszug', 'Aushang', '\u00C4u\u00DFerung']

            # WHEN: We sort the list and use get_locale_key() to generate the sorting keys
            sorted_list = sorted(unsorted_list, key=get_locale_key)

            # THEN: We get a properly sorted list
            self.assertEqual(['Aushang', '\u00C4u\u00DFerung', 'Auszug'], sorted_list,
                'Strings should be sorted properly')

    def get_natural_key_test(self):
        """
        Test the get_natural_key(string) function
        """
        with patch('openlp.core.utils.languagemanager.LanguageManager.get_language') as mocked_get_language:
            # GIVEN: The language is English (a language, which sorts digits before letters)
            mocked_get_language.return_value = 'en'
            unsorted_list = ['item 10a', 'item 3b', '1st item']

            # WHEN: We sort the list and use get_natural_key() to generate the sorting keys
            sorted_list = sorted(unsorted_list, key=get_natural_key)

            # THEN: We get a properly sorted list
            self.assertEqual(['1st item', 'item 3b', 'item 10a'], sorted_list, 'Numbers should be sorted naturally')<|MERGE_RESOLUTION|>--- conflicted
+++ resolved
@@ -152,33 +152,9 @@
 
     def get_locale_key_test(self):
         """
-        Test the get_locale_key(string) function on Windows
+        Test the get_locale_key(string) function
         """
-<<<<<<< HEAD
-        with patch('openlp.core.utils.languagemanager.LanguageManager.get_language') as mocked_get_language,  \
-                patch('openlp.core.utils.os') as mocked_os:
-            # GIVEN: The language is German
-            # 0x00C3 (A with diaresis) should be sorted as "A". 0x00DF (sharp s) should be sorted as "ss".
-            mocked_get_language.return_value = 'de'
-            mocked_os.name = 'nt'
-            unsorted_list = ['Auszug', 'Aushang', '\u00C4u\u00DFerung']
-
-            # WHEN: We sort the list and use get_locale_key() to generate the sorting keys
-            sorted_list = sorted(unsorted_list, key=get_locale_key)
-
-            # THEN: We get a properly sorted list
-            self.assertEqual(['Aushang', '\u00C4u\u00DFerung', 'Auszug'], sorted_list,
-                'Strings should be sorted properly')
-
-    def get_locale_key_linux_test(self):
-        """
-        Test the get_locale_key(string) function on Linux
-        """
-        with patch('openlp.core.utils.languagemanager.LanguageManager.get_language') as mocked_get_language,  \
-                patch('openlp.core.utils.os.name') as mocked_os:
-=======
         with patch('openlp.core.utils.languagemanager.LanguageManager.get_language') as mocked_get_language:
->>>>>>> 9ded4fee
             # GIVEN: The language is German
             # 0x00C3 (A with diaresis) should be sorted as "A". 0x00DF (sharp s) should be sorted as "ss".
             mocked_get_language.return_value = 'de'
