# -*- coding: utf-8 -*-
# vim: autoindent shiftwidth=4 expandtab textwidth=120 tabstop=4 softtabstop=4

###############################################################################
# OpenLP - Open Source Lyrics Projection                                      #
# --------------------------------------------------------------------------- #
# Copyright (c) 2008-2019 OpenLP Developers                                   #
# --------------------------------------------------------------------------- #
# This program is free software; you can redistribute it and/or modify it     #
# under the terms of the GNU General Public License as published by the Free  #
# Software Foundation; version 2 of the License.                              #
#                                                                             #
# This program is distributed in the hope that it will be useful, but WITHOUT #
# ANY WARRANTY; without even the implied warranty of MERCHANTABILITY or       #
# FITNESS FOR A PARTICULAR PURPOSE. See the GNU General Public License for    #
# more details.                                                               #
#                                                                             #
# You should have received a copy of the GNU General Public License along     #
# with this program; if not, write to the Free Software Foundation, Inc., 59  #
# Temple Place, Suite 330, Boston, MA 02111-1307 USA                          #
###############################################################################
import os
from tempfile import mkdtemp
from unittest import TestCase
from unittest.mock import MagicMock, patch

from openlp.core.api.deploy import deploy_zipfile, download_and_check, download_sha256
from openlp.core.common.path import Path


CONFIG_FILE = '2c266badff1e3d140664c50fd1460a2b332b24d5ad8c267fa62e506b5eb6d894  deploy/site.zip\n2017_06_27'


class TestRemoteDeploy(TestCase):
    """
    Test the Remote plugin deploy functions
    """

    def setUp(self):
        """
        Setup for tests
        """
        self.app_root_path = Path(mkdtemp())

    def tearDown(self):
        """
        Clean up after tests
        """
        self.app_root_path.rmtree()

    @patch('openlp.core.api.deploy.ZipFile')
    def test_deploy_zipfile(self, MockZipFile):
        """
        Remote Deploy tests - test the dummy zip file is processed correctly
        """
        # GIVEN: A new downloaded zip file
        mocked_zipfile = MagicMock()
        MockZipFile.return_value = mocked_zipfile
        root_path_str = '{sep}tmp{sep}remotes'.format(sep=os.sep)
        root_path = Path(root_path_str)

        # WHEN: deploy_zipfile() is called
        deploy_zipfile(root_path, 'site.zip')

        # THEN: the zip file should have been extracted to the right location
<<<<<<< HEAD
        MockZipFile.assert_called_once_with(Path('/tmp/remotes/site.zip'))
        mocked_zipfile.extractall.assert_called_once_with(Path('/tmp/remotes'))
=======
        MockZipFile.assert_called_once_with(root_path_str + os.sep + 'site.zip')
        mocked_zipfile.extractall.assert_called_once_with(root_path_str)
>>>>>>> ef679c32

    @patch('openlp.core.api.deploy.Registry')
    @patch('openlp.core.api.deploy.get_web_page')
    def test_download_sha256_connection_error(self, mocked_get_web_page, MockRegistry):
        """
        Test that if a ConnectionError occurs while downloading a sha256 False is returned
        """
        # GIVEN: A bunch of mocks
        MockRegistry.return_value.get.return_value.applicationVersion.return_value = '1.0'
        mocked_get_web_page.side_effect = ConnectionError()

        # WHEN: download_sha256() is called
        result = download_sha256()

        # THEN: The result should be False
        assert result is False, 'download_sha256() should return False when encountering ConnectionError'

    @patch('openlp.core.api.deploy.Registry')
    @patch('openlp.core.api.deploy.get_web_page')
    def test_download_sha256_no_config(self, mocked_get_web_page, MockRegistry):
        """
        Test that if there's no config when downloading a sha256 None is returned
        """
        # GIVEN: A bunch of mocks
        MockRegistry.return_value.get.return_value.applicationVersion.return_value = '1.0'
        mocked_get_web_page.return_value = None

        # WHEN: download_sha256() is called
        result = download_sha256()

        # THEN: The result should be Nonw
        assert result is None, 'download_sha256() should return None when there is a problem downloading the page'

    @patch('openlp.core.api.deploy.Registry')
    @patch('openlp.core.api.deploy.get_web_page')
    def test_download_sha256(self, mocked_get_web_page, MockRegistry):
        """
        Test that the sha256 and the version are returned
        """
        # GIVEN: A bunch of mocks
        MockRegistry.return_value.get.return_value.applicationVersion.return_value = '1.0'
        mocked_get_web_page.return_value = CONFIG_FILE

        # WHEN: download_sha256() is called
        result = download_sha256()

        # THEN: The result should be Nonw
        assert result == ('2c266badff1e3d140664c50fd1460a2b332b24d5ad8c267fa62e506b5eb6d894', '2017_06_27'), \
            'download_sha256() should return a tuple of sha256 and version'

    @patch('openlp.core.api.deploy.Registry')
    @patch('openlp.core.api.deploy.download_sha256')
    @patch('openlp.core.api.deploy.get_url_file_size')
    @patch('openlp.core.api.deploy.download_file')
    @patch('openlp.core.api.deploy.AppLocation.get_section_data_path')
    @patch('openlp.core.api.deploy.deploy_zipfile')
    def test_download_and_check(self, mocked_deploy_zipfile, mocked_get_data_path, mocked_download_file,
                                mocked_get_url_file_size, mocked_download_sha256, MockRegistry):
        # GIVEN: A bunch of mocks
        mocked_get_data_path.return_value = Path('/tmp/remotes')
        mocked_download_file.return_value = True
        mocked_get_url_file_size.return_value = 5
        mocked_download_sha256.return_value = ('asdfgh', '0.1')
        MockRegistry.return_value.get.return_value.applicationVersion.return_value = '1.0'
        mocked_callback = MagicMock()

        # WHEN: download_and_check() is called
        download_and_check(mocked_callback)

        # THEN: The correct things should have been done
        mocked_download_sha256.assert_called_once_with()
        mocked_get_url_file_size.assert_called_once_with('https://get.openlp.org/webclient/site.zip')
        mocked_callback.setRange.assert_called_once_with(0, 5)
        mocked_download_file.assert_called_once_with(mocked_callback, 'https://get.openlp.org/webclient/site.zip',
                                                     Path('/tmp/remotes/site.zip'), sha256='asdfgh')
        mocked_deploy_zipfile.assert_called_once_with(Path('/tmp/remotes'), 'site.zip')<|MERGE_RESOLUTION|>--- conflicted
+++ resolved
@@ -63,13 +63,8 @@
         deploy_zipfile(root_path, 'site.zip')
 
         # THEN: the zip file should have been extracted to the right location
-<<<<<<< HEAD
         MockZipFile.assert_called_once_with(Path('/tmp/remotes/site.zip'))
         mocked_zipfile.extractall.assert_called_once_with(Path('/tmp/remotes'))
-=======
-        MockZipFile.assert_called_once_with(root_path_str + os.sep + 'site.zip')
-        mocked_zipfile.extractall.assert_called_once_with(root_path_str)
->>>>>>> ef679c32
 
     @patch('openlp.core.api.deploy.Registry')
     @patch('openlp.core.api.deploy.get_web_page')
