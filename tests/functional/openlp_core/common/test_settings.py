# -*- coding: utf-8 -*-
# vim: autoindent shiftwidth=4 expandtab textwidth=120 tabstop=4 softtabstop=4

###############################################################################
# OpenLP - Open Source Lyrics Projection                                      #
# --------------------------------------------------------------------------- #
# Copyright (c) 2008-2017 OpenLP Developers                                   #
# --------------------------------------------------------------------------- #
# This program is free software; you can redistribute it and/or modify it     #
# under the terms of the GNU General Public License as published by the Free  #
# Software Foundation; version 2 of the License.                              #
#                                                                             #
# This program is distributed in the hope that it will be useful, but WITHOUT #
# ANY WARRANTY; without even the implied warranty of MERCHANTABILITY or       #
# FITNESS FOR A PARTICULAR PURPOSE. See the GNU General Public License for    #
# more details.                                                               #
#                                                                             #
# You should have received a copy of the GNU General Public License along     #
# with this program; if not, write to the Free Software Foundation, Inc., 59  #
# Temple Place, Suite 330, Boston, MA 02111-1307 USA                          #
###############################################################################
"""
Package to test the openlp.core.lib.settings package.
"""
from unittest import TestCase
from unittest.mock import call, patch

from openlp.core.common import settings
from openlp.core.common.settings import Settings, media_players_conv

from tests.helpers.testmixin import TestMixin


class TestSettings(TestCase, TestMixin):
    """
    Test the functions in the Settings module
    """
    def setUp(self):
        """
        Create the UI
        """
        self.setup_application()
        self.build_settings()

    def tearDown(self):
        """
        Delete all the C++ objects at the end so that we don't have a segfault
        """
        self.destroy_settings()

<<<<<<< HEAD
    def test_media_players_conv(self):
        """Test the media players conversion function"""
        # GIVEN: A list of media players
        media_players = 'phonon,webkit,vlc'

        # WHEN: The media converter function is called
        result = media_players_conv(media_players)

        # THEN: The list should have been converted correctly
        assert result == 'system,webkit,vlc'

    def test_settings_basic(self):
        """Test the Settings creation and its default usage"""
        # GIVEN: A new Settings setup

=======
    def test_default_value(self):
        """Test reading a setting that doesn't exist yet"""
        # GIVEN: A setting that doesn't exist yet
>>>>>>> 6b0de046
        # WHEN reading a setting for the first time
        default_value = Settings().value('core/has run wizard')

        # THEN the default value is returned
        assert default_value is False, 'The default value should be False'

    def test_save_new_value(self):
        """Test saving a new setting"""
        # GIVEN: A setting that hasn't been saved yet
        # WHEN a new value is saved into config
        Settings().setValue('core/has run wizard', True)

        # THEN the new value is returned when re-read
        assert Settings().value('core/has run wizard') is True, 'The saved value should have been returned'

<<<<<<< HEAD
    def test_set_up_default_values(self):
        """Test that the default values are updated"""
        # GIVEN: A Settings object with defaults
        # WHEN: set_up_default_values() is called
        Settings.set_up_default_values()

        # THEN: The default values should have been added to the dictionary
        assert 'advanced/default service name' in Settings.__default_settings__

    def test_get_default_value(self):
        """Test that the default value for a setting is returned"""
        # GIVEN: A Settings class with a default value
        Settings.__default_settings__['test/moo'] = 'baa'

        # WHEN: get_default_value() is called
        result = Settings().get_default_value('test/moo')

        # THEN: The correct default value should be returned
        assert result == 'baa'

    def test_settings_override(self):
        """Test the Settings creation and its override usage"""
        # GIVEN: an override for the settings
=======
    def test_extending_default_settings(self):
        """Test extending and overriding the default for a setting"""
        # GIVEN: a new default for a setting
>>>>>>> 6b0de046
        screen_settings = {
            'test/extend': 'very wide',
        }
        Settings().extend_default_settings(screen_settings)

        # WHEN reading a setting for the first time
        extend = Settings().value('test/extend')

        # THEN the default value is returned
        assert extend == 'very wide', 'The default value of "very wide" should be returned'

    def test_save_existing_setting(self):
        """Test that saving an existing setting returns the new value"""
        # GIVEN: An existing setting
        Settings().setValue('test/existing value', 'old value')

        # WHEN a new value is saved into config
        Settings().setValue('test/extend', 'new value')

        # THEN the new value is returned when re-read
        assert Settings().value('test/extend') == 'new value', 'The saved value should be returned'

    def test_settings_override_with_group(self):
        """Test the Settings creation and its override usage - with groups"""
        # GIVEN: an override for the settings
        screen_settings = {
            'test/extend': 'very wide',
        }
        Settings.extend_default_settings(screen_settings)

        # WHEN reading a setting for the first time
        settings = Settings()
        settings.beginGroup('test')
        extend = settings.value('extend')

        # THEN the default value is returned
        self.assertEqual('very wide', extend, 'The default value defined should be returned')

        # WHEN a new value is saved into config
        Settings().setValue('test/extend', 'very short')

        # THEN the new value is returned when re-read
        self.assertEqual('very short', Settings().value('test/extend'), 'The saved value should be returned')

    def test_settings_nonexisting(self):
        """Test the Settings on query for non-existing value"""
        # GIVEN: A new Settings setup
        with self.assertRaises(KeyError) as cm:
            # WHEN reading a setting that doesn't exists
            Settings().value('core/does not exists')

        # THEN: An exception with the non-existing key should be thrown
        self.assertEqual(str(cm.exception), "'core/does not exists'", 'We should get an exception')

    def test_extend_default_settings(self):
        """Test that the extend_default_settings method extends the default settings"""
        # GIVEN: A patched __default_settings__ dictionary
        with patch.dict(Settings.__default_settings__,
                        {'test/setting 1': 1, 'test/setting 2': 2, 'test/setting 3': 3}, True):

            # WHEN: Calling extend_default_settings
            Settings.extend_default_settings({'test/setting 3': 4, 'test/extended 1': 1, 'test/extended 2': 2})

            # THEN: The _default_settings__ dictionary_ should have the new keys
            self.assertEqual(
                Settings.__default_settings__, {'test/setting 1': 1, 'test/setting 2': 2, 'test/setting 3': 4,
                                                'test/extended 1': 1, 'test/extended 2': 2})

    @patch('openlp.core.common.settings.QtCore.QSettings.contains')
    @patch('openlp.core.common.settings.QtCore.QSettings.value')
    @patch('openlp.core.common.settings.QtCore.QSettings.setValue')
    @patch('openlp.core.common.settings.QtCore.QSettings.remove')
    def test_upgrade_single_setting(self, mocked_remove, mocked_setValue, mocked_value, mocked_contains):
        """Test that the upgrade mechanism for settings works correctly for single value upgrades"""
        # GIVEN: A settings object with an upgrade step to take (99, so that we don't interfere with real ones)
        local_settings = Settings()
        local_settings.__setting_upgrade_99__ = [
            ('single/value', 'single/new value', [(str, '')])
        ]
        settings.__version__ = 99
        mocked_value.side_effect = [98, 10]
        mocked_contains.return_value = True

        # WHEN: upgrade_settings() is called
        local_settings.upgrade_settings()

        # THEN: The correct calls should have been made with the correct values
        assert mocked_value.call_count == 2, 'Settings().value() should have been called twice'
        assert mocked_value.call_args_list == [call('settings/version', 0), call('single/value')]
        assert mocked_setValue.call_count == 2, 'Settings().setValue() should have been called twice'
        assert mocked_setValue.call_args_list == [call('single/new value', '10'), call('settings/version', 99)]
        mocked_contains.assert_called_once_with('single/value')
        mocked_remove.assert_called_once_with('single/value')

    @patch('openlp.core.common.settings.QtCore.QSettings.contains')
    @patch('openlp.core.common.settings.QtCore.QSettings.value')
    @patch('openlp.core.common.settings.QtCore.QSettings.setValue')
    @patch('openlp.core.common.settings.QtCore.QSettings.remove')
    def test_upgrade_multiple_one_invalid(self, mocked_remove, mocked_setValue, mocked_value, mocked_contains):
        """Test that the upgrade mechanism for settings works correctly for multiple values where one is invalid"""
        # GIVEN: A settings object with an upgrade step to take
        local_settings = Settings()
        local_settings.__setting_upgrade_99__ = [
            (['multiple/value 1', 'multiple/value 2'], 'single/new value', [])
        ]
        settings.__version__ = 99
        mocked_value.side_effect = [98, 10]
        mocked_contains.side_effect = [True, False]

        # WHEN: upgrade_settings() is called
        local_settings.upgrade_settings()

        # THEN: The correct calls should have been made with the correct values
        mocked_value.assert_called_once_with('settings/version', 0)
        mocked_setValue.assert_called_once_with('settings/version', 99)
        assert mocked_contains.call_args_list == [call('multiple/value 1'), call('multiple/value 2')]<|MERGE_RESOLUTION|>--- conflicted
+++ resolved
@@ -48,7 +48,6 @@
         """
         self.destroy_settings()
 
-<<<<<<< HEAD
     def test_media_players_conv(self):
         """Test the media players conversion function"""
         # GIVEN: A list of media players
@@ -60,15 +59,10 @@
         # THEN: The list should have been converted correctly
         assert result == 'system,webkit,vlc'
 
-    def test_settings_basic(self):
-        """Test the Settings creation and its default usage"""
-        # GIVEN: A new Settings setup
-
-=======
     def test_default_value(self):
         """Test reading a setting that doesn't exist yet"""
         # GIVEN: A setting that doesn't exist yet
->>>>>>> 6b0de046
+
         # WHEN reading a setting for the first time
         default_value = Settings().value('core/has run wizard')
 
@@ -84,7 +78,6 @@
         # THEN the new value is returned when re-read
         assert Settings().value('core/has run wizard') is True, 'The saved value should have been returned'
 
-<<<<<<< HEAD
     def test_set_up_default_values(self):
         """Test that the default values are updated"""
         # GIVEN: A Settings object with defaults
@@ -108,11 +101,6 @@
     def test_settings_override(self):
         """Test the Settings creation and its override usage"""
         # GIVEN: an override for the settings
-=======
-    def test_extending_default_settings(self):
-        """Test extending and overriding the default for a setting"""
-        # GIVEN: a new default for a setting
->>>>>>> 6b0de046
         screen_settings = {
             'test/extend': 'very wide',
         }
