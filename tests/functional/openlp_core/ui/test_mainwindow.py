--- conflicted
+++ resolved
@@ -70,16 +70,6 @@
         self.add_toolbar_action_patcher = patch('openlp.core.ui.mainwindow.create_action')
         self.mocked_add_toolbar_action = self.add_toolbar_action_patcher.start()
         self.mocked_add_toolbar_action.side_effect = self._create_mock_action
-<<<<<<< HEAD
-        mocked_plugin = MagicMock()
-        mocked_plugin.status = PluginStatus.Active
-        mocked_plugin.icon = QtGui.QIcon()
-        Registry().register('mock_plugin', mocked_plugin)
-        State().add_service("mock", 1, is_plugin=True, status=PluginStatus.Active)
-        with patch('openlp.core.display.screens.ScreenList.__instance__', spec=ScreenList) as mocked_screen_list:
-            mocked_screen_list.current = {'number': 0, 'size': QtCore.QSize(600, 800), 'primary': True}
-            self.main_window = MainWindow()
-=======
         self.renderer_patcher = patch('openlp.core.ui.mainwindow.Renderer')
         self.mocked_renderer = self.renderer_patcher.start()
         mocked_desktop = MagicMock()
@@ -88,7 +78,6 @@
         mocked_desktop.primaryScreen.return_value = 1
         ScreenList.create(mocked_desktop)
         self.main_window = MainWindow()
->>>>>>> af417981
 
     def tearDown(self):
         """
@@ -174,15 +163,7 @@
         # WHEN: you check the started functions
 
         # THEN: the following registry functions should have been registered
-<<<<<<< HEAD
-        assert len(self.registry.service_list) == 8, \
-            'The registry should have 8 services, got {}'.format(self.registry.service_list.keys())
-        assert len(self.registry.functions_list) == 5, \
-            'The registry should have 5 functions, got {}'.format(self.registry.functions_list.keys())
-=======
-        expected_service_list = ['application', 'main_window', 'media_controller', 'http_server', 'settings_form',
-                                 'plugin_manager', 'image_manager', 'preview_controller', 'live_controller',
-                                 'service_manager', 'theme_manager', 'projector_manager']
+        expected_service_list = ['application', 'main_window', 'http_server', 'settings_form']
         expected_functions_list = ['bootstrap_initialise', 'bootstrap_post_set_up', 'playbackPlay', 'playbackPause',
                                    'playbackStop', 'playbackLoop', 'seek_slider', 'volume_slider', 'media_hide',
                                    'media_blank', 'media_unblank', 'songs_hide', 'songs_blank', 'songs_unblank',
@@ -192,7 +173,6 @@
             'The service list should have been {}'.format(self.registry.service_list.keys())
         assert list(self.registry.functions_list.keys()) == expected_functions_list, \
             'The function list should have been {}'.format(self.registry.functions_list.keys())
->>>>>>> af417981
         assert 'application' in self.registry.service_list, 'The application should have been registered.'
         assert 'main_window' in self.registry.service_list, 'The main_window should have been registered.'
 
