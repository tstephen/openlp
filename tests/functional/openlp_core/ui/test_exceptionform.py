--- conflicted
+++ resolved
@@ -24,10 +24,7 @@
 """
 import os
 import tempfile
-<<<<<<< HEAD
 from collections import OrderedDict
-=======
->>>>>>> d6087813
 from unittest import TestCase
 from unittest.mock import call, patch
 
