# -*- coding: utf-8 -*-
# vim: autoindent shiftwidth=4 expandtab textwidth=120 tabstop=4 softtabstop=4

###############################################################################
# OpenLP - Open Source Lyrics Projection                                      #
# --------------------------------------------------------------------------- #
# Copyright (c) 2008-2013 Raoul Snyman                                        #
# Portions copyright (c) 2008-2013 Tim Bentley, Gerald Britton, Jonathan      #
# Corwin, Samuel Findlay, Michael Gorven, Scott Guerrieri, Matthias Hub,      #
# Meinert Jordan, Armin Köhler, Erik Lundin, Edwin Lunando, Brian T. Meyer.   #
# Joshua Miller, Stevan Pettit, Andreas Preikschat, Mattias Põldaru,          #
# Christian Richter, Philip Ridout, Simon Scudder, Jeffrey Smith,             #
# Maikel Stuivenberg, Martin Thompson, Jon Tibble, Dave Warnock,              #
# Frode Woldsund, Martin Zibricky, Patrick Zimmermann                         #
# --------------------------------------------------------------------------- #
# This program is free software; you can redistribute it and/or modify it     #
# under the terms of the GNU General Public License as published by the Free  #
# Software Foundation; version 2 of the License.                              #
#                                                                             #
# This program is distributed in the hope that it will be useful, but WITHOUT #
# ANY WARRANTY; without even the implied warranty of MERCHANTABILITY or       #
# FITNESS FOR A PARTICULAR PURPOSE. See the GNU General Public License for    #
# more details.                                                               #
#                                                                             #
# You should have received a copy of the GNU General Public License along     #
# with this program; if not, write to the Free Software Foundation, Inc., 59  #
# Temple Place, Suite 330, Boston, MA 02111-1307 USA                          #
###############################################################################
"""
Package to test the openlp.core.lib.settings package.
"""
import os
from tempfile import mkstemp

<<<<<<< HEAD
from unittest import TestCase
=======
>>>>>>> e75ef1f2
from PyQt4 import QtGui

from openlp.core.lib import Settings


class TestSettings(TestCase):
    """
    Test the functions in the Settings module
    """
    def setUp(self):
        """
        Create the UI
        """
        fd, self.ini_file = mkstemp('.ini')
        Settings().set_filename(self.ini_file)
        self.application = QtGui.QApplication.instance()

    def tearDown(self):
        """
        Delete all the C++ objects at the end so that we don't have a segfault
        """
        del self.application
        os.unlink(self.ini_file)
        os.unlink(Settings().fileName())

    def settings_basic_test(self):
        """
        Test the Settings creation and its default usage
        """
        # GIVEN: A new Settings setup

        # WHEN reading a setting for the first time
        default_value = Settings().value('core/has run wizard')

        # THEN the default value is returned
        self.assertFalse(default_value, 'The default value should be False')

        # WHEN a new value is saved into config
        Settings().setValue('core/has run wizard', True)

        # THEN the new value is returned when re-read
        self.assertTrue(Settings().value('core/has run wizard'), 'The saved value should have been returned')

    def settings_override_test(self):
        """
        Test the Settings creation and its override usage
        """
        # GIVEN: an override for the settings
        screen_settings = {
            'test/extend': 'very wide',
        }
        Settings().extend_default_settings(screen_settings)

        # WHEN reading a setting for the first time
        extend = Settings().value('test/extend')

        # THEN the default value is returned
        self.assertEqual('very wide', extend, 'The default value of "very wide" should be returned')

        # WHEN a new value is saved into config
        Settings().setValue('test/extend', 'very short')

        # THEN the new value is returned when re-read
        self.assertEqual('very short', Settings().value('test/extend'), 'The saved value should be returned')

    def settings_override_with_group_test(self):
        """
        Test the Settings creation and its override usage - with groups
        """
        # GIVEN: an override for the settings
        screen_settings = {
            'test/extend': 'very wide',
        }
        Settings.extend_default_settings(screen_settings)

        # WHEN reading a setting for the first time
        settings = Settings()
        settings.beginGroup('test')
        extend = settings.value('extend')

        # THEN the default value is returned
        self.assertEqual('very wide', extend, 'The default value defined should be returned')

        # WHEN a new value is saved into config
        Settings().setValue('test/extend', 'very short')

        # THEN the new value is returned when re-read
        self.assertEqual('very short', Settings().value('test/extend'), 'The saved value should be returned')<|MERGE_RESOLUTION|>--- conflicted
+++ resolved
@@ -32,10 +32,9 @@
 import os
 from tempfile import mkstemp
 
-<<<<<<< HEAD
 from unittest import TestCase
-=======
->>>>>>> e75ef1f2
+from PyQt4 import QtGui
+
 from PyQt4 import QtGui
 
 from openlp.core.lib import Settings
