--- conflicted
+++ resolved
@@ -261,9 +261,6 @@
         assert service_item.is_capable(ItemCapabilities.CanLoop) is True, \
             u'This service item should be able to be run in a can be made to Loop'
         assert service_item.is_capable(ItemCapabilities.CanAppend) is True, \
-<<<<<<< HEAD
-            u'This service item should be able to have new items added to it'
-=======
             u'This service item should be able to have new items added to it'
 
     def serviceitem_migrate_test_20_22(self):
@@ -284,17 +281,4 @@
         assert service_item.processor is None, u'The Processor should have been set'
         assert service_item.title is None, u'The title should be set to a value'
         assert service_item.is_capable(ItemCapabilities.HasDetailedTitleDisplay) is False, \
-            u'The Capability should have been removed'
-
-    def convert_file_service_item(self, name):
-        service_file = os.path.join(TEST_PATH, name)
-        try:
-            open_file = open(service_file, u'r')
-            items = cPickle.load(open_file)
-            first_line = items[0]
-        except IOError:
-            first_line = u''
-        finally:
-            open_file.close()
-        return first_line
->>>>>>> 93cce9c3
+            u'The Capability should have been removed'