"""
Package to test the openlp.core.lib.pluginmanager package.
"""
import os
import sys
import shutil
from tempfile import mkstemp, mkdtemp
from unittest import TestCase

from PyQt4 import QtGui

from openlp.core.common import Settings
from openlp.core.lib.pluginmanager import PluginManager
<<<<<<< HEAD
from openlp.core.lib import Registry
=======
from openlp.core.lib import Registry, Settings
from tests.interfaces import MagicMock
>>>>>>> e75ef1f2


class TestPluginManager(TestCase):
    """
    Test the PluginManager class
    """

    def setUp(self):
        """
        Some pre-test setup required.
        """
        fd, self.ini_file = mkstemp('.ini')
        self.temp_dir = mkdtemp('openlp')
        Settings().set_filename(self.ini_file)
        Settings().setValue('advanced/data path', self.temp_dir)
        Registry.create()
        Registry().register('service_list', MagicMock())
        self.app = QtGui.QApplication([])
        self.main_window = QtGui.QMainWindow()
        Registry().register('main_window', self.main_window)

    def tearDown(self):
        del self.app
        del self.main_window
        Settings().remove('advanced/data path')
        shutil.rmtree(self.temp_dir)
        os.unlink(self.ini_file)

    def find_plugins_test(self):
        """
        Test the find_plugins() method to ensure it imports the correct plugins
        """
        # GIVEN: A plugin manager
        plugin_manager = PluginManager()

        # WHEN: We mock out sys.platform to make it return "darwin" and then find the plugins
        old_platform = sys.platform
        sys.platform = 'darwin'
        plugin_manager.find_plugins()
        sys.platform = old_platform

        # THEN: We should find the "Songs", "Bibles", etc in the plugins list
        plugin_names = [plugin.name for plugin in plugin_manager.plugins]
        assert 'songs' in plugin_names, 'There should be a "songs" plugin.'
        assert 'bibles' in plugin_names, 'There should be a "bibles" plugin.'
        assert 'presentations' not in plugin_names, 'There should NOT be a "presentations" plugin.'
        assert 'images' in plugin_names, 'There should be a "images" plugin.'
        assert 'media' in plugin_names, 'There should be a "media" plugin.'
        assert 'custom' in plugin_names, 'There should be a "custom" plugin.'
        assert 'songusage' in plugin_names, 'There should be a "songusage" plugin.'
        assert 'alerts' in plugin_names, 'There should be a "alerts" plugin.'
        assert 'remotes' in plugin_names, 'There should be a "remotes" plugin.'<|MERGE_RESOLUTION|>--- conflicted
+++ resolved
@@ -11,12 +11,8 @@
 
 from openlp.core.common import Settings
 from openlp.core.lib.pluginmanager import PluginManager
-<<<<<<< HEAD
 from openlp.core.lib import Registry
-=======
-from openlp.core.lib import Registry, Settings
 from tests.interfaces import MagicMock
->>>>>>> e75ef1f2
 
 
 class TestPluginManager(TestCase):
