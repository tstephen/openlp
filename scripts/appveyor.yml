--- conflicted
+++ resolved
@@ -7,31 +7,27 @@
   - mv BRANCHPATH openlp-branch
 
 environment:
-  PYTHON: C:\\Python36
+  PYTHON: C:\\Python34
 
 install:
   # Install dependencies from pypi
-<<<<<<< HEAD
-  - "%PYTHON%\\python.exe -m pip install sqlalchemy alembic chardet beautifulsoup4 Mako nose mock pyodbc psycopg2 pypiwin32 pyenchant websockets asyncio waitress six webob requests pyqt5 lxml"
-=======
   - "%PYTHON%\\python.exe -m pip install sqlalchemy alembic chardet beautifulsoup4 Mako nose mock pyodbc==4.0.8 psycopg2 pypiwin32==219 pyenchant websockets asyncio waitress six webob requests QtAwesome"
->>>>>>> f8331500
   # Install mysql dependency
-  - appveyor DownloadFile http://cdn.mysql.com/Downloads/Connector-Python/mysql-connector-python-2.1.7.zip
-  - 7z x mysql-connector-python-2.1.7.zip
-  - cd mysql-connector-python-2.1.7
-  - "%PYTHON%\\python.exe setup.py -q install"
-  - cd ..
-  # Download and install pyicu (originally from http://www.lfd.uci.edu/~gohlke/pythonlibs/)
-  - "%PYTHON%\\python.exe -m pip install https://get.openlp.org/win-sdk/PyICU-1.9.7-cp36-cp36m-win32.whl"
+  - "%PYTHON%\\python.exe -m pip install http://cdn.mysql.com/Downloads/Connector-Python/mysql-connector-python-2.0.4.zip#md5=3df394d89300db95163f17c843ef49df"
+  # Download and install lxml and pyicu (originally from http://www.lfd.uci.edu/~gohlke/pythonlibs/)
+  - "%PYTHON%\\python.exe -m pip install https://get.openlp.org/win-sdk/lxml-3.6.4-cp34-cp34m-win32.whl"
+  - "%PYTHON%\\python.exe -m pip install https://get.openlp.org/win-sdk/PyICU-1.9.5-cp34-cp34m-win32.whl"
+  # Download and install PyQt5
+  - appveyor DownloadFile http://downloads.sourceforge.net/project/pyqt/PyQt5/PyQt-5.5.1/PyQt5-5.5.1-gpl-Py3.4-Qt5.5.1-x32.exe
+  - PyQt5-5.5.1-gpl-Py3.4-Qt5.5.1-x32.exe /S
   # Download and unpack mupdf
   - appveyor DownloadFile http://mupdf.com/downloads/archive/mupdf-1.9a-windows.zip
   - 7z x mupdf-1.9a-windows.zip
   - cp mupdf-1.9a-windows/mupdf.exe openlp-branch/mupdf.exe
   # Download and unpack mediainfo
-  - appveyor DownloadFile https://mediaarea.net/download/binary/mediainfo/0.7.99/MediaInfo_CLI_0.7.99_Windows_i386.zip
+  - appveyor DownloadFile https://mediaarea.net/download/binary/mediainfo/0.7.90/MediaInfo_CLI_0.7.90_Windows_i386.zip
   - mkdir MediaInfo
-  - 7z x -oMediaInfo MediaInfo_CLI_0.7.99_Windows_i386.zip
+  - 7z x -oMediaInfo MediaInfo_CLI_0.7.90_Windows_i386.zip
   - cp MediaInfo\\MediaInfo.exe openlp-branch\\MediaInfo.exe
 
 build: off
@@ -39,14 +35,17 @@
 test_script:
   - cd openlp-branch
   # Run the tests
-  #- "%PYTHON%\\python.exe -m nose -v tests"
+  - "%PYTHON%\\python.exe -m nose -v tests"
   # Go back to the user root folder
   - cd..
 
 after_test:
   # This is where we create a package using PyInstaller
-  # First install PyInstaller
-  - "%PYTHON%\\python.exe -m pip install PyInstaller"
+  # First get PyInstaller
+  - appveyor DownloadFile  https://github.com/pyinstaller/pyinstaller/releases/download/v3.2/PyInstaller-3.2.zip
+  - 7z x PyInstaller-3.2.zip
+  # Install PyInstaller dependencies
+  - "%PYTHON%\\python.exe -m pip install future pefile"
   # Download and install Inno Setup - used for packaging
   - appveyor DownloadFile http://www.jrsoftware.org/download.php/is-unicode.exe
   - is-unicode.exe /VERYSILENT /SUPPRESSMSGBOXES /SP-
@@ -61,12 +60,10 @@
   # - curl -L -O http://downloads.sourceforge.net/project/portableapps/NSIS%20Portable/NSISPortable_3.0_English.paf.exe
   # - NSISPortable_3.0_English.paf.exe /S
   # Get the packaging code
-  #- appveyor DownloadFile http://bazaar.launchpad.net/~openlp-core/openlp/packaging/tarball -FileName packaging.tar.gz
-  - appveyor DownloadFile http://bazaar.launchpad.net/~tomasgroth/openlp/packaging-webengine/tarball -FileName packaging.tar.gz
+  - appveyor DownloadFile http://bazaar.launchpad.net/~openlp-core/openlp/packaging/tarball -FileName packaging.tar.gz
   - 7z e packaging.tar.gz
   - 7z x packaging.tar
-  #- mv ~openlp-core/openlp/packaging packaging
-  - mv ~tomasgroth/openlp/packaging-webengine packaging
+  - mv ~openlp-core/openlp/packaging packaging
   # If this is trunk we should also build the manual
   - ps: >-
       If (BUILD_DOCS) {
